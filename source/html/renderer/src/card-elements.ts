--- conflicted
+++ resolved
@@ -525,15 +525,7 @@
                     element.style.justifyContent = "flex-start";
                     break;
             }
-<<<<<<< HEAD
-            
-=======
-
-            if (this.selectAction != null) {
-                element.classList.add("ac-selectable");
-            }
-
->>>>>>> fab6408a
+
             var imageElement = document.createElement("img");
             imageElement.style.width = "100%";
 
