--- conflicted
+++ resolved
@@ -87,13 +87,6 @@
         return true;
     }
 
-<<<<<<< HEAD
-    protected adjustAlignment(element: HTMLElement) {
-        element.style.textAlign = this.horizontalAlignment;
-    }
-
-=======
->>>>>>> 9671d756
     protected adjustLayout(element: HTMLElement) {
         element.style.boxSizing = "border-box";
     }
@@ -1163,11 +1156,7 @@
         this._action = action;
         this._style = style;
 
-<<<<<<< HEAD
-        this._element = document.createElement("div");
-=======
         this._element = document.createElement("button");
->>>>>>> 9671d756
         this._element.style.overflow = "hidden";
         this._element.style.whiteSpace = "nowrap";
         this._element.style.textOverflow = "ellipsis";
@@ -2081,20 +2070,8 @@
 export class ColumnSet extends CardElement {
     private _columns: Array<Column> = [];
 
-    protected adjustAlignment(element: HTMLElement) {
-        element.style.textAlign = hostConfig.actions.actionAlignment;
-    }
-
     protected internalRender(): HTMLElement {
         if (this._columns.length > 0) {
-<<<<<<< HEAD
-            // An outer div is necessary for it's responsible for
-            // horizontally aligning its content, via adjustAlignment
-            var outerElement = document.createElement("div");
-            outerElement.style.overflow = "hidden";
-
-            var innerElement = document.createElement("div");
-=======
             var element = document.createElement("div");
             element.style.display = "flex";
             element.style.overflow = "hidden";
@@ -2111,19 +2088,13 @@
                     break;
             }
             
->>>>>>> 9671d756
             var renderedColumnCount: number = 0;
-            var stretchedColumns: number = 0;
 
             for (let i = 0; i < this._columns.length; i++) {
-                if (this._columns[i].size == "stretch") {
-                    stretchedColumns++;
-                }
-
                 var renderedColumn = this._columns[i].render();
 
                 if (renderedColumn != null) {
-                    Utils.appendChild(innerElement, renderedColumn);
+                    Utils.appendChild(element, renderedColumn);
 
                     if (this._columns.length > 1 && i < this._columns.length - 1 && this._columns[i + 1].separation != "none") {
                         var separationDefinition = this._columns[i + 1].separation == "default" ? this._columns[i + 1].getDefaultSeparationDefinition() : hostConfig.strongSeparation;
@@ -2132,7 +2103,7 @@
                             var separator = Utils.renderSeparation(separationDefinition, "horizontal");
                             separator.style.flex = "0 0 auto";
 
-                            Utils.appendChild(innerElement, separator);
+                            Utils.appendChild(element, separator);
                         }
                     }
 
@@ -2140,11 +2111,7 @@
                 }
             }
 
-            innerElement.style.display = stretchedColumns > 0 ? "flex" : "inline-flex";
-
-            outerElement.appendChild(innerElement);
-
-            return renderedColumnCount > 0 ? outerElement : null;
+            return renderedColumnCount > 0 ? element : null;
         }
         else {
             return null;
