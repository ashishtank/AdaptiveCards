{
    "name": "adaptivecardsstudiobeta",
    "displayName": "Adaptive Card Studio (BETA)",
    "description": "Adaptive Card Studio for Visual Studio Code. ( This is an early beta version and might contain bugs )",
    "version": "0.5.2",
    "publisher": "madewithcardsio",
    "engines": {
        "vscode": "^1.36.0"
    },
    "categories": [
        "Other",
        "Snippets"
    ],
    "activationEvents": [
        "*",
        "onView:cardOutline",
        "onView:cardCMSOutline"
    ],
    "main": "./out/extension",
    "contributes": {
        "snippets": [
            {
                "language": "json",
                "path": "media/snippets.json"
            }
        ],
        "viewsContainers": {
            "activitybar": [
                {
                    "id": "cardLists",
                    "title": "Adaptive Cards",
                    "icon": "resources/adaptivecards.png"
                }
            ]
        },
        "views": {
            "cardLists": [
                {
                    "id": "cardList",
                    "name": "Workspace Cards"
                },
                {
                    "id": "cardListCMS",
                    "name": "CMS Cards"
                }
            ]
        },
        "commands": [
            {
                "command": "cardList.refresh",
                "title": "Refresh",
                "icon": {
                    "light": "resources/light/refresh.svg",
                    "dark": "resources/dark/refresh.svg"
                }
            },
            {
                "command": "cardListCMS.refresh",
                "title": "Refresh",
                "icon": {
                    "light": "resources/light/refresh.svg",
                    "dark": "resources/dark/refresh.svg"
                }
            },
            {
				"command": "cardList.showElement",
				"title": "Show"
            },
            {
				"command": "cardListCMS.showElement",
				"title": "Show"
			}
<<<<<<< HEAD
        ],
        "menus": {
            "view/title": [
                {
                    "command": "cardList.refresh",
                    "when": "view == cardList",
                    "group": "navigation"
                },
                {
                    "command": "cardListCMS.refresh",
                    "when": "view == cardListCMS",
                    "group": "navigation"
                }
            ]
        },
        "keybindings": [
            {
                "command": "adaptivecardviewer.open",
                "key": "ctrl+shift+v a"
            }
        ],
        "configuration": {
            "type": "object",
            "title": "Adaptive Cards Studio",
            "properties": {
                "acstudio.useDefaultHostConfig": {
                    "type": "boolean",
                    "default": false,
                    "description": "Always use default Host Config"
                },
                "acstudio.defaultHostConfig": {
                    "type": "string",
                    "default": "MSTeams-Dark",
                    "enum": [
                        "microsoft-teams-dark",
                        "microsoft-teams-light",
                        "webchat",
                        "outlook-desktop",
                        "cortana-skills",
                        "cortana-skills",
                        "windows-timeline",
                        "BotFramework",
                        "windows-notification"
                    ],
                    "enumDescriptions": [
                        "MS Teams Host Config (Dark)",
                        "MS Teams Host Config (Light)",
                        "Bot Framework - WebChat",
                        "Outlook Actionable Messages",
                        "Cortana Skills (Dark)",
                        "Cortana SKills (Light)",
                        "Windows Timeline",
                        "Bot Framework - Other",
                        "Windows Notifications (Preview)"
                    ]
                },
                "acstudio.cmsFolder": {
                    "type": "string",
                    "default": "",
                    "description": "Where to store temporary files from the CMS, uses workspaces root if not set"
                }
            }
        }
    },
    "scripts": {
        "vscode:prepublish": "npm run compile",
        "compile": "tsc -p ./",
        "watch": "tsc -watch -p ./",
        "postinstall": "node ./node_modules/vscode/bin/install",
        "test": "npm run compile && node ./node_modules/vscode/bin/test"
    },
    "devDependencies": {
        "@types/glob": "^7.1.1",
        "@types/mocha": "^5.2.6",
        "@types/node": "^10.12.21",
        "tslint": "^5.12.1",
        "typescript": "^3.3.1",
        "vscode": "^1.1.37",
        "vscode-test": "^1.0.0-next.0"
    },
    "repository": {
        "type": "git",
        "url": "https://github.com/Microsoft/AdaptiveCards.git"
    },
    "license": "MIT",
    "icon": "icon.png",
    "galleryBanner": {
        "color": "#93E4D5",
        "theme": "light"
    },
    "bugs": {
        "url": "https://github.com/Microsoft/AdaptiveCards/issues"
    },
    "homepage": "http://adaptivecards.io",
    "keywords": [
        "adaptivecards",
        "adaptive",
        "cards",
        "viewer",
        "preview"
    ],
    "dependencies": {
        "adaptivecards": "^1.2.6",
        "adaptivecards-templating": "^1.0.0-rc.0",
        "axios": "^0.19.2",
        "glob": "^7.1.6",
        "mocha": "^6.1.4"
    }
=======
		],
		"menus": {
			"editor/title": [
				{
					"when": "resourceLangId == json",
					"command": "adaptivecardviewer.open",
					"group": "navigation"
				}
			]
		},
		"keybindings": [
			{
				"command": "adaptivecardviewer.open",
				"key": "ctrl+shift+v a"
			}
		],
		"configuration": {
			"type": "object",
			"title": "Adaptive Card Viewer configuration",
			"properties": {
				"adaptivecardviewer.enableautopreview": {
					"type": "boolean",
					"default": false,
					"description": "Open the preview automatically"
				}
			}
		}
	},
	"scripts": {
		"vscode:prepublish": "tsc -p ./",
		"compile": "tsc -watch -p ./",
		"postinstall": "node ./node_modules/vscode/bin/install"
	},
	"devDependencies": {
		"@types/mocha": "2.2.39",
		"@types/node": "^7.0.5",
		"typescript": "^2.2.1",
		"vscode": "^1.0.4"
	},
	"dependencies": {
		"microsoft-adaptivecards": "^0.5.4"
	},
	"repository": {
		"type": "git",
		"url": "https://github.com/Microsoft/AdaptiveCards.git"
	},
	"license": "MIT",
	"icon": "icon.png",
	"galleryBanner": {
		"color": "#93E4D5",
		"theme": "light"
	},
	"bugs": {
		"url": "https://github.com/Microsoft/AdaptiveCards/issues"
	},
	"homepage": "https://adaptivecards.io",
	"keywords": [
		"adaptivecards",
		"adaptive",
		"cards",
		"viewer",
		"preview"
	],
	"galleryBanner": {
		"color":"#404040",
		"theme":"dark"
	}
>>>>>>> bd4dce09
}<|MERGE_RESOLUTION|>--- conflicted
+++ resolved
@@ -1,185 +1,31 @@
 {
-    "name": "adaptivecardsstudiobeta",
-    "displayName": "Adaptive Card Studio (BETA)",
-    "description": "Adaptive Card Studio for Visual Studio Code. ( This is an early beta version and might contain bugs )",
-    "version": "0.5.2",
-    "publisher": "madewithcardsio",
-    "engines": {
-        "vscode": "^1.36.0"
-    },
-    "categories": [
-        "Other",
-        "Snippets"
-    ],
-    "activationEvents": [
-        "*",
-        "onView:cardOutline",
-        "onView:cardCMSOutline"
-    ],
-    "main": "./out/extension",
-    "contributes": {
-        "snippets": [
-            {
-                "language": "json",
-                "path": "media/snippets.json"
-            }
-        ],
-        "viewsContainers": {
-            "activitybar": [
-                {
-                    "id": "cardLists",
-                    "title": "Adaptive Cards",
-                    "icon": "resources/adaptivecards.png"
-                }
-            ]
-        },
-        "views": {
-            "cardLists": [
-                {
-                    "id": "cardList",
-                    "name": "Workspace Cards"
-                },
-                {
-                    "id": "cardListCMS",
-                    "name": "CMS Cards"
-                }
-            ]
-        },
-        "commands": [
-            {
-                "command": "cardList.refresh",
-                "title": "Refresh",
-                "icon": {
-                    "light": "resources/light/refresh.svg",
-                    "dark": "resources/dark/refresh.svg"
-                }
-            },
-            {
-                "command": "cardListCMS.refresh",
-                "title": "Refresh",
-                "icon": {
-                    "light": "resources/light/refresh.svg",
-                    "dark": "resources/dark/refresh.svg"
-                }
-            },
-            {
-				"command": "cardList.showElement",
-				"title": "Show"
-            },
-            {
-				"command": "cardListCMS.showElement",
-				"title": "Show"
+	"name": "vscode-adaptivecards",
+	"displayName": "Adaptive Card Viewer",
+	"description": "Adaptive Card Viewer for Visual Studio Code.",
+	"version": "1.0.7",
+	"publisher": "tomlm",
+	"engines": {
+		"vscode": "^1.9.0"
+	},
+	"categories": [
+		"Other"
+	],
+	"activationEvents": [
+		"onLanguage:json",
+		"onCommand:adaptivecardviewer.open",
+		"*"
+	],
+	"main": "./out/src/extension",
+	"contributes": {
+		"commands": [
+			{
+				"command": "adaptivecardviewer.open",
+				"title": "AdaptiveCard Viewer: View Card",
+				"icon": {
+					"light": "./media/preview-darkgray.svg",
+					"dark": "./media/preview-lightgray.svg"
+				}
 			}
-<<<<<<< HEAD
-        ],
-        "menus": {
-            "view/title": [
-                {
-                    "command": "cardList.refresh",
-                    "when": "view == cardList",
-                    "group": "navigation"
-                },
-                {
-                    "command": "cardListCMS.refresh",
-                    "when": "view == cardListCMS",
-                    "group": "navigation"
-                }
-            ]
-        },
-        "keybindings": [
-            {
-                "command": "adaptivecardviewer.open",
-                "key": "ctrl+shift+v a"
-            }
-        ],
-        "configuration": {
-            "type": "object",
-            "title": "Adaptive Cards Studio",
-            "properties": {
-                "acstudio.useDefaultHostConfig": {
-                    "type": "boolean",
-                    "default": false,
-                    "description": "Always use default Host Config"
-                },
-                "acstudio.defaultHostConfig": {
-                    "type": "string",
-                    "default": "MSTeams-Dark",
-                    "enum": [
-                        "microsoft-teams-dark",
-                        "microsoft-teams-light",
-                        "webchat",
-                        "outlook-desktop",
-                        "cortana-skills",
-                        "cortana-skills",
-                        "windows-timeline",
-                        "BotFramework",
-                        "windows-notification"
-                    ],
-                    "enumDescriptions": [
-                        "MS Teams Host Config (Dark)",
-                        "MS Teams Host Config (Light)",
-                        "Bot Framework - WebChat",
-                        "Outlook Actionable Messages",
-                        "Cortana Skills (Dark)",
-                        "Cortana SKills (Light)",
-                        "Windows Timeline",
-                        "Bot Framework - Other",
-                        "Windows Notifications (Preview)"
-                    ]
-                },
-                "acstudio.cmsFolder": {
-                    "type": "string",
-                    "default": "",
-                    "description": "Where to store temporary files from the CMS, uses workspaces root if not set"
-                }
-            }
-        }
-    },
-    "scripts": {
-        "vscode:prepublish": "npm run compile",
-        "compile": "tsc -p ./",
-        "watch": "tsc -watch -p ./",
-        "postinstall": "node ./node_modules/vscode/bin/install",
-        "test": "npm run compile && node ./node_modules/vscode/bin/test"
-    },
-    "devDependencies": {
-        "@types/glob": "^7.1.1",
-        "@types/mocha": "^5.2.6",
-        "@types/node": "^10.12.21",
-        "tslint": "^5.12.1",
-        "typescript": "^3.3.1",
-        "vscode": "^1.1.37",
-        "vscode-test": "^1.0.0-next.0"
-    },
-    "repository": {
-        "type": "git",
-        "url": "https://github.com/Microsoft/AdaptiveCards.git"
-    },
-    "license": "MIT",
-    "icon": "icon.png",
-    "galleryBanner": {
-        "color": "#93E4D5",
-        "theme": "light"
-    },
-    "bugs": {
-        "url": "https://github.com/Microsoft/AdaptiveCards/issues"
-    },
-    "homepage": "http://adaptivecards.io",
-    "keywords": [
-        "adaptivecards",
-        "adaptive",
-        "cards",
-        "viewer",
-        "preview"
-    ],
-    "dependencies": {
-        "adaptivecards": "^1.2.6",
-        "adaptivecards-templating": "^1.0.0-rc.0",
-        "axios": "^0.19.2",
-        "glob": "^7.1.6",
-        "mocha": "^6.1.4"
-    }
-=======
 		],
 		"menus": {
 			"editor/title": [
@@ -247,5 +93,4 @@
 		"color":"#404040",
 		"theme":"dark"
 	}
->>>>>>> bd4dce09
 }