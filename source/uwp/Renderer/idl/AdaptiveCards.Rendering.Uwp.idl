#include <sdkddkver.h>

import "inspectable.idl";
import "Windows.Foundation.idl";
import "Windows.UI.Xaml.idl";
import "Windows.Data.Json.idl";

#ifdef ADAPTIVE_CARDS_WINDOWS
#include "winPch.h"
#endif

#ifndef AdaptiveNamespaceStart
#define AdaptiveNamespaceStart namespace AdaptiveCards { namespace Rendering { namespace Uwp {
#define AdaptiveNamespace AdaptiveCards::Rendering::Uwp
#define AdaptiveNamespaceEnd }}}
#endif

AdaptiveNamespaceStart

#ifdef ADAPTIVE_CARDS_WINDOWS
    [contractversion(1)]
    [internal]
    apicontract InternalContract
    {
    }
#endif

    runtimeclass AdaptiveCardRenderer;
    runtimeclass AdaptiveCardResourceResolvers;
    runtimeclass AdaptiveCardGetResourceStreamArgs;

    runtimeclass AdaptiveTextBlock;
    runtimeclass AdaptiveCard;
    runtimeclass AdaptiveBackgroundImage;
    runtimeclass AdaptiveImage;
    runtimeclass AdaptiveImageSet;
    runtimeclass AdaptiveContainer;
    runtimeclass AdaptiveColumn;
    runtimeclass AdaptiveColumnSet;
    runtimeclass AdaptiveFact;
    runtimeclass AdaptiveFactSet;
    runtimeclass AdaptiveChoiceInput;
    runtimeclass AdaptiveChoiceSetInput;
    runtimeclass AdaptiveDateInput;
    runtimeclass AdaptiveMedia;
    runtimeclass AdaptiveMediaSource;
    runtimeclass AdaptiveNumberInput;
    runtimeclass AdaptiveTextInput;
    runtimeclass AdaptiveTimeInput;
    runtimeclass AdaptiveToggleInput;
    runtimeclass AdaptiveSeparator;
    runtimeclass AdaptiveOpenUrlAction;
    runtimeclass AdaptiveShowCardAction;
    runtimeclass AdaptiveSubmitAction;
    runtimeclass AdaptiveToggleVisibilityAction;
    runtimeclass AdaptiveUnsupportedElement;
    runtimeclass AdaptiveActionSet;

    runtimeclass AdaptiveFontSizesConfig;
    runtimeclass AdaptiveFontWeightsConfig;
    runtimeclass AdaptiveFontStyleDefinition;
    runtimeclass AdaptiveFontStylesDefinition;
    runtimeclass AdaptiveColorsConfig;
    runtimeclass AdaptiveColorConfig;
    runtimeclass AdaptiveTextConfig;
    runtimeclass AdaptiveImageSizesConfig;
    runtimeclass AdaptiveImageSetConfig;
    runtimeclass AdaptiveContainerStyleConfig;
    runtimeclass AdaptiveImageConfig;
    runtimeclass AdaptiveCardConfig;
    runtimeclass AdaptiveFactSetConfig;
    runtimeclass AdaptiveShowCardActionConfig;
    runtimeclass AdaptiveActionsConfig;
    runtimeclass AdaptiveHostConfig;
    runtimeclass AdaptiveSpacingConfig;
    runtimeclass AdaptiveSeparatorConfig;
    runtimeclass AdaptiveMediaConfig;
    runtimeclass AdaptiveContainerStyleDefinition;
    runtimeclass AdaptiveContainerStylesDefinition;
    runtimeclass RenderedAdaptiveCard;
    runtimeclass AdaptiveActionEventArgs;
    runtimeclass AdaptiveMediaEventArgs;
    runtimeclass AdaptiveInputs;
    runtimeclass AdaptiveCardParseResult;
    runtimeclass AdaptiveHostConfigParseResult;
    runtimeclass AdaptiveError;
    runtimeclass AdaptiveWarning;

    runtimeclass AdaptiveElementParserRegistration;
    runtimeclass AdaptiveActionParserRegistration;
    runtimeclass AdaptiveCardRenderer;
    runtimeclass AdaptiveChoiceSetInputRenderer;
    runtimeclass AdaptiveColumnRenderer;
    runtimeclass AdaptiveColumnSetRenderer;
    runtimeclass AdaptiveContainerRenderer;
    runtimeclass AdaptiveDateInputRenderer;
    runtimeclass AdaptiveElementRendererRegistration;
    runtimeclass AdaptiveFactSetRenderer;
    runtimeclass AdaptiveImageRenderer;
    runtimeclass AdaptiveImageSetRenderer;
    runtimeclass AdaptiveNumberInputRenderer;
    runtimeclass AdaptiveRenderContext;
    runtimeclass AdaptiveRenderArgs;
    runtimeclass AdaptiveActionInvoker;
    runtimeclass AdaptiveMediaEventInvoker;
    runtimeclass AdaptiveTextBlockRenderer;
    runtimeclass AdaptiveTextInputRenderer;
    runtimeclass AdaptiveTimeInputRenderer;
    runtimeclass AdaptiveToggleInputRenderer;
    runtimeclass AdaptiveRemoteResourceInformation;
    runtimeclass AdaptiveToggleVisibilityTarget;

    runtimeclass TileControl;
    runtimeclass WholeItemsPanel;


    interface IAdaptiveCardResourceResolvers;
    interface IAdaptiveCardResourceResolver;
    interface IAdaptiveCardGetResourceStreamArgs;

    interface IAdaptiveCardElement;
    interface IAdaptiveActionElement;
    interface IAdaptiveTextBlock;
    interface IAdaptiveCard;
    interface IAdaptiveBackgroundImage;
    interface IAdaptiveImage;
    interface IAdaptiveImageSet;
    interface IAdaptiveContainer;
    interface IAdaptiveColumn;
    interface IAdaptiveColumnSet;
    interface IAdaptiveFact;
    interface IAdaptiveFactSet;
    interface IAdaptiveChoiceInput;
    interface IAdaptiveChoiceSetInput;
    interface IAdaptiveDateInput;
    interface IAdaptiveTextInput;
    interface IAdaptiveNumberInput;
    interface IAdaptiveTimeInput;
    interface IAdaptiveToggleInput;
    interface IAdaptiveSeparator;
    interface IAdaptiveError;
    interface IAdaptiveWarning;
    interface IAdaptiveUnsupportedElement;
    interface IAdaptiveActionSet;

    interface IAdaptiveFontSizesConfig;
    interface IAdaptiveFontWeightsConfig;
    interface IAdaptiveFontStyleDefinition;
    interface IAdaptiveFontStylesDefinition;
    interface IAdaptiveColorConfig;
    interface IAdaptiveColorsConfig;
    interface IAdaptiveTextConfig;
    interface IAdaptiveImageSizesConfig;
    interface IAdaptiveImageSetConfig;
    interface IAdaptiveImageConfig;
    interface IAdaptiveCardConfig;
    interface IAdaptiveFactSetConfig;
    interface IAdaptiveShowCardActionConfig;
    interface IAdaptiveActionsConfig;
    interface IAdaptiveHostConfig;
    interface IAdaptiveSpacingConfig;
    interface IAdaptiveSeparatorConfig;
    interface IAdaptiveContainerStyleDefinition;
    interface IAdaptiveContainerStylesDefinition;
    interface IRenderedAdaptiveCard;
    interface IAdaptiveInputs;
    interface IAdaptiveActionEventArgs;

    interface IAdaptiveElementParserRegistration;
    interface IAdaptiveActionParserRegistration;
    interface IAdaptiveElementParser;
    interface IAdaptiveActionParser;

    interface IAdaptiveElementRenderer;
    interface IAdaptiveElementRendererRegistration;
    interface IAdaptiveRenderContext;
    interface IAdaptiveRenderArgs;
    interface IAdaptiveActionInvoker;

    interface ITileControl;
    interface IWholeItemsPanel;

    [version(NTDDI_WIN10_RS1)]
#ifdef ADAPTIVE_CARDS_WINDOWS
    [contract(InternalContract, 1)]
    [internal]
#endif
    typedef [v1_enum] enum TextSize
    {
        Small = 0,
        Default,
        Medium,
        Large,
        ExtraLarge
    } TextSize;

    [version(NTDDI_WIN10_RS1)]
#ifdef ADAPTIVE_CARDS_WINDOWS
    [contract(InternalContract, 1)]
    [internal]
#endif
    typedef [v1_enum] enum TextWeight
    {
        Lighter = 0,
        Default,
        Bolder
    } TextWeight;

    [version(NTDDI_WIN10_RS1)]
#ifdef ADAPTIVE_CARDS_WINDOWS
    [contract(InternalContract, 1)]
    [internal]
#endif
    typedef [v1_enum] enum ForegroundColor
    {
        Default = 0,
        Dark,
        Light,
        Accent,
        Good,
        Warning,
        Attention
    } ForegroundColor;

    [version(NTDDI_WIN10_RS1)]
#ifdef ADAPTIVE_CARDS_WINDOWS
    [contract(InternalContract, 1)]
    [internal]
#endif
    typedef [v1_enum] enum _HorizontalAlignment
    {
        Left = 0,
        Center,
        Right
    } HorizontalAlignment;

    [version(NTDDI_WIN10_RS1)]
#ifdef ADAPTIVE_CARDS_WINDOWS
        [contract(InternalContract, 1)]
        [internal]
#endif
        typedef [v1_enum] enum _VerticalAlignment
        {
            Top = 0,
            Center,
            Bottom
        } VerticalAlignment;

        [version(NTDDI_WIN10_RS1)]
#ifdef ADAPTIVE_CARDS_WINDOWS
        [contract(InternalContract, 1)]
        [internal]
#endif
        typedef [v1_enum] enum
            Mode
        {
            Stretch = 0,
            RepeatHorizontally,
            RepeatVertically,
            Repeat
        } BackgroundImageMode;

    [version(NTDDI_WIN10_RS1)]
#ifdef ADAPTIVE_CARDS_WINDOWS
    [contract(InternalContract, 1)]
    [internal]
#endif
    typedef [v1_enum] enum ElementType
    {
        Unsupported = 0,
        AdaptiveCard,
        TextBlock,
        Image,
        Container,
        Column,
        ColumnSet,
        FactSet,
        Fact,
        ImageSet,
        ChoiceInput,
        ChoiceSetInput,
        DateInput,
        NumberInput,
        TextInput,
        TimeInput,
        ToggleInput,
        Custom,
        Media,
        ActionSet,
    } ElementType;

    [version(NTDDI_WIN10_RS1)]
#ifdef ADAPTIVE_CARDS_WINDOWS
    [contract(InternalContract, 1)]
    [internal]
#endif
    typedef [v1_enum] enum ActionType
    {
        Unsupported = 0,
        ShowCard,
        Submit,
        OpenUrl,
        ToggleVisibility,
        Custom
    } ActionType;

    [version(NTDDI_WIN10_RS1)]
#ifdef ADAPTIVE_CARDS_WINDOWS
    [contract(InternalContract, 1)]
    [internal]
#endif
    typedef [v1_enum] enum ImageStyle {
        Default = 0,
        Person
    } ImageStyle;

    [version(NTDDI_WIN10_RS1)]
#ifdef ADAPTIVE_CARDS_WINDOWS
    [contract(InternalContract, 1)]
    [internal]
#endif
    typedef [v1_enum] enum ImageSize {
        None = 0,
        Auto,
        Stretch,
        Small,
        Medium,
        Large
    } ImageSize;

    [version(NTDDI_WIN10_RS1)]
#ifdef ADAPTIVE_CARDS_WINDOWS
    [contract(InternalContract, 1)]
    [internal]
#endif
    typedef [v1_enum] enum SeparatorThickness {
        Default = 0,
        Thick,
    } SeparatorThickness;

    [version(NTDDI_WIN10_RS1)]
#ifdef ADAPTIVE_CARDS_WINDOWS
    [contract(InternalContract, 1)]
    [internal]
#endif
    typedef [v1_enum] enum Spacing {
        Default = 0,
        None,
        Small,
        Medium,
        Large,
        ExtraLarge,
        Padding
    } Spacing;

    [version(NTDDI_WIN10_RS1)]
#ifdef ADAPTIVE_CARDS_WINDOWS
    [contract(InternalContract, 1)]
    [internal]
#endif
    typedef [v1_enum] enum ActionsOrientation {
        Vertical = 0,
        Horizontal
    } ActionsOrientation;

    [version(NTDDI_WIN10_RS1)]
#ifdef ADAPTIVE_CARDS_WINDOWS
    [contract(InternalContract, 1)]
    [internal]
#endif
    typedef [v1_enum] enum ActionAlignment {
        Left = 0,
        Center,
        Right,
        Stretch,
    } ActionAlignment;

    [version(NTDDI_WIN10_RS1)]
#ifdef ADAPTIVE_CARDS_WINDOWS
    [contract(InternalContract, 1)]
    [internal]
#endif
    typedef [v1_enum] enum ActionMode {
        Inline = 0,
        Popup
    } ActionMode;

    [version(NTDDI_WIN10_RS1)]
#ifdef ADAPTIVE_CARDS_WINDOWS
    [contract(InternalContract, 1)]
    [internal]
#endif
    typedef [v1_enum] enum ChoiceSetStyle {
        Compact = 0,
        Expanded
    } ChoiceSetStyle;

    [version(NTDDI_WIN10_RS1)]
#ifdef ADAPTIVE_CARDS_WINDOWS
    [contract(InternalContract, 1)]
    [internal]
#endif
    typedef [v1_enum] enum TextInputStyle {
        Text = 0,
        Tel,
        Url,
        Email,
    } TextInputStyle;

    [version(NTDDI_WIN10_RS1)]
#ifdef ADAPTIVE_CARDS_WINDOWS
    [contract(InternalContract, 1)]
    [internal]
#endif
    typedef [v1_enum] enum ContainerStyle {
        None = 0,
        Default,
        Emphasis
    } ContainerStyle;

    [version(NTDDI_WIN10_RS1)]
#ifdef ADAPTIVE_CARDS_WINDOWS
    [contract(InternalContract, 1)]
    [internal]
#endif
    typedef [v1_enum] enum FontStyle {
        Default = 0,
        Display,
        Monospace
    } FontStyle;

    [version(NTDDI_WIN10_RS1)]
#ifdef ADAPTIVE_CARDS_WINDOWS
    [contract(InternalContract, 1)]
    [internal]
#endif
    typedef [v1_enum] enum ErrorStatusCode {
        InvalidJson = 0,
        RenderFailed,
        RequiredPropertyMissing,
        InvalidPropertyValue,
        UnsupportedParserOverride
    } ErrorStatusCode;

    [version(NTDDI_WIN10_RS1)]
#ifdef ADAPTIVE_CARDS_WINDOWS
    [contract(InternalContract, 1)]
    [internal]
#endif
    typedef [v1_enum] enum WarningStatusCode {
        UnknownElementType = 0,
        UnknownActionElementType,
        UnknownPropertyOnElement,
        UnknownEnumValue,
        NoRendererForType,
        InteractivityNotSupported,
        MaxActionsExceeded,
        AssetLoadFailed,
        UnsupportedSchemaVersion,
        UnsupportedMediaType,
        InvalidMediaMix,
        UnsupportedValue
    } WarningStatusCode;

    [version(NTDDI_WIN10_RS1)]
#ifdef ADAPTIVE_CARDS_WINDOWS
    [contract(InternalContract, 1)]
    [internal]
#endif
    typedef [v1_enum] enum IconPlacement
    {
        AboveTitle = 0,
        LeftOfTitle
    } IconPlacement;

    [version(NTDDI_WIN10_RS1)]
#ifdef ADAPTIVE_CARDS_WINDOWS
    [contract(InternalContract, 1)]
    [internal]
#endif
    typedef [v1_enum] enum VerticalContentAlignment
    {
        Top = 0,
        Center,
        Bottom
    } VerticalContentAlignment;

    [version(NTDDI_WIN10_RS1)]
#ifdef ADAPTIVE_CARDS_WINDOWS
    [contract(InternalContract, 1)]
    [internal]
#endif
    typedef [v1_enum] enum HeightType
    {
        Auto = 0,
        Stretch
    } HeightType;

    [version(NTDDI_WIN10_RS1)]
#ifdef ADAPTIVE_CARDS_WINDOWS
    [contract(InternalContract, 1)][internal]
#endif
    typedef[v1_enum] enum IsVisible {
        IsVisibleToggle = 0,
        IsVisibleTrue,
        IsVisibleFalse
    } IsVisible;

    declare
    {
        interface Windows.Foundation.Collections.IVector<IAdaptiveCardElement*>;
        interface Windows.Foundation.Collections.IVector<IAdaptiveActionElement*>;
        interface Windows.Foundation.Collections.IVector<AdaptiveColumn*>;
        interface Windows.Foundation.Collections.IVector<AdaptiveFact*>;
        interface Windows.Foundation.Collections.IVector<AdaptiveChoiceInput*>;
        interface Windows.Foundation.Collections.IVector<AdaptiveError*>;
        interface Windows.Foundation.Collections.IVector<AdaptiveWarning*>;
        interface Windows.Foundation.Collections.IObservableVector<IAdaptiveCardElement*>;
        interface Windows.Foundation.Collections.IObservableVector<AdaptiveColumn*>;
        interface Windows.Foundation.IAsyncOperation<RenderedAdaptiveCard*>;
        interface Windows.Foundation.Collections.IVector<AdaptiveMediaSource*>;
        interface Windows.Foundation.Collections.IVector<AdaptiveRemoteResourceInformation*>;
        interface Windows.Foundation.Collections.IVector<AdaptiveToggleVisibilityTarget*>;
        interface Windows.Foundation.Collections.IVector<AdaptiveImage*>;
    }

    [
        version(NTDDI_WIN10_RS1),
#ifdef ADAPTIVE_CARDS_WINDOWS
        uuid(21f8aa32-e8ca-41cb-b571-d7d234173a88),
        contract(InternalContract, 1),
        internal
#else
        uuid(74D69C2F-7F1C-47FD-A319-F4B4E7F72EE9)
#endif
    ]
    interface IAdaptiveCardElement : IInspectable
    {
        [propget] HRESULT ElementType([out, retval] ElementType* value);
        [propget] HRESULT ElementTypeString([out, retval] HSTRING* value);

        [propget] HRESULT Height([out, retval] HeightType* value);
        [propput] HRESULT Height([in] HeightType value);

        [propget] HRESULT Spacing([out, retval] Spacing* value);
        [propput] HRESULT Spacing([in] Spacing value);

        [propget] HRESULT Separator([out, retval] boolean* value);
        [propput] HRESULT Separator([in] boolean value);

        [propget] HRESULT Id([out, retval] HSTRING* value);
        [propput] HRESULT Id([in] HSTRING value);

        [propget] HRESULT IsVisible([out, retval] boolean * value);
        [propput] HRESULT IsVisible([in] boolean value);

        [propget] HRESULT AdditionalProperties([out, retval] Windows.Data.Json.JsonObject** json);
        [propput] HRESULT AdditionalProperties([in] Windows.Data.Json.JsonObject* json);

        HRESULT ToJson([out, retval] Windows.Data.Json.JsonObject** value);
    };

    [
        version(NTDDI_WIN10_RS1),
        exclusiveto(AdaptiveRemoteResourceInformation),
#ifdef ADAPTIVE_CARDS_WINDOWS
        uuid(6E1610FE-E49E-47B9-BCF6-BAB6C893D57F),
        contract(InternalContract, 1),
        internal
#else
        uuid(384C6E7C-B5AC-4A6C-A6F4-F060C1AD583E),
#endif
    ]
    interface IAdaptiveRemoteResourceInformation : IInspectable
    {
        [propget] HRESULT Url([out, retval] HSTRING* value);
        [propput] HRESULT Url([in] HSTRING value);

        [propget] HRESULT MimeType([out, retval] HSTRING* value);
        [propput] HRESULT MimeType([in] HSTRING value);
    };

    [
        version(NTDDI_WIN10_RS1),
        activatable(NTDDI_WIN10_RS1),
#ifdef ADAPTIVE_CARDS_WINDOWS
        contract(InternalContract, 1),
        internal,
        activatable(InternalContract, 1)
#endif
    ]
    runtimeclass AdaptiveRemoteResourceInformation
    {
        [default] interface IAdaptiveRemoteResourceInformation;
    };

    [
        version(NTDDI_WIN10_RS1),
#ifdef ADAPTIVE_CARDS_WINDOWS
        uuid(1D37C30F-9180-4CEF-A73C-C77ED00176DB),
        contract(InternalContract, 1),
        internal
#else
        uuid(7BEB71E7-2401-4B40-95AC-DCA3A06FAB37),
#endif
    ]
    interface IAdaptiveElementWithRemoteResources : IInspectable
    {
        HRESULT GetResourceInformation([out, retval] Windows.Foundation.Collections.IVectorView<AdaptiveRemoteResourceInformation*>** result);
    };

    [
        version(NTDDI_WIN10_RS1),
        exclusiveto(AdaptiveSeparator),
#ifdef ADAPTIVE_CARDS_WINDOWS
        uuid(2bbbf18f-394d-48ce-b542-3820a6708a52),
        contract(InternalContract, 1),
        internal
#else
        uuid(a2a0727a-e4aa-423d-b5b0-4b85f7a534c4)
#endif
    ]
    interface IAdaptiveSeparator : IInspectable
    {
        [propget] HRESULT Color([out, retval] ForegroundColor* value);
        [propput] HRESULT Color([in] ForegroundColor value);

        [propget] HRESULT Thickness([out, retval] SeparatorThickness* value);
        [propput] HRESULT Thickness([in] SeparatorThickness value);
    };

    [
        version(NTDDI_WIN10_RS1),
        activatable(NTDDI_WIN10_RS1),
#ifdef ADAPTIVE_CARDS_WINDOWS
        contract(InternalContract, 1),
        internal,
        activatable(InternalContract, 1)
#endif
    ]
    runtimeclass AdaptiveSeparator
    {
        [default] interface IAdaptiveSeparator;
    };

    [
        version(NTDDI_WIN10_RS1),
        exclusiveto(AdaptiveTextBlock),
#ifdef ADAPTIVE_CARDS_WINDOWS
        uuid(bfafd94d-4c49-4022-b90d-16e03e7be798),
        contract(InternalContract, 1),
        internal
#else
        uuid(c4b68276-7cd0-4c3e-8498-3edb9ec6abfb)
#endif
    ]
    interface IAdaptiveTextBlock : IInspectable
    {
        [propget] HRESULT Size([out, retval] TextSize* value);
        [propput] HRESULT Size([in] TextSize value);

        [propget] HRESULT Weight([out, retval] TextWeight* value);
        [propput] HRESULT Weight([in] TextWeight value);

        [propget] HRESULT Color([out, retval] ForegroundColor* value);
        [propput] HRESULT Color([in] ForegroundColor value);

        [propget] HRESULT Text([out, retval] HSTRING* value);
        [propput] HRESULT Text([in] HSTRING value);

        [propget] HRESULT IsSubtle([out, retval] boolean* value);
        [propput] HRESULT IsSubtle([in] boolean value);

        [propget] HRESULT Wrap([out, retval] boolean* value);
        [propput] HRESULT Wrap([in] boolean value);

        [propget] HRESULT HorizontalAlignment([out, retval] HorizontalAlignment* value);
        [propput] HRESULT HorizontalAlignment([in] HorizontalAlignment value);

        [propget] HRESULT MaxLines([out, retval] UINT32* value);
        [propput] HRESULT MaxLines([in] UINT32 value);

        [propget] HRESULT Language([out, retval] HSTRING* value);
        [propput] HRESULT Language([in] HSTRING value);

        [propget] HRESULT FontStyle([out, retval] FontStyle* value);
        [propput] HRESULT FontStyle([in] FontStyle value);
    };

    [
        version(NTDDI_WIN10_RS1),
        activatable(NTDDI_WIN10_RS1),
#ifdef ADAPTIVE_CARDS_WINDOWS
        contract(InternalContract, 1),
        internal,
        activatable(InternalContract, 1)
#endif
    ]
    runtimeclass AdaptiveTextBlock
    {
        [default] interface IAdaptiveTextBlock;
        interface IAdaptiveCardElement;
    };

    [
        version(NTDDI_WIN10_RS1),
        exclusiveto(AdaptiveMediaSource),
#ifdef ADAPTIVE_CARDS_WINDOWS
        uuid(05F2F77A-D458-4F73-AAF7-06B91D4C37E6),
        contract(InternalContract, 1),
        internal
#else
        uuid(5F8A6054-5EC8-4321-988E-3130A977C14C)
#endif
    ]
    interface IAdaptiveMediaSource : IInspectable
    {
        [propget] HRESULT MimeType([out, retval] HSTRING* value);
        [propput] HRESULT MimeType([in] HSTRING value);

        [propget] HRESULT Url([out, retval] HSTRING* value);
        [propput] HRESULT Url([in] HSTRING value);
    };

    [
        version(NTDDI_WIN10_RS1),
        activatable(NTDDI_WIN10_RS1),
#ifdef ADAPTIVE_CARDS_WINDOWS
        contract(InternalContract, 1),
        internal,
        activatable(InternalContract, 1)
#endif
    ]
    runtimeclass AdaptiveMediaSource
    {
        [default] interface IAdaptiveMediaSource;
    };

    [
        version(NTDDI_WIN10_RS1),
        exclusiveto(AdaptiveMedia),
#ifdef ADAPTIVE_CARDS_WINDOWS
        uuid(4E3499F8-2A99-4CE3-BA71-5F3799C1E06A),
        contract(InternalContract, 1),
        internal
#else
        uuid(161BE390-2927-463C-9A46-21A756F2487B)
#endif
    ]
    interface IAdaptiveMedia : IInspectable
    {
        [propget] HRESULT Poster([out, retval] HSTRING* value);
        [propput] HRESULT Poster([in] HSTRING value);

        [propget] HRESULT AltText([out, retval] HSTRING* value);
        [propput] HRESULT AltText([in] HSTRING value);

        [propget] HRESULT Sources([out, retval] Windows.Foundation.Collections.IVector<AdaptiveMediaSource*>** value);
    };

    [
        version(NTDDI_WIN10_RS1),
        activatable(NTDDI_WIN10_RS1),
#ifdef ADAPTIVE_CARDS_WINDOWS
        contract(InternalContract, 1),
        internal,
        activatable(InternalContract, 1)
#endif
    ]
    runtimeclass AdaptiveMedia
    {
        [default] interface IAdaptiveMedia;
        interface IAdaptiveCardElement;
    };

    [
        version(NTDDI_WIN10_RS1),
#ifdef ADAPTIVE_CARDS_WINDOWS
        uuid(1545EC36-6154-4F39-A81A-E1CF7B384B31),
        contract(InternalContract, 1),
        internal
#else
        uuid(DBEEF3B8-1446-43C9-8B3B-4EB7CCC72289)
#endif
    ] interface IAdaptiveBackgroundImage : IInspectable
    {
        [propget] HRESULT Url([out, retval] HSTRING * value);
        [propput] HRESULT Url([in] HSTRING value);

        [propget] HRESULT Mode([out, retval] BackgroundImageMode * value);
        [propput] HRESULT Mode([in] BackgroundImageMode value);

        [propget] HRESULT HorizontalAlignment([out, retval] HorizontalAlignment * value);
        [propput] HRESULT HorizontalAlignment([in] HorizontalAlignment value);

        [propget] HRESULT VerticalAlignment([out, retval] VerticalAlignment * value);
        [propput] HRESULT VerticalAlignment([in] VerticalAlignment value);

    };

    [version(NTDDI_WIN10_RS1),
     activatable(NTDDI_WIN10_RS1),
#ifdef ADAPTIVE_CARDS_WINDOWS
     contract(InternalContract, 1),
     internal,
     activatable(InternalContract, 1)
#endif
    ] runtimeclass AdaptiveBackgroundImage {
        [default] interface IAdaptiveBackgroundImage;
    };

    [
        version(NTDDI_WIN10_RS1),
        exclusiveto(AdaptiveCard),
#ifdef ADAPTIVE_CARDS_WINDOWS
        uuid(932119A6-266B-4AC9-8A19-DBED6261BA9F),
        contract(InternalContract, 1),
        internal
#else
<<<<<<< HEAD
        uuid(9D76D8E1-03E4-49F4-8BC2-E7711F1ED3DA)
=======
        uuid(1fbf16f2-7c70-4b19-9d76-fb107fc33821)
>>>>>>> afbb099a
#endif
    ]
    interface IAdaptiveCard : IInspectable
    {
        [propget] HRESULT Body([out, retval] Windows.Foundation.Collections.IVector<IAdaptiveCardElement*>** value);

        [propget] HRESULT Actions([out, retval] Windows.Foundation.Collections.IVector<IAdaptiveActionElement*>** value);

        [propget] HRESULT ElementType([out, retval] ElementType* value);

        [propget] HRESULT Version([out, retval] HSTRING* value);
        [propput] HRESULT Version([in] HSTRING value);

        [propget] HRESULT FallbackText([out, retval] HSTRING* value);
        [propput] HRESULT FallbackText([in] HSTRING value);

        [propget] HRESULT BackgroundImage([out, retval] IAdaptiveBackgroundImage** value);
        [propput] HRESULT BackgroundImage([in] IAdaptiveBackgroundImage* value);

        [propget] HRESULT Language([out, retval] HSTRING* value);
        [propput] HRESULT Language([in] HSTRING value);

        [propget] HRESULT Speak([out, retval] HSTRING* value);
        [propput] HRESULT Speak([in] HSTRING value);

        [propget] HRESULT Style([out, retval] ContainerStyle* value);
        [propput] HRESULT Style([in] ContainerStyle value);

        [propget] HRESULT SelectAction([out, retval] IAdaptiveActionElement** value);
        [propput] HRESULT SelectAction([in] IAdaptiveActionElement* value);

        [propget] HRESULT VerticalContentAlignment([out, retval] VerticalContentAlignment* value);
        [propput] HRESULT VerticalContentAlignment([in] VerticalContentAlignment value);

        [propget] HRESULT Height([out, retval] HeightType* value);
        [propput] HRESULT Height([in] HeightType value);

        HRESULT ToJson([out, retval] Windows.Data.Json.JsonObject** value);

        HRESULT GetResourceInformation([out, retval] Windows.Foundation.Collections.IVectorView<AdaptiveRemoteResourceInformation*>** result);
    };

    [
        version(NTDDI_WIN10_RS1),
        exclusiveto(AdaptiveCardParseResult),
#ifdef ADAPTIVE_CARDS_WINDOWS
        uuid(b42d51d5-5916-4cdb-a020-6e24c3e5f7fd),
        contract(InternalContract, 1),
        internal
#else
        uuid(b4db0937-025a-4c08-980b-750703e77e37)
#endif
    ]
    interface IAdaptiveCardParseResult : IInspectable
    {
        [propget] HRESULT AdaptiveCard([out, retval] AdaptiveCard** value);
        [propget] HRESULT Errors([out, retval] Windows.Foundation.Collections.IVector<AdaptiveError*>** value);
        [propget] HRESULT Warnings([out, retval] Windows.Foundation.Collections.IVector<AdaptiveWarning*>** value);
    };

    [
        version(NTDDI_WIN10_RS1),
        activatable(NTDDI_WIN10_RS1),
#ifdef ADAPTIVE_CARDS_WINDOWS
        contract(InternalContract, 1),
        internal,
        activatable(InternalContract, 1)
#endif
    ]
    runtimeclass AdaptiveCardParseResult
    {
        [default] interface IAdaptiveCardParseResult;
    }

    [
        version(NTDDI_WIN10_RS1),
        exclusiveto(AdaptiveCard),
#ifdef ADAPTIVE_CARDS_WINDOWS
        uuid(5a426551-3cfc-4688-87fb-7df80fcc9246),
        contract(InternalContract, 1),
        internal
#else
        uuid(bace01f2-5642-4366-879a-dec601d8b7e3)
#endif
    ]
    interface IAdaptiveCardStatics : IInspectable
    {
        [overload("FromJson")]
        HRESULT FromJson(
            [in] Windows.Data.Json.JsonObject* adaptiveJson,
            [out, retval] AdaptiveCardParseResult** card);

        [overload("FromJson")]
        HRESULT FromJsonWithParserRegistration(
            [in] Windows.Data.Json.JsonObject* adaptiveJson,
            [in] AdaptiveElementParserRegistration* elementRegistration,
            [in] AdaptiveActionParserRegistration* actionRegistration,
            [out, retval] AdaptiveCardParseResult** card);

        [overload("FromJsonString")]
        HRESULT FromJsonString(
            [in] HSTRING adaptiveJson,
            [out, retval] AdaptiveCardParseResult** card);

        [overload("FromJsonString")]
        HRESULT FromJsonStringWithParserRegistration(
            [in] HSTRING adaptiveJson,
            [in] AdaptiveElementParserRegistration* elementRegistration,
            [in] AdaptiveActionParserRegistration* actionRegistration,
            [out, retval] AdaptiveCardParseResult** card);
    };

    [
        version(NTDDI_WIN10_RS1),
        activatable(NTDDI_WIN10_RS1),
        static(IAdaptiveCardStatics, NTDDI_WIN10_RS1),
#ifdef ADAPTIVE_CARDS_WINDOWS
        static(IAdaptiveCardStatics, InternalContract, 1),
        contract(InternalContract, 1),
        internal,
        activatable(InternalContract, 1)
#endif
    ]
    runtimeclass AdaptiveCard
    {
        [default] interface IAdaptiveCard;
    }

    [
        version(NTDDI_WIN10_RS1),
        exclusiveto(AdaptiveImage),
#ifdef ADAPTIVE_CARDS_WINDOWS
        uuid(3b0830aa-a03a-46c4-9204-32c051e34982),
        contract(InternalContract, 1),
        internal
#else
        uuid(16452a2e-1152-47f3-90bd-6e4148b09669)
#endif
    ]
    interface IAdaptiveImage : IInspectable
    {
        [propget] HRESULT Url([out, retval] HSTRING* value);
        [propput] HRESULT Url([in] HSTRING value);

        [propget] HRESULT BackgroundColor([out, retval] HSTRING* value);
        [propput] HRESULT BackgroundColor([in] HSTRING value);

        [propget] HRESULT Style([out, retval] ImageStyle* value);
        [propput] HRESULT Style([in] ImageStyle value);

        [propget] HRESULT Size([out, retval] ImageSize* value);
        [propput] HRESULT Size([in] ImageSize value);

        [propget] HRESULT PixelWidth([out, retval] UINT32* value);
        [propput] HRESULT PixelWidth([in] UINT32 value);

        [propget] HRESULT PixelHeight([out, retval] UINT32* value);
        [propput] HRESULT PixelHeight([in] UINT32 value);

        [propget] HRESULT HorizontalAlignment([out, retval] HorizontalAlignment * value);
        [propput] HRESULT HorizontalAlignment([in] HorizontalAlignment value);

        [propget] HRESULT AltText([out, retval] HSTRING* value);
        [propput] HRESULT AltText([in] HSTRING value);

        [propget] HRESULT SelectAction([out, retval] IAdaptiveActionElement** value);
        [propput] HRESULT SelectAction([in] IAdaptiveActionElement* value);
    };

    [
        version(NTDDI_WIN10_RS1),
        activatable(NTDDI_WIN10_RS1),
#ifdef ADAPTIVE_CARDS_WINDOWS
        contract(InternalContract, 1),
        internal,
        activatable(InternalContract, 1)
#endif
    ]
    runtimeclass AdaptiveImage
    {
        [default] interface IAdaptiveImage;
        interface IAdaptiveCardElement;
    };

    [
        version(NTDDI_WIN10_RS1),
        exclusiveto(AdaptiveImageSet),
#ifdef ADAPTIVE_CARDS_WINDOWS
        uuid(cb3e7434-e7dd-48d9-85a7-3981fb16b2e9),
        contract(InternalContract, 1),
        internal
#else
        uuid(f618bd35-8fe3-46bd-8988-cdf5607314d1)
#endif
    ]
    interface IAdaptiveImageSet : IInspectable
    {
        [propget] HRESULT Images([out, retval] Windows.Foundation.Collections.IVector<AdaptiveImage*>** value);

        [propget] HRESULT ImageSize([out, retval] ImageSize* value);
        [propput] HRESULT ImageSize([in] ImageSize value);
    };

    [
        version(NTDDI_WIN10_RS1),
        activatable(NTDDI_WIN10_RS1),
#ifdef ADAPTIVE_CARDS_WINDOWS
        contract(InternalContract, 1),
        internal,
        activatable(InternalContract, 1)
#endif
    ]
    runtimeclass AdaptiveImageSet
    {
        [default] interface IAdaptiveImageSet;
        interface IAdaptiveCardElement;
    };

    [
        version(NTDDI_WIN10_RS1),
#ifdef ADAPTIVE_CARDS_WINDOWS
        uuid(5238a2b8-9a13-4dc3-aa9e-5e1e3c1fcd70),
        contract(InternalContract, 1),
        internal
#else
        uuid(9b10f5ef-26e8-4d65-ba76-b986b5e90586)
#endif
    ]
    interface IAdaptiveInputElement : IInspectable
    {
        [propget] HRESULT IsRequired([out, retval] boolean* value);
        [propput] HRESULT IsRequired([in] boolean value);
    };

    [
        version(NTDDI_WIN10_RS1),
        exclusiveto(AdaptiveChoiceInput),
#ifdef ADAPTIVE_CARDS_WINDOWS
        uuid(ace5f894-2109-4c57-bde6-7e69069242a9),
        contract(InternalContract, 1),
        internal
#else
        uuid(99797dfe-d39c-43a4-9f2b-d457cc358e1e)
#endif
    ]
    interface IAdaptiveChoiceInput : IInspectable
    {
        [propget] HRESULT ElementType([out, retval] ElementType* value);

        [propget] HRESULT Title([out, retval] HSTRING* value);
        [propput] HRESULT Title([in] HSTRING value);

        [propget] HRESULT Value([out, retval] HSTRING* value);
        [propput] HRESULT Value([in] HSTRING value);
    };

    [
        version(NTDDI_WIN10_RS1),
        activatable(NTDDI_WIN10_RS1),
#ifdef ADAPTIVE_CARDS_WINDOWS
        contract(InternalContract, 1),
        internal,
        activatable(InternalContract, 1)
#endif
    ]
    runtimeclass AdaptiveChoiceInput
    {
        [default] interface IAdaptiveChoiceInput;
    };

    [
        version(NTDDI_WIN10_RS1),
        exclusiveto(AdaptiveChoiceSetInput),
#ifdef ADAPTIVE_CARDS_WINDOWS
        uuid(9fa2984c-a65e-4886-92b0-379ca242e955),
        contract(InternalContract, 1),
        internal
#else
        uuid(ce0735ef-f983-4a5e-bdad-f5eb7f962faa)
#endif
    ]
    interface IAdaptiveChoiceSetInput : IInspectable
    {
        [propget] HRESULT Value([out, retval] HSTRING * value);
        [propput] HRESULT Value([in] HSTRING value);
        [propget] HRESULT IsMultiSelect([out, retval] boolean* value);
        [propput] HRESULT IsMultiSelect([in] boolean value);
        [propget] HRESULT Wrap([out, retval] boolean* value);
        [propput] HRESULT Wrap([in] boolean value);

        [propget] HRESULT ChoiceSetStyle([out, retval] ChoiceSetStyle* value);
        [propput] HRESULT ChoiceSetStyle([in] ChoiceSetStyle value);

        [propget] HRESULT Choices([out, retval] Windows.Foundation.Collections.IVector<AdaptiveChoiceInput*>** value);
    };

    [
        version(NTDDI_WIN10_RS1),
        activatable(NTDDI_WIN10_RS1),
#ifdef ADAPTIVE_CARDS_WINDOWS
        contract(InternalContract, 1),
        internal,
        activatable(InternalContract, 1)
#endif
    ]
    runtimeclass AdaptiveChoiceSetInput
    {
        [default] interface IAdaptiveChoiceSetInput;
        interface IAdaptiveInputElement;
        interface IAdaptiveCardElement;
    };

    [
        version(NTDDI_WIN10_RS1),
        exclusiveto(AdaptiveDateInput),
#ifdef ADAPTIVE_CARDS_WINDOWS
        uuid(547622b8-5670-4265-9459-5adce2630ce9),
        contract(InternalContract, 1),
        internal
#else
        uuid(359e2cc5-9b8d-40bf-bbb2-2d3494d30991)
#endif
    ]
    interface IAdaptiveDateInput : IInspectable
    {
        [propget] HRESULT Max([out, retval] HSTRING* value);
        [propput] HRESULT Max([in] HSTRING value);

        [propget] HRESULT Min([out, retval] HSTRING* value);
        [propput] HRESULT Min([in] HSTRING value);

        [propget] HRESULT Placeholder([out, retval] HSTRING* value);
        [propput] HRESULT Placeholder([in] HSTRING value);

        [propget] HRESULT Value([out, retval] HSTRING* value);
        [propput] HRESULT Value([in] HSTRING value);
    };

    [
        version(NTDDI_WIN10_RS1),
        activatable(NTDDI_WIN10_RS1),
#ifdef ADAPTIVE_CARDS_WINDOWS
        contract(InternalContract, 1),
        internal,
        activatable(InternalContract, 1)
#endif
    ]
    runtimeclass AdaptiveDateInput
    {
        [default] interface IAdaptiveDateInput;
        interface IAdaptiveInputElement;
        interface IAdaptiveCardElement;
    };

    [
        version(NTDDI_WIN10_RS1),
        exclusiveto(AdaptiveNumberInput),
#ifdef ADAPTIVE_CARDS_WINDOWS
        uuid(7c093cbd-cb81-4e3f-b3ae-82664ce87859),
        contract(InternalContract, 1),
        internal
#else
        uuid(3bd0868c-5fbd-4341-91ff-4b07eb2bd54c)
#endif
    ]
    interface IAdaptiveNumberInput : IInspectable
    {
        [propget] HRESULT Max([out, retval] INT32 *value);
        [propput] HRESULT Max([in] INT32 value);

        [propget] HRESULT Min([out, retval] INT32 *value);
        [propput] HRESULT Min([in] INT32 value);

        [propget] HRESULT Placeholder([out, retval] HSTRING* value);
        [propput] HRESULT Placeholder([in] HSTRING value);

        [propget] HRESULT Value([out, retval] INT32* value);
        [propput] HRESULT Value([in] INT32 value);
    };

    [
        version(NTDDI_WIN10_RS1),
        activatable(NTDDI_WIN10_RS1),
#ifdef ADAPTIVE_CARDS_WINDOWS
        contract(InternalContract, 1),
        internal,
        activatable(InternalContract, 1)
#endif
    ]
    runtimeclass AdaptiveNumberInput
    {
        [default] interface IAdaptiveNumberInput;
        interface IAdaptiveInputElement;
        interface IAdaptiveCardElement;
    };

    [
        version(NTDDI_WIN10_RS1),
        exclusiveto(AdaptiveTextInput),
#ifdef ADAPTIVE_CARDS_WINDOWS
        uuid(c8affec2-c379-4efd-b126-3a8f7277ee88),
        contract(InternalContract, 1),
        internal
#else
        uuid(ab30772b-172d-4595-bcd2-01001df19d1e)
#endif
    ]
    interface IAdaptiveTextInput : IInspectable
    {
        [propget] HRESULT IsMultiline([out, retval] boolean* value);
        [propput] HRESULT IsMultiline([in] boolean value);

        [propget] HRESULT MaxLength([out, retval] UINT32* value);
        [propput] HRESULT MaxLength([in] UINT32 value);

        [propget] HRESULT Placeholder([out, retval] HSTRING* value);
        [propput] HRESULT Placeholder([in] HSTRING value);

        [propget] HRESULT Value([out, retval] HSTRING* value);
        [propput] HRESULT Value([in] HSTRING value);

        [propget] HRESULT TextInputStyle([out, retval] TextInputStyle* value);
        [propput] HRESULT TextInputStyle([in] TextInputStyle value);

        [propget] HRESULT InlineAction([out, retval] IAdaptiveActionElement** value);
        [propput] HRESULT InlineAction([in] IAdaptiveActionElement* value);
    };

    [
        version(NTDDI_WIN10_RS1),
        activatable(NTDDI_WIN10_RS1),
#ifdef ADAPTIVE_CARDS_WINDOWS
        contract(InternalContract, 1),
        internal,
        activatable(InternalContract, 1)
#endif
    ]
    runtimeclass AdaptiveTextInput
    {
        [default] interface IAdaptiveTextInput;
        interface IAdaptiveInputElement;
        interface IAdaptiveCardElement;
    };

    [
        version(NTDDI_WIN10_RS1),
        exclusiveto(AdaptiveTimeInput),
#ifdef ADAPTIVE_CARDS_WINDOWS
        uuid(a20ae4a6-7fff-4634-b1d9-2719a02d4967),
        contract(InternalContract, 1),
        internal
#else
        uuid(1ee90aff-93e8-4292-ac49-39d4c3289cd9)
#endif
    ]
    interface IAdaptiveTimeInput : IInspectable
    {
        [propget] HRESULT Max([out, retval] HSTRING* value);
        [propput] HRESULT Max([in] HSTRING value);

        [propget] HRESULT Min([out, retval] HSTRING* value);
        [propput] HRESULT Min([in] HSTRING value);

        [propget] HRESULT Placeholder([out, retval] HSTRING* value);
        [propput] HRESULT Placeholder([in] HSTRING value);

        [propget] HRESULT Value([out, retval] HSTRING* value);
        [propput] HRESULT Value([in] HSTRING value);
    };

    [
        version(NTDDI_WIN10_RS1),
        activatable(NTDDI_WIN10_RS1),
#ifdef ADAPTIVE_CARDS_WINDOWS
        contract(InternalContract, 1),
        internal,
        activatable(InternalContract, 1)
#endif
    ]
    runtimeclass AdaptiveTimeInput
    {
        [default] interface IAdaptiveTimeInput;
        interface IAdaptiveInputElement;
        interface IAdaptiveCardElement;
    };

    [
        version(NTDDI_WIN10_RS1),
        exclusiveto(AdaptiveToggleInput),
#ifdef ADAPTIVE_CARDS_WINDOWS
        uuid(05cd9719-b591-4118-9d75-6b21b553123f),
        contract(InternalContract, 1),
        internal
#else
        uuid(e8af72a5-597c-4a19-b9c2-1a597db1c79a)
#endif
    ]
    interface IAdaptiveToggleInput : IInspectable
    {
        [propget] HRESULT Title([out, retval] HSTRING* value);
        [propput] HRESULT Title([in] HSTRING value);

        [propget] HRESULT Wrap([out, retval] boolean* value);
        [propput] HRESULT Wrap([in] boolean value);

        [propget] HRESULT Value([out, retval] HSTRING* value);
        [propput] HRESULT Value([in] HSTRING value);

        [propget] HRESULT ValueOff([out, retval] HSTRING* value);
        [propput] HRESULT ValueOff([in] HSTRING value);

        [propget] HRESULT ValueOn([out, retval] HSTRING* value);
        [propput] HRESULT ValueOn([in] HSTRING value);
    };

    [
        version(NTDDI_WIN10_RS1),
        activatable(NTDDI_WIN10_RS1),
#ifdef ADAPTIVE_CARDS_WINDOWS
        contract(InternalContract, 1),
        internal,
        activatable(InternalContract, 1)
#endif
    ]
    runtimeclass AdaptiveToggleInput
    {
        [default] interface IAdaptiveToggleInput;
        interface IAdaptiveInputElement;
        interface IAdaptiveCardElement;
    };

    [
        version(NTDDI_WIN10_RS1),
        exclusiveto(AdaptiveContainer),
#ifdef ADAPTIVE_CARDS_WINDOWS
        uuid(60554c5a-32db-4130-8613-d39737ced7c4),
        contract(InternalContract, 1),
        internal
#else
        uuid(ba90da3f-556c-4e3a-9d01-11f2ce78dcd7)
#endif
    ]
    interface IAdaptiveContainer : IInspectable
    {
        [propget] HRESULT Style([out, retval] ContainerStyle* value);
        [propput] HRESULT Style([in] ContainerStyle value);

        [propget] HRESULT VerticalContentAlignment([out, retval] VerticalContentAlignment* value);
        [propput] HRESULT VerticalContentAlignment([in] VerticalContentAlignment value);

        [propget] HRESULT Items([out, retval] Windows.Foundation.Collections.IVector<IAdaptiveCardElement*>** value);

        [propget] HRESULT SelectAction([out, retval] IAdaptiveActionElement** value);
        [propput] HRESULT SelectAction([in] IAdaptiveActionElement* value);

        [propget] HRESULT BackgroundImage([out, retval] IAdaptiveBackgroundImage * *value);
        [propput] HRESULT BackgroundImage([in] IAdaptiveBackgroundImage * value);
    };

    [
        version(NTDDI_WIN10_RS1),
        activatable(NTDDI_WIN10_RS1),
#ifdef ADAPTIVE_CARDS_WINDOWS
        contract(InternalContract, 1),
        internal,
        activatable(InternalContract, 1)
#endif
    ]
    runtimeclass AdaptiveContainer
    {
        [default] interface IAdaptiveContainer;
        interface IAdaptiveCardElement;
    };

    [
        version(NTDDI_WIN10_RS1),
        exclusiveto(AdaptiveColumn),
#ifdef ADAPTIVE_CARDS_WINDOWS
        uuid(fe3a3792-d916-4b9d-b54c-eb1e1b5c23b4),
        contract(InternalContract, 1),
        internal
#else
        uuid(91e03800-d239-43bc-b5fb-2ccfe0cc7fcb)
#endif
    ]
    interface IAdaptiveColumn : IInspectable
    {
        [propget] HRESULT Width([out, retval] HSTRING* value);
        [propput] HRESULT Width([in] HSTRING value);

        [propget] HRESULT PixelWidth([out, retval] UINT32* value);
        [propput] HRESULT PixelWidth([in] UINT32 value);

        [propget] HRESULT Style([out, retval] ContainerStyle* value);
        [propput] HRESULT Style([in] ContainerStyle value);

        [propget] HRESULT VerticalContentAlignment([out, retval] VerticalContentAlignment* value);
        [propput] HRESULT VerticalContentAlignment([in] VerticalContentAlignment value);

        [propget] HRESULT Items([out, retval] Windows.Foundation.Collections.IVector<IAdaptiveCardElement*>** value);
        [propget] HRESULT SelectAction([out, retval] IAdaptiveActionElement** value);
        [propput] HRESULT SelectAction([in] IAdaptiveActionElement* value);

        [propget] HRESULT BackgroundImage([out, retval] IAdaptiveBackgroundImage * *value);
        [propput] HRESULT BackgroundImage([in] IAdaptiveBackgroundImage * value);
    };

    [
        version(NTDDI_WIN10_RS1),
        activatable(NTDDI_WIN10_RS1),
#ifdef ADAPTIVE_CARDS_WINDOWS
        contract(InternalContract, 1),
        internal,
        activatable(InternalContract, 1)
#endif
    ]
    runtimeclass AdaptiveColumn
    {
        [default] interface IAdaptiveColumn;
        interface IAdaptiveCardElement;
    };

    [
        version(NTDDI_WIN10_RS1),
        exclusiveto(AdaptiveColumnSet),
#ifdef ADAPTIVE_CARDS_WINDOWS
        uuid(703d7c9a-ab48-4a9a-b3cf-60636f7ee953),
        contract(InternalContract, 1),
        internal
#else
        uuid(4e3e1cd1-906b-4718-96ea-0a6e16bf0199)
#endif
    ]
    interface IAdaptiveColumnSet : IInspectable
    {
        [propget] HRESULT Columns([out, retval] Windows.Foundation.Collections.IVector<AdaptiveColumn*>** value);

        [propget] HRESULT SelectAction([out, retval] IAdaptiveActionElement** value);
        [propput] HRESULT SelectAction([in] IAdaptiveActionElement* value);
    };

    [
        version(NTDDI_WIN10_RS1),
        activatable(NTDDI_WIN10_RS1),
#ifdef ADAPTIVE_CARDS_WINDOWS
        contract(InternalContract, 1),
        internal,
        activatable(InternalContract, 1)
#endif
    ]
    runtimeclass AdaptiveColumnSet
    {
        [default] interface IAdaptiveColumnSet;
        interface IAdaptiveCardElement;
    };


    [
        version(NTDDI_WIN10_RS1),
        exclusiveto(AdaptiveFact),
#ifdef ADAPTIVE_CARDS_WINDOWS
        uuid(d06f4235-e32a-4bba-9802-49a8e2d2c3b7),
        contract(InternalContract, 1),
        internal
#else
        uuid(5c19aa31-03aa-4148-a529-75b855ba045b)
#endif
    ]
    interface IAdaptiveFact : IInspectable
    {
        [propget] HRESULT ElementType([out, retval] ElementType* value);

        [propget] HRESULT Title([out, retval] HSTRING* value);
        [propput] HRESULT Title([in] HSTRING value);

        [propget] HRESULT Value([out, retval] HSTRING* value);
        [propput] HRESULT Value([in] HSTRING value);

        [propget] HRESULT Language([out, retval] HSTRING* value);
        [propput] HRESULT Language([in] HSTRING value);
    };

    [
        version(NTDDI_WIN10_RS1),
        activatable(NTDDI_WIN10_RS1),
#ifdef ADAPTIVE_CARDS_WINDOWS
        contract(InternalContract, 1),
        internal,
        activatable(InternalContract, 1)
#endif
    ]
    runtimeclass AdaptiveFact
    {
        [default] interface IAdaptiveFact;
    };

    [
        version(NTDDI_WIN10_RS1),
        exclusiveto(AdaptiveFactSet),
#ifdef ADAPTIVE_CARDS_WINDOWS
        uuid(3d64cefc-f8e5-4304-99f5-2c37f2452ff4),
        contract(InternalContract, 1),
        internal
#else
        uuid(05457b99-8090-4937-a637-b469f8edc74f)
#endif
    ]
    interface IAdaptiveFactSet : IInspectable
    {
        [propget] HRESULT Facts([out, retval] Windows.Foundation.Collections.IVector<AdaptiveFact*>** value);
    };

    [
        version(NTDDI_WIN10_RS1),
        activatable(NTDDI_WIN10_RS1),
#ifdef ADAPTIVE_CARDS_WINDOWS
        contract(InternalContract, 1),
        internal,
        activatable(InternalContract, 1)
#endif
    ]
    runtimeclass AdaptiveFactSet
    {
        [default] interface IAdaptiveFactSet;
        interface IAdaptiveCardElement;
    };

    [
        version(NTDDI_WIN10_RS1),
        exclusiveto(AdaptiveActionSet),
#ifdef ADAPTIVE_CARDS_WINDOWS
        uuid(EC0102C3-A40D-449D-939B-3AD770CE6DAD),
        contract(InternalContract, 1),
        internal
#else
        uuid(F9778A62-1317-486D-9D82-C71101FA01F8)
#endif
    ]
    interface IAdaptiveActionSet : IInspectable
    {
        [propget] HRESULT Actions([out, retval] Windows.Foundation.Collections.IVector<IAdaptiveActionElement*>** value);
    };

    [
        version(NTDDI_WIN10_RS1),
        activatable(NTDDI_WIN10_RS1)
#ifdef ADAPTIVE_CARDS_WINDOWS
        contract(InternalContract, 1),
        internal,
        activatable(InternalContract, 1)
#endif
    ]
    runtimeclass AdaptiveActionSet
    {
        [default] interface IAdaptiveActionSet;
        interface IAdaptiveCardElement;
    };

    [
        version(NTDDI_WIN10_RS1),
        exclusiveto(AdaptiveUnsupportedElement),
#ifdef ADAPTIVE_CARDS_WINDOWS
        uuid(37CB2851-378C-48BE-A38D-59B9A88F62B9),
        contract(InternalContract, 1),
        internal
#else
        uuid(BAD9E18F-ACA2-46A7-A16E-31D0B8866ABA)
#endif
    ]
    interface IAdaptiveUnsupportedElement : IInspectable
    {
    };

    [
        version(NTDDI_WIN10_RS1),
        activatable(NTDDI_WIN10_RS1)
#ifdef ADAPTIVE_CARDS_WINDOWS
        contract(InternalContract, 1),
        internal,
        activatable(InternalContract, 1)
#endif
    ]
    runtimeclass AdaptiveUnsupportedElement
    {
        [default] interface IAdaptiveUnsupportedElement;
        interface IAdaptiveCardElement;
    };

    [
        version(NTDDI_WIN10_RS1),
        exclusiveto(AdaptiveCardRenderer),
#ifdef ADAPTIVE_CARDS_WINDOWS
        uuid(847e632d-328c-4b5e-86b3-685152dca0ce),
        contract(InternalContract, 1),
        internal
#else
        uuid(b0586bc4-b62a-4520-84b8-6c2afb88d022)
#endif
    ]
    interface IAdaptiveCardRenderer : IInspectable
    {
        [propget] HRESULT ResourceResolvers([out, retval] AdaptiveCardResourceResolvers** value);

        [propget] HRESULT HostConfig([out, retval] AdaptiveHostConfig** hostConfig);
        [propput] HRESULT HostConfig([in] AdaptiveHostConfig* hostConfig);

        [propget] HRESULT OverrideStyles([out, retval] Windows.UI.Xaml.ResourceDictionary** overrideDictionary);
        [propput] HRESULT OverrideStyles([in] Windows.UI.Xaml.ResourceDictionary* overrideDictionary);

        HRESULT SetFixedDimensions([in] UINT32 desiredWidth, [in] UINT32 desiredHeight);
        HRESULT ResetFixedDimensions();

#ifdef ADAPTIVE_CARDS_WINDOWS
        HRESULT RenderCardAsXamlAsync([in] AdaptiveCard* adaptiveCard, [out, retval] Windows.Foundation.IAsyncOperation<RenderedAdaptiveCard*>** result);
#endif

        HRESULT RenderAdaptiveCard([in] AdaptiveCard* adaptiveCard, [out, retval] RenderedAdaptiveCard** result);

        HRESULT RenderAdaptiveCardFromJsonString([in] HSTRING adaptiveJson, [out, retval] RenderedAdaptiveCard** result);
        HRESULT RenderAdaptiveCardFromJson([in] Windows.Data.Json.JsonObject* adaptiveJson, [out, retval] RenderedAdaptiveCard** result);

        [propget] HRESULT ElementRenderers([out, retval] AdaptiveElementRendererRegistration** result);
    };

    [
        version(NTDDI_WIN10_RS1),
        activatable(NTDDI_WIN10_RS1),
#ifdef ADAPTIVE_CARDS_WINDOWS
        contract(InternalContract, 1),
        internal,
        activatable(InternalContract, 1)
#endif
    ]
    runtimeclass AdaptiveCardRenderer
    {
        [default] interface IAdaptiveCardRenderer;
    };

    [
        version(NTDDI_WIN10_RS1),
        exclusiveto(AdaptiveActionEventArgs),
#ifdef ADAPTIVE_CARDS_WINDOWS
        uuid(57244994-491c-48da-8a20-af73e6bdf4d2),
        contract(InternalContract, 1),
        internal
#else
        uuid(6bc7a30c-6971-474d-8dd3-bb9e1bcde381)
#endif
    ]
    interface IAdaptiveActionEventArgs : IInspectable
    {
        [propget] HRESULT Action([out, retval] IAdaptiveActionElement** action);
        [propget] HRESULT Inputs([out, retval] AdaptiveInputs** value);
    }

    [
        version(NTDDI_WIN10_RS1),
#ifdef ADAPTIVE_CARDS_WINDOWS
        contract(InternalContract, 1),
        internal
#endif
    ]
    runtimeclass AdaptiveActionEventArgs
    {
        [default] interface IAdaptiveActionEventArgs;
    };

    [
        version(NTDDI_WIN10_RS1),
        exclusiveto(AdaptiveMediaEventArgs),
#ifdef ADAPTIVE_CARDS_WINDOWS
        uuid(DE57EF9E-1575-401A-9BD8-A84B9ADCB031),
        contract(InternalContract, 1),
        internal
#else
        uuid(D7B0DE38-2ADC-48DC-9168-76E52986A4EE)
#endif
    ]
    interface IAdaptiveMediaEventArgs : IInspectable
    {
        [propget] HRESULT Media([out, retval] AdaptiveMedia** media);
    }

    [
        version(NTDDI_WIN10_RS1),
#ifdef ADAPTIVE_CARDS_WINDOWS
        contract(InternalContract, 1),
        internal
#endif
    ]
    runtimeclass AdaptiveMediaEventArgs
    {
        [default] interface IAdaptiveMediaEventArgs;
    };


    [
        version(NTDDI_WIN10_RS1),
        exclusiveto(AdaptiveContainerStyleDefinition),
#ifdef ADAPTIVE_CARDS_WINDOWS
        uuid(a2d8b87c-7afa-4425-9c9b-38831dc0aef2),
        contract(InternalContract, 1),
        internal
#else
        uuid(ae687d0f-ce50-483c-8478-a17d017d4c25)
#endif
    ]
    interface IAdaptiveContainerStyleDefinition : IInspectable
    {
        [propget] HRESULT BackgroundColor([out][retval] Windows.UI.Color* value);
        [propput] HRESULT BackgroundColor([in] Windows.UI.Color value);

        [propget] HRESULT ForegroundColors([out, retval] AdaptiveColorsConfig** value);
        [propput] HRESULT ForegroundColors([in] AdaptiveColorsConfig* value);
    };

    [
        version(NTDDI_WIN10_RS1),
        activatable(NTDDI_WIN10_RS1),
#ifdef ADAPTIVE_CARDS_WINDOWS
        contract(InternalContract, 1),
        internal,
        activatable(InternalContract, 1)
#endif
    ]
    runtimeclass AdaptiveContainerStyleDefinition
    {
        [default] interface IAdaptiveContainerStyleDefinition;
    };

    [
        version(NTDDI_WIN10_RS1),
        exclusiveto(AdaptiveContainerStylesDefinition),
#ifdef ADAPTIVE_CARDS_WINDOWS
        uuid(40c9338b-b831-402e-b646-fd5038e09516),
        contract(InternalContract, 1),
        internal
#else
        uuid(7e57fadd-78a6-4501-a769-a8a44bb9f9d2)
#endif
    ]
    interface IAdaptiveContainerStylesDefinition : IInspectable
    {
        [propget] HRESULT Default([out, retval] AdaptiveContainerStyleDefinition** value);
        [propput] HRESULT Default([in] AdaptiveContainerStyleDefinition* value);

        [propget] HRESULT Emphasis([out, retval] AdaptiveContainerStyleDefinition** value);
        [propput] HRESULT Emphasis([in] AdaptiveContainerStyleDefinition* value);
    };

    [
        version(NTDDI_WIN10_RS1),
        activatable(NTDDI_WIN10_RS1),
#ifdef ADAPTIVE_CARDS_WINDOWS
        contract(InternalContract, 1),
        internal,
        activatable(InternalContract, 1)
#endif
    ]
    runtimeclass AdaptiveContainerStylesDefinition
    {
        [default] interface IAdaptiveContainerStylesDefinition;
    };

    [
        version(NTDDI_WIN10_RS1),
        exclusiveto(AdaptiveFontSizesConfig),
#ifdef ADAPTIVE_CARDS_WINDOWS
        uuid(1843e1e9-edcb-4d49-a64e-99a82a0e8d09),
        contract(InternalContract, 1),
        internal
#else
        uuid(ebca0eab-b08b-4087-9c42-4667ec6ab0e0)
#endif
    ]
    interface IAdaptiveFontSizesConfig : IInspectable
    {
        [propget] HRESULT Small([out, retval] UINT32* value);
        [propput] HRESULT Small([in] UINT32 value);

        [propget] HRESULT Default([out, retval] UINT32* value);
        [propput] HRESULT Default([in] UINT32 value);

        [propget] HRESULT Medium([out, retval] UINT32* value);
        [propput] HRESULT Medium([in] UINT32 value);

        [propget] HRESULT Large([out, retval] UINT32* value);
        [propput] HRESULT Large([in] UINT32 value);

        [propget] HRESULT ExtraLarge([out, retval] UINT32* value);
        [propput] HRESULT ExtraLarge([in] UINT32 value);
    };

    [
        version(NTDDI_WIN10_RS1),
        activatable(NTDDI_WIN10_RS1),
#ifdef ADAPTIVE_CARDS_WINDOWS
        contract(InternalContract, 1),
        internal,
        activatable(InternalContract, 1)
#endif
    ]
    runtimeclass AdaptiveFontSizesConfig
    {
        [default] interface IAdaptiveFontSizesConfig;
    };

    [
        version(NTDDI_WIN10_RS1),
        exclusiveto(AdaptiveFontWeightsConfig),
#ifdef ADAPTIVE_CARDS_WINDOWS
        uuid(59ab4d2a-e219-47fb-a202-74494469b410),
        contract(InternalContract, 1),
        internal
#else
        uuid(23c9d287-afdc-4ca4-87b4-92c551e4c8bc)
#endif
    ]
    interface IAdaptiveFontWeightsConfig : IInspectable
    {
        [propget] HRESULT Lighter([out, retval] UINT16 *value);
        [propput] HRESULT Lighter([in] UINT16 value);

        [propget] HRESULT Default([out, retval] UINT16 *value);
        [propput] HRESULT Default([in] UINT16 value);

        [propget] HRESULT Bolder([out, retval] UINT16 *value);
        [propput] HRESULT Bolder([in] UINT16 value);
    };

    [
        version(NTDDI_WIN10_RS1),
        activatable(NTDDI_WIN10_RS1),
#ifdef ADAPTIVE_CARDS_WINDOWS
        contract(InternalContract, 1),
        internal,
        activatable(InternalContract, 1)
#endif
    ]
    runtimeclass AdaptiveFontWeightsConfig
    {
        [default] interface IAdaptiveFontWeightsConfig;
    };

    [
        version(NTDDI_WIN10_RS1),
        exclusiveto(AdaptiveFontStyleDefinition),
#ifdef ADAPTIVE_CARDS_WINDOWS
        uuid(485E4650-EDF1-4DAD-BB1A-FA6C85626453),
        contract(InternalContract, 1),
        internal
#else
        uuid(9D744C66-DC57-4D4B-9997-D16761FB11D1)
#endif
    ]
    interface IAdaptiveFontStyleDefinition : IInspectable
    {
        [propget] HRESULT FontFamily([out, retval] HSTRING* value);
        [propput] HRESULT FontFamily([in] HSTRING value);

        [propget] HRESULT FontWeights([out, retval] AdaptiveFontWeightsConfig** value);
        [propput] HRESULT FontWeights([in] AdaptiveFontWeightsConfig* value);

        [propget] HRESULT FontSizes([out, retval] AdaptiveFontSizesConfig** value);
        [propput] HRESULT FontSizes([in] AdaptiveFontSizesConfig* value);
    };

    [
        version(NTDDI_WIN10_RS1),
        activatable(NTDDI_WIN10_RS1),
#ifdef ADAPTIVE_CARDS_WINDOWS
        contract(InternalContract, 1),
        internal,
        activatable(InternalContract, 1)
#endif
    ]
    runtimeclass AdaptiveFontStyleDefinition
    {
        [default] interface IAdaptiveFontStyleDefinition;
    };

    [
        version(NTDDI_WIN10_RS1),
        exclusiveto(AdaptiveFontStylesDefinition),
#ifdef ADAPTIVE_CARDS_WINDOWS
        uuid(7EA49458-870F-40C9-908A-35E6A20579C6),
        contract(InternalContract, 1),
        internal
#else
        uuid(2445D5BF-F0DF-495D-873E-F5B36E53E5D1)
#endif
    ]
    interface IAdaptiveFontStylesDefinition : IInspectable
    {
        [propget] HRESULT Default([out, retval] AdaptiveFontStyleDefinition** value);
        [propput] HRESULT Default([in] AdaptiveFontStyleDefinition* value);

        [propget] HRESULT Display([out, retval] AdaptiveFontStyleDefinition** value);
        [propput] HRESULT Display([in] AdaptiveFontStyleDefinition* value);

        [propget] HRESULT Monospace([out, retval] AdaptiveFontStyleDefinition** value);
        [propput] HRESULT Monospace([in] AdaptiveFontStyleDefinition* value);
    };

    [
        version(NTDDI_WIN10_RS1),
        activatable(NTDDI_WIN10_RS1),
#ifdef ADAPTIVE_CARDS_WINDOWS
        contract(InternalContract, 1),
        internal,
        activatable(InternalContract, 1)
#endif
    ]
    runtimeclass AdaptiveFontStylesDefinition
    {
        [default] interface IAdaptiveFontStylesDefinition;
    };

    [
        version(NTDDI_WIN10_RS1),
        exclusiveto(AdaptiveColorConfig),
#ifdef ADAPTIVE_CARDS_WINDOWS
        uuid(743e6ad3-c0ab-497d-a9c9-3dcf69e6a5a1),
        contract(InternalContract, 1),
        internal
#else
        uuid(421149d7-65e9-4ec9-b70b-802ba7d6cf98)
#endif
    ]
    interface IAdaptiveColorConfig : IInspectable
    {
        [propget] HRESULT Default([out][retval] Windows.UI.Color* value);
        [propput] HRESULT Default([in] Windows.UI.Color value);

        [propget] HRESULT Subtle([out][retval] Windows.UI.Color* value);
        [propput] HRESULT Subtle([in] Windows.UI.Color value);
    };

    [
        version(NTDDI_WIN10_RS1),
        activatable(NTDDI_WIN10_RS1),
#ifdef ADAPTIVE_CARDS_WINDOWS
        contract(InternalContract, 1),
        internal,
        activatable(InternalContract, 1)
#endif
    ]
    runtimeclass AdaptiveColorConfig
    {
        [default] interface IAdaptiveColorConfig;
    };

    [
        version(NTDDI_WIN10_RS1),
        exclusiveto(AdaptiveColorsConfig),
#ifdef ADAPTIVE_CARDS_WINDOWS
        uuid(e13e74e0-f944-4481-8fe9-4ac62a66bed0),
        contract(InternalContract, 1),
        internal
#else
        uuid(1ade7d94-f0ae-4301-a9e2-b1f9c065916f)
#endif
    ]
    interface IAdaptiveColorsConfig : IInspectable
    {
        [propget] HRESULT Default([out][retval] AdaptiveColorConfig** value);
        [propput] HRESULT Default([in] AdaptiveColorConfig* value);

        [propget] HRESULT Accent([out][retval] AdaptiveColorConfig** value);
        [propput] HRESULT Accent([in] AdaptiveColorConfig* value);

        [propget] HRESULT Dark([out][retval] AdaptiveColorConfig** value);
        [propput] HRESULT Dark([in] AdaptiveColorConfig* value);

        [propget] HRESULT Light([out][retval] AdaptiveColorConfig** value);
        [propput] HRESULT Light([in] AdaptiveColorConfig* value);

        [propget] HRESULT Good([out][retval] AdaptiveColorConfig** value);
        [propput] HRESULT Good([in] AdaptiveColorConfig* value);

        [propget] HRESULT Warning([out][retval] AdaptiveColorConfig** value);
        [propput] HRESULT Warning([in] AdaptiveColorConfig* value);

        [propget] HRESULT Attention([out][retval] AdaptiveColorConfig** value);
        [propput] HRESULT Attention([in] AdaptiveColorConfig* value);
    };

    [
        version(NTDDI_WIN10_RS1),
        activatable(NTDDI_WIN10_RS1),
#ifdef ADAPTIVE_CARDS_WINDOWS
        contract(InternalContract, 1),
        internal,
        activatable(InternalContract, 1)
#endif
    ]
    runtimeclass AdaptiveColorsConfig
    {
        [default] interface IAdaptiveColorsConfig;
    };

    [
        version(NTDDI_WIN10_RS1),
        exclusiveto(AdaptiveTextConfig),
#ifdef ADAPTIVE_CARDS_WINDOWS
        uuid(2fa24f2c-843c-4f3f-be65-023528901970),
        contract(InternalContract, 1),
        internal
#else
        uuid(d730ba59-1f48-4dc6-8375-17f364f6086a)
#endif
    ]
    interface IAdaptiveTextConfig : IInspectable
    {
        [propget] HRESULT Weight([out, retval] TextWeight* value);
        [propput] HRESULT Weight([in] TextWeight value);

        [propget] HRESULT Size([out, retval] TextSize* value);
        [propput] HRESULT Size([in] TextSize value);

        [propget] HRESULT Color([out, retval] ForegroundColor* value);
        [propput] HRESULT Color([in] ForegroundColor value);

        [propget] HRESULT IsSubtle([out, retval] boolean* value);
        [propput] HRESULT IsSubtle([in] boolean value);

        [propget] HRESULT Wrap([out, retval] boolean* value);
        [propput] HRESULT Wrap([in] boolean value);

        [propget] HRESULT MaxWidth([out, retval] UINT32* value);
        [propput] HRESULT MaxWidth([in] UINT32 value);
    };

    [
        version(NTDDI_WIN10_RS1),
        activatable(NTDDI_WIN10_RS1),
#ifdef ADAPTIVE_CARDS_WINDOWS
        contract(InternalContract, 1),
        internal,
        activatable(InternalContract, 1)
#endif
    ]
    runtimeclass AdaptiveTextConfig
    {
        [default] interface IAdaptiveTextConfig;
    };

    [
        version(NTDDI_WIN10_RS1),
        exclusiveto(AdaptiveSpacingConfig),
#ifdef ADAPTIVE_CARDS_WINDOWS
        uuid(f22005cd-d9b7-4ee1-9457-d1520951b021),
        contract(InternalContract, 1),
        internal
#else
        uuid(0e21ac82-4838-43cb-b7ef-7b023011061b)
#endif
    ]
    interface IAdaptiveSpacingConfig : IInspectable
    {
        [propget] HRESULT Small([out, retval] UINT32* value);
        [propput] HRESULT Small([in] UINT32 value);

        [propget] HRESULT Default([out, retval] UINT32* value);
        [propput] HRESULT Default([in] UINT32 value);

        [propget] HRESULT Medium([out, retval] UINT32* value);
        [propput] HRESULT Medium([in] UINT32 value);

        [propget] HRESULT Large([out, retval] UINT32* value);
        [propput] HRESULT Large([in] UINT32 value);

        [propget] HRESULT ExtraLarge([out, retval] UINT32* value);
        [propput] HRESULT ExtraLarge([in] UINT32 value);

        [propget] HRESULT Padding([out, retval] UINT32* value);
        [propput] HRESULT Padding([in] UINT32 value);
    };

    [
        version(NTDDI_WIN10_RS1),
        activatable(NTDDI_WIN10_RS1),
#ifdef ADAPTIVE_CARDS_WINDOWS
        contract(InternalContract, 1),
        internal,
        activatable(InternalContract, 1)
#endif
    ]
    runtimeclass AdaptiveSpacingConfig
    {
        [default] interface IAdaptiveSpacingConfig;
    };

    [
        version(NTDDI_WIN10_RS1),
        exclusiveto(AdaptiveSeparatorConfig),
#ifdef ADAPTIVE_CARDS_WINDOWS
        uuid(05058274-c987-4361-a4f6-0c3d5f955ba4),
        contract(InternalContract, 1),
        internal
#else
        uuid(c34a155d-6913-4f8b-9b94-f4ab8c578aee)
#endif
    ]
    interface IAdaptiveSeparatorConfig : IInspectable
    {
        [propget] HRESULT LineThickness([out, retval] UINT32* value);
        [propput] HRESULT LineThickness([in] UINT32 value);

        [propget] HRESULT LineColor([out][retval] Windows.UI.Color* value);
        [propput] HRESULT LineColor([in] Windows.UI.Color value);
    };

    [
        version(NTDDI_WIN10_RS1),
        activatable(NTDDI_WIN10_RS1),
#ifdef ADAPTIVE_CARDS_WINDOWS
        contract(InternalContract, 1),
        internal,
        activatable(InternalContract, 1)
#endif
    ]
    runtimeclass AdaptiveSeparatorConfig
    {
        [default] interface IAdaptiveSeparatorConfig;
    };

    [
        version(NTDDI_WIN10_RS1),
        exclusiveto(AdaptiveImageSizesConfig),
#ifdef ADAPTIVE_CARDS_WINDOWS
        uuid(ace2f9d0-3063-48ba-a69e-727246d1239d),
        contract(InternalContract, 1),
        internal
#else
        uuid(ce5cd318-502c-4017-a076-4f8cdbb0316d)
#endif
    ]
    interface IAdaptiveImageSizesConfig : IInspectable
    {
        [propget] HRESULT Small([out, retval] UINT32* value);
        [propput] HRESULT Small([in] UINT32 value);

        [propget] HRESULT Medium([out, retval] UINT32* value);
        [propput] HRESULT Medium([in] UINT32 value);

        [propget] HRESULT Large([out, retval] UINT32* value);
        [propput] HRESULT Large([in] UINT32 value);
    };

    [
        version(NTDDI_WIN10_RS1),
        activatable(NTDDI_WIN10_RS1),
#ifdef ADAPTIVE_CARDS_WINDOWS
        contract(InternalContract, 1),
        internal,
        activatable(InternalContract, 1)
#endif
    ]
    runtimeclass AdaptiveImageSizesConfig
    {
        [default] interface IAdaptiveImageSizesConfig;
    };

    [
        version(NTDDI_WIN10_RS1),
        exclusiveto(AdaptiveImageSetConfig),
#ifdef ADAPTIVE_CARDS_WINDOWS
        uuid(b5f7030a-7a42-4eaa-8cb1-88fb3ed81f66),
        contract(InternalContract, 1),
        internal
#else
        uuid(29685cc3-027f-4da8-9659-6d3a53c34d88)
#endif
    ]
    interface IAdaptiveImageSetConfig : IInspectable
    {
        [propget] HRESULT ImageSize([out, retval] ImageSize* value);
        [propput] HRESULT ImageSize([in] ImageSize value);

        [propget] HRESULT MaxImageHeight([out, retval] UINT32* value);
        [propput] HRESULT MaxImageHeight([in] UINT32 value);
    };

    [
        version(NTDDI_WIN10_RS1),
        activatable(NTDDI_WIN10_RS1),
#ifdef ADAPTIVE_CARDS_WINDOWS
        contract(InternalContract, 1),
        internal,
        activatable(InternalContract, 1)
#endif
    ]
    runtimeclass AdaptiveImageSetConfig
    {
        [default] interface IAdaptiveImageSetConfig;
    }

    [
        version(NTDDI_WIN10_RS1),
        exclusiveto(AdaptiveImageConfig),
#ifdef ADAPTIVE_CARDS_WINDOWS
        uuid(18a0c8f6-bcfc-41f9-964c-edd63fbfe0c3),
        contract(InternalContract, 1),
        internal
#else
        uuid(ba0d7d84-d708-4919-a2f2-5c322a6f5460)
#endif
    ]
    interface IAdaptiveImageConfig : IInspectable
    {
        [propget] HRESULT ImageSize([out, retval] ImageSize* value);
        [propput] HRESULT ImageSize([in] ImageSize value);
    };

    [
        version(NTDDI_WIN10_RS1),
        activatable(NTDDI_WIN10_RS1),
#ifdef ADAPTIVE_CARDS_WINDOWS
        contract(InternalContract, 1),
        internal,
        activatable(InternalContract, 1)
#endif
    ]
    runtimeclass AdaptiveImageConfig
    {
        [default] interface IAdaptiveImageConfig;
    };

    [
        version(NTDDI_WIN10_RS1),
        exclusiveto(AdaptiveCardConfig),
#ifdef ADAPTIVE_CARDS_WINDOWS
        uuid(27902b36-88db-421b-abd8-79a6cf3f1410),
        contract(InternalContract, 1),
        internal
#else
        uuid(9363ea9c-9f73-4e7d-8d6e-0559ac52b314)
#endif
    ]
    interface IAdaptiveCardConfig : IInspectable
    {
        [propget] HRESULT AllowCustomStyle([out, retval] boolean* value);
        [propput] HRESULT AllowCustomStyle([in] boolean value);
    };

    [
        version(NTDDI_WIN10_RS1),
        activatable(NTDDI_WIN10_RS1),
#ifdef ADAPTIVE_CARDS_WINDOWS
        contract(InternalContract, 1),
        internal,
        activatable(InternalContract, 1)
#endif
    ]
    runtimeclass AdaptiveCardConfig
    {
        [default] interface IAdaptiveCardConfig;
    };

    [
        version(NTDDI_WIN10_RS1),
        exclusiveto(AdaptiveFactSetConfig),
#ifdef ADAPTIVE_CARDS_WINDOWS
        uuid(d776f288-bdfa-434e-99d7-d1c6d2f21209),
        contract(InternalContract, 1),
        internal
#else
        uuid(9949ed60-fbc0-49fd-80d4-29fb1184854d)
#endif
    ]
    interface IAdaptiveFactSetConfig : IInspectable
    {
        [propget] HRESULT Title([out, retval] AdaptiveTextConfig** value);
        [propput] HRESULT Title([in] AdaptiveTextConfig* value);

        [propget] HRESULT Value([out, retval] AdaptiveTextConfig** value);
        [propput] HRESULT Value([in] AdaptiveTextConfig* value);

        [propget] HRESULT Spacing([out][retval] UINT32* value);
        [propput] HRESULT Spacing([in] UINT32 value);
    };

    [
        version(NTDDI_WIN10_RS1),
        activatable(NTDDI_WIN10_RS1),
#ifdef ADAPTIVE_CARDS_WINDOWS
        contract(InternalContract, 1),
        internal,
        activatable(InternalContract, 1)
#endif
    ]
    runtimeclass AdaptiveFactSetConfig
    {
        [default] interface IAdaptiveFactSetConfig;
    };

    [
        version(NTDDI_WIN10_RS1),
        exclusiveto(AdaptiveShowCardActionConfig),
#ifdef ADAPTIVE_CARDS_WINDOWS
        uuid(4c394fd8-a63a-4710-89dd-014a55b8fb6c),
        contract(InternalContract, 1),
        internal
#else
        uuid(eacabf24-288c-4307-bd5a-5888a00da918)
#endif
    ]
    interface IAdaptiveShowCardActionConfig : IInspectable
    {
        [propget] HRESULT ActionMode([out, retval] ActionMode *value);
        [propput] HRESULT ActionMode([in] ActionMode value);

        [propget] HRESULT Style([out, retval] ContainerStyle* value);
        [propput] HRESULT Style([in] ContainerStyle value);

        [propget] HRESULT InlineTopMargin([out, retval] UINT32* value);
        [propput] HRESULT InlineTopMargin([in] UINT32 value);
    };

    [
        version(NTDDI_WIN10_RS1),
        activatable(NTDDI_WIN10_RS1),
#ifdef ADAPTIVE_CARDS_WINDOWS
        contract(InternalContract, 1),
        internal,
        activatable(InternalContract, 1)
#endif
    ]
    runtimeclass AdaptiveShowCardActionConfig
    {
        [default] interface IAdaptiveShowCardActionConfig;
    };

    [
        version(NTDDI_WIN10_RS1),
        exclusiveto(AdaptiveActionsConfig),
#ifdef ADAPTIVE_CARDS_WINDOWS
        uuid(e4157ef5-e8e9-412e-bef6-48771e3aa532),
        contract(InternalContract, 1),
        internal
#else
        uuid(ce6981d7-8989-42a3-b335-30cbf7108183)
#endif
    ]
    interface IAdaptiveActionsConfig : IInspectable
    {
        [propget] HRESULT ShowCard([out, retval] AdaptiveShowCardActionConfig** value);
        [propput] HRESULT ShowCard([in] AdaptiveShowCardActionConfig* value);

        [propget] HRESULT ActionsOrientation([out][retval] ActionsOrientation* value);
        [propput] HRESULT ActionsOrientation([in] ActionsOrientation value);

        [propget] HRESULT ActionAlignment([out, retval] ActionAlignment* value);
        [propput] HRESULT ActionAlignment([in] ActionAlignment value);

        [propget] HRESULT ButtonSpacing([out][retval] UINT32* value);
        [propput] HRESULT ButtonSpacing([in] UINT32 value);

        [propget] HRESULT MaxActions([out][retval] UINT32* value);
        [propput] HRESULT MaxActions([in] UINT32 value);

        [propget] HRESULT Spacing([out][retval] Spacing* value);
        [propput] HRESULT Spacing([in] Spacing value);

        [propget] HRESULT IconPlacement([out][retval] IconPlacement* value);
        [propput] HRESULT IconPlacement([in] IconPlacement value);

        [propget] HRESULT IconSize([out][retval] UINT32* value);
        [propput] HRESULT IconSize([in] UINT32 value);
    };

    [
        version(NTDDI_WIN10_RS1),
        activatable(NTDDI_WIN10_RS1),
#ifdef ADAPTIVE_CARDS_WINDOWS
        contract(InternalContract, 1),
        internal,
        activatable(InternalContract, 1)
#endif
    ]
    runtimeclass AdaptiveActionsConfig
    {
        [default] interface IAdaptiveActionsConfig;
    };

    [
        version(NTDDI_WIN10_RS1),
        exclusiveto(AdaptiveMediaConfig),
#ifdef ADAPTIVE_CARDS_WINDOWS
        uuid(FE60D4DC-02E9-4465-8235-7CA98620C17C),
        contract(InternalContract, 1),
        internal
#else
        uuid(B8C95DEA-0668-4FD3-B1E2-98310610A6C3)
#endif
    ]
    interface IAdaptiveMediaConfig : IInspectable
    {
        [propget] HRESULT DefaultPoster([out, retval] HSTRING* value);
        [propput] HRESULT DefaultPoster([in] HSTRING value);

        [propget] HRESULT PlayButton([out][retval] HSTRING* value);
        [propput] HRESULT PlayButton([in] HSTRING value);

        [propget] HRESULT AllowInlinePlayback([out, retval] boolean* value);
        [propput] HRESULT AllowInlinePlayback([in] boolean value);
    };

    [
        version(NTDDI_WIN10_RS1),
        activatable(NTDDI_WIN10_RS1),
#ifdef ADAPTIVE_CARDS_WINDOWS
        contract(InternalContract, 1),
        internal,
        activatable(InternalContract, 1)
#endif
    ]
    runtimeclass AdaptiveMediaConfig
    {
        [default] interface IAdaptiveMediaConfig;
    };

    [
        version(NTDDI_WIN10_RS1),
        exclusiveto(AdaptiveHostConfig),
#ifdef ADAPTIVE_CARDS_WINDOWS
        uuid(15ae7240-f9b0-47e4-b444-62da42b8b863),
        contract(InternalContract, 1),
        internal
#else
        uuid(85ef9ddc-4599-4ab6-adf1-1e04238601a5)
#endif
    ]
    interface IAdaptiveHostConfig : IInspectable
    {
        [propget] HRESULT FontFamily([out, retval] HSTRING* value);
        [propput] HRESULT FontFamily([in] HSTRING value);

        [propget] HRESULT FontSizes([out, retval] AdaptiveFontSizesConfig** value);
        [propput] HRESULT FontSizes([in] AdaptiveFontSizesConfig* value);

        [propget] HRESULT FontWeights([out, retval] AdaptiveFontWeightsConfig** value);
        [propput] HRESULT FontWeights([in] AdaptiveFontWeightsConfig* value);

        [propget] HRESULT FontStyles([out, retval] AdaptiveFontStylesDefinition** value);
        [propput] HRESULT FontStyles([in] AdaptiveFontStylesDefinition* value);

        [propget] HRESULT SupportsInteractivity([out, retval] boolean* value);
        [propput] HRESULT SupportsInteractivity([in] boolean value);

        [propget] HRESULT ImageBaseUrl([out, retval] HSTRING* value);
        [propput] HRESULT ImageBaseUrl([in] HSTRING value);

        [propget] HRESULT ContainerStyles([out, retval] AdaptiveContainerStylesDefinition** value);
        [propput] HRESULT ContainerStyles([in] AdaptiveContainerStylesDefinition* value);

        [propget] HRESULT ImageSizes([out, retval] AdaptiveImageSizesConfig** value);
        [propput] HRESULT ImageSizes([in] AdaptiveImageSizesConfig* value);

        [propget] HRESULT Separator([out, retval] AdaptiveSeparatorConfig** value);
        [propput] HRESULT Separator([in] AdaptiveSeparatorConfig* value);

        [propget] HRESULT Spacing([out, retval] AdaptiveSpacingConfig** value);
        [propput] HRESULT Spacing([in] AdaptiveSpacingConfig* value);

        [propget] HRESULT AdaptiveCard([out, retval] AdaptiveCardConfig** value);
        [propput] HRESULT AdaptiveCard([in] AdaptiveCardConfig* value);

        [propget] HRESULT ImageSet([out, retval] AdaptiveImageSetConfig** value);
        [propput] HRESULT ImageSet([in] AdaptiveImageSetConfig* value);

        [propget] HRESULT Image([out, retval] AdaptiveImageConfig** value);
        [propput] HRESULT Image([in] AdaptiveImageConfig* value);

        [propget] HRESULT FactSet([out, retval] AdaptiveFactSetConfig** value);
        [propput] HRESULT FactSet([in] AdaptiveFactSetConfig* value);

        [propget] HRESULT Actions([out, retval] AdaptiveActionsConfig** value);
        [propput] HRESULT Actions([in] AdaptiveActionsConfig* value);

        [propget] HRESULT Media([out, retval] AdaptiveMediaConfig** value);
        [propput] HRESULT Media([in] AdaptiveMediaConfig* value);
    };

    [
        version(NTDDI_WIN10_RS1),
        exclusiveto(AdaptiveHostConfigParseResult),
#ifdef ADAPTIVE_CARDS_WINDOWS
        uuid(0e333f58-43b8-48d3-aa68-e30f7e7f1007),
        contract(InternalContract, 1),
        internal
#else
        uuid(0b1f8963-9d45-4ac0-9af4-cd7923f5206e)
#endif
    ]
    interface IAdaptiveHostConfigParseResult : IInspectable
    {
        [propget] HRESULT HostConfig([out, retval] AdaptiveHostConfig** value);
        [propget] HRESULT Errors([out, retval] Windows.Foundation.Collections.IVector<AdaptiveError*>** value);
    };

    [
        version(NTDDI_WIN10_RS1),
        activatable(NTDDI_WIN10_RS1),
#ifdef ADAPTIVE_CARDS_WINDOWS
        contract(InternalContract, 1),
        internal,
        activatable(InternalContract, 1)
#endif
    ]
    runtimeclass AdaptiveHostConfigParseResult
    {
        [default] interface IAdaptiveHostConfigParseResult;
    }

    [
        version(NTDDI_WIN10_RS1),
        exclusiveto(AdaptiveHostConfig),
#ifdef ADAPTIVE_CARDS_WINDOWS
        uuid(11a659ac-a28d-42fc-ab0e-f103b3f5c4fd),
        contract(InternalContract, 1),
        internal
#else
        uuid(1a09b9b7-d678-495f-949e-3ad677424fdb)
#endif
    ]
    interface IAdaptiveHostConfigStatics : IInspectable
    {
        HRESULT FromJsonString([in] HSTRING hostConfigJson, [out, retval] AdaptiveHostConfigParseResult** config);
        HRESULT FromJson([in] Windows.Data.Json.JsonObject* hostConfigJson, [out, retval] AdaptiveHostConfigParseResult** config);
    };

    [
        version(NTDDI_WIN10_RS1),
        activatable(NTDDI_WIN10_RS1),
        static(IAdaptiveHostConfigStatics, NTDDI_WIN10_RS1),
#ifdef ADAPTIVE_CARDS_WINDOWS
        static(IAdaptiveHostConfigStatics, InternalContract, 1),
        contract(InternalContract, 1),
        internal,
        activatable(InternalContract, 1)
#endif
    ]
    runtimeclass AdaptiveHostConfig
    {
        [default] interface IAdaptiveHostConfig;
    };

    [
        version(NTDDI_WIN10_RS1),
#ifdef ADAPTIVE_CARDS_WINDOWS
        uuid(95ec200c-fad9-4d8d-b25d-cad3a7f3df61),
        contract(InternalContract, 1),
        internal
#else
        uuid(b9bbff79-17a0-45ae-9a5f-86b9ff31bf88)
#endif
    ]
    interface IAdaptiveActionElement : IInspectable
    {
        [propget] HRESULT ActionType([out, retval] ActionType* value);
        [propget] HRESULT ActionTypeString([out, retval] HSTRING* value);

        [propget] HRESULT Title([out, retval] HSTRING* value);
        [propput] HRESULT Title([in] HSTRING value);

        [propget] HRESULT Id([out, retval] HSTRING* value);
        [propput] HRESULT Id([in] HSTRING value);

        [propget] HRESULT IconUrl([out, retval] HSTRING* value);
        [propput] HRESULT IconUrl([in] HSTRING value);

        [propget] HRESULT Sentiment([out, retval] HSTRING* value);
        [propput] HRESULT Sentiment([in] HSTRING value);

        [propget] HRESULT AdditionalProperties([out, retval] Windows.Data.Json.JsonObject** json);
        [propput] HRESULT AdditionalProperties([in] Windows.Data.Json.JsonObject* json);

        HRESULT ToJson([out, retval] Windows.Data.Json.JsonObject** value);
    };

    [
        version(NTDDI_WIN10_RS1),
        exclusiveto(AdaptiveOpenUrlAction),
#ifdef ADAPTIVE_CARDS_WINDOWS
        uuid(8a7f7888-f53b-4fdb-8f3c-968da4352031),
        contract(InternalContract, 1),
        internal
#else
        uuid(d70a58cb-4d51-4f96-bb6b-2698eced32ff)
#endif
    ]
    interface IAdaptiveOpenUrlAction : IInspectable
    {
        [propput] HRESULT Url([in] Windows.Foundation.Uri* value);
        [propget] HRESULT Url([out, retval] Windows.Foundation.Uri** value);
    };

    [
        version(NTDDI_WIN10_RS1),
        activatable(NTDDI_WIN10_RS1),
#ifdef ADAPTIVE_CARDS_WINDOWS
        contract(InternalContract, 1),
        internal,
        activatable(InternalContract, 1)
#endif
    ]
    runtimeclass AdaptiveOpenUrlAction
    {
        [default] interface IAdaptiveOpenUrlAction;
        interface IAdaptiveActionElement;
    };

    [
        version(NTDDI_WIN10_RS1),
        exclusiveto(AdaptiveShowCardAction),
#ifdef ADAPTIVE_CARDS_WINDOWS
        uuid(201859e9-1179-4c2b-91fa-3f561210a7f6),
        contract(InternalContract, 1),
        internal
#else
        uuid(435ea974-33c7-43b0-a6ac-8137c1b7bb44)
#endif
    ]
    interface IAdaptiveShowCardAction : IInspectable
    {
        [propget] HRESULT Card([out, retval] AdaptiveCard** value);
        [propput] HRESULT Card([in] AdaptiveCard* value);
    };

    [
        version(NTDDI_WIN10_RS1),
        activatable(NTDDI_WIN10_RS1),
#ifdef ADAPTIVE_CARDS_WINDOWS
        contract(InternalContract, 1),
        internal,
        activatable(InternalContract, 1)
#endif
    ]
    runtimeclass AdaptiveShowCardAction
    {
        [default] interface IAdaptiveShowCardAction;
        interface IAdaptiveActionElement;
    };

    [
        version(NTDDI_WIN10_RS1),
        exclusiveto(AdaptiveSubmitAction),
#ifdef ADAPTIVE_CARDS_WINDOWS
        uuid(c89015c8-1a8e-4819-8e93-d5fed276efc5),
        contract(InternalContract, 1),
        internal
#else
        uuid(97b9b3a3-657b-4d38-a136-154cc8da19a9)
#endif
    ]
    interface IAdaptiveSubmitAction : IInspectable
    {
        [propget] HRESULT DataJson([out, retval] Windows.Data.Json.JsonValue** value);
        [propput] HRESULT DataJson([in] Windows.Data.Json.JsonValue* value);
    };

    [
        version(NTDDI_WIN10_RS1),
        activatable(NTDDI_WIN10_RS1),
#ifdef ADAPTIVE_CARDS_WINDOWS
        contract(InternalContract, 1),
        internal,
        activatable(InternalContract, 1)
#endif
    ]
    runtimeclass AdaptiveSubmitAction
    {
        [default] interface IAdaptiveSubmitAction;
        interface IAdaptiveActionElement;
    };


    [
        version(NTDDI_WIN10_RS1),
        exclusiveto(AdaptiveToggleVisibilityTarget),
#ifdef ADAPTIVE_CARDS_WINDOWS
        uuid(045FA1AE-A5CA-4359-AC35-16FC162F3BF0),
        contract(InternalContract, 1),
        internal
#else
        uuid(1F626040-8C2F-4C64-AB3E-A80ECE538E5F)
#endif
    ]
    interface IAdaptiveToggleVisibilityTarget : IInspectable
    {
        [propget] HRESULT ElementId([out, retval] HSTRING * value);
        [propput] HRESULT ElementId([in] HSTRING value);

        [propget] HRESULT IsVisible([out, retval] IsVisible * value);
        [propput] HRESULT IsVisible([in] IsVisible value);
    };

    [
        version(NTDDI_WIN10_RS1),
        activatable(NTDDI_WIN10_RS1),
#ifdef ADAPTIVE_CARDS_WINDOWS
         contract(InternalContract, 1),
         internal,
        activatable(InternalContract, 1)
#endif
    ]
    runtimeclass AdaptiveToggleVisibilityTarget {
        [default] interface IAdaptiveToggleVisibilityTarget;
    };

    [
        version(NTDDI_WIN10_RS1),
        exclusiveto(AdaptiveToggleVisibilityAction),
#ifdef ADAPTIVE_CARDS_WINDOWS
        uuid(7DD38D1D-338A-40D3-9AF8-912FBC61427C),
        contract(InternalContract, 1),
        internal
#else
        uuid(DF122310-5768-4111-A155-92F6F34BB37A)
#endif
    ]
    interface IAdaptiveToggleVisibility : IInspectable
    {
        [propget] HRESULT TargetElements([out, retval] Windows.Foundation.Collections.IVector<AdaptiveToggleVisibilityTarget*> * *value);
    };

    [
        version(NTDDI_WIN10_RS1),
        activatable(NTDDI_WIN10_RS1),
#ifdef ADAPTIVE_CARDS_WINDOWS
        contract(InternalContract, 1),
        internal,
        activatable(InternalContract, 1)
#endif
    ]
    runtimeclass AdaptiveToggleVisibilityAction {
        [default] interface IAdaptiveToggleVisibility;
        interface IAdaptiveActionElement;
    };

    [
        version(NTDDI_WIN10_RS1),
        exclusiveto(AdaptiveCardResourceResolvers),
#ifdef ADAPTIVE_CARDS_WINDOWS
        uuid(8e467d28-ef21-4b9c-aad5-36e6073b1132),
        contract(InternalContract, 1),
        internal
#else
        uuid(3b655db6-54d2-47e7-8658-b58ced5fb237)
#endif
    ]
    interface IAdaptiveCardResourceResolvers : IInspectable
    {
        HRESULT Set([in] HSTRING scheme, [in] IAdaptiveCardResourceResolver* resolver);
        HRESULT Get([in] HSTRING scheme, [out, retval] IAdaptiveCardResourceResolver** resolver);
    };

    [
        version(NTDDI_WIN10_RS1),
        activatable(NTDDI_WIN10_RS1),
#ifdef ADAPTIVE_CARDS_WINDOWS
        contract(InternalContract, 1),
        internal,
        activatable(InternalContract, 1)
#endif
    ]
    runtimeclass AdaptiveCardResourceResolvers
    {
        [default] interface IAdaptiveCardResourceResolvers;
    };

    [
        version(NTDDI_WIN10_RS1),
#ifdef ADAPTIVE_CARDS_WINDOWS
        uuid(1dd4f5ee-f11a-485c-a048-c2370d88e4e0),
        contract(InternalContract, 1),
        internal
#else
        uuid(30f17ba9-133a-4484-8002-a8f4b6764e3f)
#endif
    ]
    interface IAdaptiveCardResourceResolver : IInspectable
    {
        HRESULT GetResourceStreamAsync([in] AdaptiveCardGetResourceStreamArgs* args, [out, retval] Windows.Foundation.IAsyncOperation<Windows.Storage.Streams.IRandomAccessStream*>** result);
    };

    [
        version(NTDDI_WIN10_RS1),
        exclusiveto(AdaptiveCardGetResourceStreamArgs),
#ifdef ADAPTIVE_CARDS_WINDOWS
        uuid(602eee1f-5756-46bd-b703-b7a4130b25f4),
        contract(InternalContract, 1),
        internal
#else
        uuid(e1d63f44-6550-454f-99f4-d02df5ae9b8c)
#endif
    ]
    interface IAdaptiveCardGetResourceStreamArgsFactory : IInspectable
    {
        HRESULT CreateAdaptiveCardGetResourceStreamArgs(
            [in] Windows.Foundation.Uri* value,
            [out, retval] AdaptiveCardGetResourceStreamArgs** args
            );
    };

    [
        version(NTDDI_WIN10_RS1),
        exclusiveto(AdaptiveCardGetResourceStreamArgs),
#ifdef ADAPTIVE_CARDS_WINDOWS
        uuid(413365b8-3e56-4cb9-a06a-1f5d1d8c2dac),
        contract(InternalContract, 1),
        internal
#else
        uuid(0eea761b-5a3e-4f1f-86f6-d511c178e671)
#endif
    ]
    interface IAdaptiveCardGetResourceStreamArgs : IInspectable
    {
        [propget] HRESULT Url([out, retval] Windows.Foundation.Uri** value);
    };

    [
        version(NTDDI_WIN10_RS1),
        activatable(IAdaptiveCardGetResourceStreamArgsFactory, NTDDI_WIN10_RS1),
#ifdef ADAPTIVE_CARDS_WINDOWS
        contract(InternalContract, 1),
        internal,
        activatable(InternalContract, 1)
#endif
    ]
    runtimeclass AdaptiveCardGetResourceStreamArgs
    {
        [default] interface IAdaptiveCardGetResourceStreamArgs;
    };

    [
        version(NTDDI_WIN10_RS1),
        exclusiveto(RenderedAdaptiveCard),
#ifdef ADAPTIVE_CARDS_WINDOWS
        uuid(81793291-582c-42f5-8582-8275b0a64913),
        contract(InternalContract, 1),
        internal
#else
        uuid(7bf9ceac-105c-421a-8b4e-8e5be9ead986)
#endif
    ]
    interface IRenderedAdaptiveCard : IInspectable
    {
        [propget] HRESULT OriginatingCard([out, retval] AdaptiveCard** value);

        [propget] HRESULT FrameworkElement([out, retval] Windows.UI.Xaml.FrameworkElement** value);

        [propget] HRESULT UserInputs([out, retval] AdaptiveInputs** value);

        [propget] HRESULT Errors([out, retval] Windows.Foundation.Collections.IVector<AdaptiveError*>** value);

        [propget] HRESULT Warnings([out, retval] Windows.Foundation.Collections.IVector<AdaptiveWarning*>** value);

        [eventadd] HRESULT Action([in] Windows.Foundation.TypedEventHandler<RenderedAdaptiveCard*, AdaptiveActionEventArgs*>* pHandler, [out][retval] EventRegistrationToken* pToken);
        [eventremove] HRESULT Action([in] EventRegistrationToken token);

        [eventadd] HRESULT MediaClicked([in] Windows.Foundation.TypedEventHandler<RenderedAdaptiveCard*, AdaptiveMediaEventArgs*>* pHandler, [out][retval] EventRegistrationToken* pToken);
        [eventremove] HRESULT MediaClicked([in] EventRegistrationToken token);
    };

    [
        version(NTDDI_WIN10_RS1),
        activatable(NTDDI_WIN10_RS1),
#ifdef ADAPTIVE_CARDS_WINDOWS
        contract(InternalContract, 1),
        internal,
        activatable(InternalContract, 1)
#endif
    ]
    runtimeclass RenderedAdaptiveCard
    {
        [default] interface IRenderedAdaptiveCard;
    };

    [
        version(NTDDI_WIN10_RS1),
        exclusiveto(AdaptiveInputs),
#ifdef ADAPTIVE_CARDS_WINDOWS
        uuid(eb02a75b-0b51-4c3c-affb-1eeca347a6b9),
        contract(InternalContract, 1),
        internal
#else
        uuid(a172be96-7ab5-4faa-a0fd-99e8160e359e)
#endif
    ]
    interface IAdaptiveInputs : IInspectable
    {
        HRESULT AsJson([out, retval] Windows.Data.Json.JsonObject** value);
        HRESULT AsValueSet([out, retval] Windows.Foundation.Collections.ValueSet** value);
    };

    [
        version(NTDDI_WIN10_RS1),
        activatable(NTDDI_WIN10_RS1),
#ifdef ADAPTIVE_CARDS_WINDOWS
        contract(InternalContract, 1),
        internal,
        activatable(InternalContract, 1)
#endif
    ]
    runtimeclass AdaptiveInputs
    {
        [default] interface IAdaptiveInputs;
    };

    [
        version(NTDDI_WIN10_RS1),
#ifdef ADAPTIVE_CARDS_WINDOWS
        uuid(3324e9f6-86f0-4d59-a06f-6bb464ffd558),
        contract(InternalContract, 1),
        internal
#else
        uuid(c42c7757-8cf0-49dc-8c8e-a341963eaba2)
#endif
    ]
    interface IAdaptiveElementParser : IInspectable
    {
        HRESULT FromJson(
            [in] Windows.Data.Json.JsonObject* inputJson,
            [in] AdaptiveElementParserRegistration* elementParsers,
            [in] AdaptiveActionParserRegistration* actionParsers,
            [in] Windows.Foundation.Collections.IVector<AdaptiveWarning*>* warnings,
            [out, retval] IAdaptiveCardElement** result);
    };

    [
        version(NTDDI_WIN10_RS1),
        exclusiveto(AdaptiveElementParserRegistration),
#ifdef ADAPTIVE_CARDS_WINDOWS
        uuid(494f5d4a-c005-4203-a170-1446cbaa857f),
        contract(InternalContract, 1),
        internal
#else
        uuid(ae307fdc-6a4e-4e10-a9d4-518ccee99c3b)
#endif
    ]
    interface IAdaptiveElementParserRegistration : IInspectable
    {
        HRESULT Set([in] HSTRING type, [in] IAdaptiveElementParser* parser);
        HRESULT Get([in] HSTRING type, [out, retval] IAdaptiveElementParser** result);
        HRESULT Remove([in] HSTRING type);
    };

    [
        version(NTDDI_WIN10_RS1),
        activatable(NTDDI_WIN10_RS1),
#ifdef ADAPTIVE_CARDS_WINDOWS
        contract(InternalContract, 1),
        internal,
        activatable(InternalContract, 1)
#endif
    ]
    runtimeclass AdaptiveElementParserRegistration
    {
        [default] interface IAdaptiveElementParserRegistration;
    };

    [
        version(NTDDI_WIN10_RS1),
        exclusiveto(AdaptiveActionParserRegistration),
#ifdef ADAPTIVE_CARDS_WINDOWS
        uuid(b8484c16-a9bd-48bf-a28c-ef130c13300d),
        contract(InternalContract, 1),
        internal
#else
        uuid(a730c2e9-6ee8-4b03-b706-60138c66a4a8)
#endif
    ]
    interface IAdaptiveActionParserRegistration : IInspectable
    {
        HRESULT Set([in] HSTRING type, [in] IAdaptiveActionParser* Parser);
        HRESULT Get([in] HSTRING type, [out, retval] IAdaptiveActionParser** result);
        HRESULT Remove([in] HSTRING type);
    };

    [
        version(NTDDI_WIN10_RS1),
        activatable(NTDDI_WIN10_RS1),
#ifdef ADAPTIVE_CARDS_WINDOWS
        contract(InternalContract, 1),
        internal,
        activatable(InternalContract, 1)
#endif
    ]
    runtimeclass AdaptiveActionParserRegistration
    {
        [default] interface IAdaptiveActionParserRegistration;
    };

    [
        version(NTDDI_WIN10_RS1),
#ifdef ADAPTIVE_CARDS_WINDOWS
        uuid(88a79c26-ded3-4b32-b57c-527fcbeff6a4),
        contract(InternalContract, 1),
        internal
#else
        uuid(355d37ed-d622-49c0-9b43-75975f1b6dbe)
#endif
    ]
    interface IAdaptiveActionParser : IInspectable
    {
        HRESULT FromJson(
            [in] Windows.Data.Json.JsonObject* inputJson,
            [in] AdaptiveElementParserRegistration* elementParsers,
            [in] AdaptiveActionParserRegistration* actionParsers,
            [in] Windows.Foundation.Collections.IVector<AdaptiveWarning*>* warnings,
            [out, retval] IAdaptiveActionElement** result);
    };

    [
        version(NTDDI_WIN10_RS1),
        exclusiveto(AdaptiveElementRendererRegistration),
#ifdef ADAPTIVE_CARDS_WINDOWS
        uuid(2ebd4f56-2c5a-45c1-acaf-d956578e8048),
        contract(InternalContract, 1),
        internal
#else
        uuid(f5a25e03-4d0e-4f0b-9ef6-3e6c37477e86)
#endif
    ]
    interface IAdaptiveElementRendererRegistration : IInspectable
    {
        HRESULT Set([in] HSTRING type, [in] IAdaptiveElementRenderer* renderer);
        HRESULT Get([in] HSTRING type, [out, retval] IAdaptiveElementRenderer** result);
        HRESULT Remove([in] HSTRING type);
    };

    [
        version(NTDDI_WIN10_RS1),
#ifdef ADAPTIVE_CARDS_WINDOWS
        contract(InternalContract, 1),
        internal,
<<<<<<< HEAD
        activatable(InternalContract, 1)
=======
>>>>>>> afbb099a
#endif
    ]
    runtimeclass AdaptiveElementRendererRegistration
    {
        [default] interface IAdaptiveElementRendererRegistration;
    };

    [
        version(NTDDI_WIN10_RS1),
        exclusiveto(AdaptiveActionInvoker),
#ifdef ADAPTIVE_CARDS_WINDOWS
        uuid(81d601c7-ebad-4445-a84d-2517d610c993),
        contract(InternalContract, 1),
        internal
#else
        uuid(c7435e94-1028-4543-b52e-54126fcb411f)
#endif
    ]
    interface IAdaptiveActionInvoker : IInspectable
    {
        HRESULT SendActionEvent([in] IAdaptiveActionElement* actionElement);
    };

    [
        version(NTDDI_WIN10_RS1),
        activatable(NTDDI_WIN10_RS1),
#ifdef ADAPTIVE_CARDS_WINDOWS
        contract(InternalContract, 1),
        internal,
        activatable(InternalContract, 1)
#endif
    ]
    runtimeclass AdaptiveActionInvoker
    {
        [default] interface IAdaptiveActionInvoker;
    };

    [
        version(NTDDI_WIN10_RS1),
        exclusiveto(AdaptiveMediaEventInvoker),
#ifdef ADAPTIVE_CARDS_WINDOWS
        uuid(C4B6BBF1-599F-4CCF-904E-4CEFAAA44454),
        contract(InternalContract, 1),
        internal
#else
        uuid(DBB394A0-2EDD-4D04-911D-8E1A5CEB88E2)
#endif
    ]
    interface IAdaptiveMediaEventInvoker : IInspectable
    {
        HRESULT SendMediaClickedEvent([in] AdaptiveMedia* mediaElement);
    };

    [
        version(NTDDI_WIN10_RS1),
        activatable(NTDDI_WIN10_RS1),
#ifdef ADAPTIVE_CARDS_WINDOWS
        contract(InternalContract, 1),
        internal,
        activatable(InternalContract, 1)
#endif
    ]
    runtimeclass AdaptiveMediaEventInvoker
    {
        [default] interface IAdaptiveMediaEventInvoker;
    };


    [
        version(NTDDI_WIN10_RS1),
#ifdef ADAPTIVE_CARDS_WINDOWS
        uuid(e138cceb-7a0a-41d4-9477-14e68e8cd67e),
        contract(InternalContract, 1),
        internal
#else
        uuid(7855E78D-E217-4D12-9203-0136E79FF869)
#endif
    ]
    interface IAdaptiveInputValue : IInspectable
    {
        [propget] HRESULT InputElement([out, retval] IAdaptiveInputElement** inputCardElement);
        [propget] HRESULT CurrentValue([out, retval] HSTRING * currentInputValue);
    };

    [
        version(NTDDI_WIN10_RS1),
        exclusiveto(AdaptiveRenderContext),
#ifdef ADAPTIVE_CARDS_WINDOWS
        uuid(98e4b78a-683c-48f2-a7d2-42b0556e5e63),
        contract(InternalContract, 1),
        internal
#else
        uuid(d2ad59a2-01aa-4b39-b2a7-5ce1d4028fbb)
#endif
    ]
    interface IAdaptiveRenderContext : IInspectable
    {
        [propget] HRESULT HostConfig([out, retval] AdaptiveHostConfig** value);

        [propget] HRESULT ElementRenderers([out, retval] AdaptiveElementRendererRegistration** value);

        [propget] HRESULT ResourceResolvers([out, retval] AdaptiveCardResourceResolvers** value);

        [propget] HRESULT ActionInvoker([out, retval] AdaptiveActionInvoker** value);

        [propget] HRESULT MediaEventInvoker([out, retval] AdaptiveMediaEventInvoker** value);

        [propget] HRESULT OverrideStyles([out, retval] Windows.UI.Xaml.ResourceDictionary** overrideDictionary);

        [propget] HRESULT CardFrameworkElement([out, retval] Windows.UI.Xaml.FrameworkElement * *value);

        HRESULT AddInputValue([in] IAdaptiveInputValue* inputValue);
        HRESULT AddError([in] ErrorStatusCode statusCode, [in] HSTRING message);
        HRESULT AddWarning([in] WarningStatusCode statusCode, [in] HSTRING message);
    };

    [
        version(NTDDI_WIN10_RS1),
        activatable(NTDDI_WIN10_RS1),
#ifdef ADAPTIVE_CARDS_WINDOWS
        contract(InternalContract, 1),
        internal,
        activatable(InternalContract, 1)
#endif
    ]
    runtimeclass AdaptiveRenderContext
    {
        [default] interface IAdaptiveRenderContext;
    };

    [
        version(NTDDI_WIN10_RS1),
#ifdef ADAPTIVE_CARDS_WINDOWS
        uuid(880f5743-9132-4ddc-a5e6-b2c6e9351063),
        contract(InternalContract, 1),
        internal
#else
        uuid(8682c91f-28e3-48fa-8de3-15ba4ec495ca)
#endif
    ]
    interface IAdaptiveElementRenderer : IInspectable
    {
        HRESULT Render([in] IAdaptiveCardElement* element, [in] AdaptiveRenderContext* context, [in] AdaptiveRenderArgs* renderArgs, [out, retval] Windows.UI.Xaml.UIElement** result);
    };

    [
        version(NTDDI_WIN10_RS1),
        activatable(NTDDI_WIN10_RS1),
#ifdef ADAPTIVE_CARDS_WINDOWS
        contract(InternalContract, 1),
        internal,
        activatable(InternalContract, 1)
#endif
    ]
    runtimeclass AdaptiveTextBlockRenderer
    {
        [default] interface IAdaptiveElementRenderer;
        interface IAdaptiveElementParser;
    };

    [
        version(NTDDI_WIN10_RS1),
        activatable(NTDDI_WIN10_RS1),
#ifdef ADAPTIVE_CARDS_WINDOWS
        contract(InternalContract, 1),
        internal,
        activatable(InternalContract, 1)
#endif
    ]
    runtimeclass AdaptiveImageRenderer
    {
        [default] interface IAdaptiveElementRenderer;
        interface IAdaptiveElementParser;
    };

    [
        version(NTDDI_WIN10_RS1),
        activatable(NTDDI_WIN10_RS1),
#ifdef ADAPTIVE_CARDS_WINDOWS
        contract(InternalContract, 1),
        internal,
        activatable(InternalContract, 1)
#endif
    ]
    runtimeclass AdaptiveImageSetRenderer
    {
        [default] interface IAdaptiveElementRenderer;
        interface IAdaptiveElementParser;
    };

    [
        version(NTDDI_WIN10_RS1),
        activatable(NTDDI_WIN10_RS1),
#ifdef ADAPTIVE_CARDS_WINDOWS
        contract(InternalContract, 1),
        internal,
        activatable(InternalContract, 1)
#endif
    ]
    runtimeclass AdaptiveContainerRenderer
    {
        [default] interface IAdaptiveElementRenderer;
        interface IAdaptiveElementParser;
    };

    [
        version(NTDDI_WIN10_RS1),
        activatable(NTDDI_WIN10_RS1),
#ifdef ADAPTIVE_CARDS_WINDOWS
        contract(InternalContract, 1),
        internal,
        activatable(InternalContract, 1)
#endif
    ]
    runtimeclass AdaptiveColumnRenderer
    {
        [default] interface IAdaptiveElementRenderer;
        interface IAdaptiveElementParser;
    };

    [
        version(NTDDI_WIN10_RS1),
        activatable(NTDDI_WIN10_RS1),
#ifdef ADAPTIVE_CARDS_WINDOWS
        contract(InternalContract, 1),
        internal,
        activatable(InternalContract, 1)
#endif
    ]
    runtimeclass AdaptiveColumnSetRenderer
    {
        [default] interface IAdaptiveElementRenderer;
        interface IAdaptiveElementParser;
    };

    [
        version(NTDDI_WIN10_RS1),
        activatable(NTDDI_WIN10_RS1),
#ifdef ADAPTIVE_CARDS_WINDOWS
        contract(InternalContract, 1),
        internal,
        activatable(InternalContract, 1)
#endif
    ]
    runtimeclass AdaptiveFactRenderer
    {
        [default] interface IAdaptiveElementRenderer;
        interface IAdaptiveElementParser;
    };

    [
        version(NTDDI_WIN10_RS1),
        activatable(NTDDI_WIN10_RS1),
#ifdef ADAPTIVE_CARDS_WINDOWS
        contract(InternalContract, 1),
        internal,
        activatable(InternalContract, 1)
#endif
    ]
    runtimeclass AdaptiveChoiceSetInputRenderer
    {
        [default] interface IAdaptiveElementRenderer;
        interface IAdaptiveElementParser;
    };

    [
        version(NTDDI_WIN10_RS1),
        activatable(NTDDI_WIN10_RS1),
#ifdef ADAPTIVE_CARDS_WINDOWS
        contract(InternalContract, 1),
        internal,
        activatable(InternalContract, 1)
#endif
    ]
    runtimeclass AdaptiveDateInputRenderer
    {
        [default] interface IAdaptiveElementRenderer;
        interface IAdaptiveElementParser;
    };

    [
        version(NTDDI_WIN10_RS1),
        activatable(NTDDI_WIN10_RS1),
#ifdef ADAPTIVE_CARDS_WINDOWS
        contract(InternalContract, 1),
        internal,
        activatable(InternalContract, 1)
#endif
    ]
    runtimeclass AdaptiveNumberInputRenderer
    {
        [default] interface IAdaptiveElementRenderer;
        interface IAdaptiveElementParser;
    };

    [
        version(NTDDI_WIN10_RS1),
        activatable(NTDDI_WIN10_RS1),
#ifdef ADAPTIVE_CARDS_WINDOWS
        contract(InternalContract, 1),
        internal,
        activatable(InternalContract, 1)
#endif
    ]
    runtimeclass AdaptiveTextInputRenderer
    {
        [default] interface IAdaptiveElementRenderer;
        interface IAdaptiveElementParser;
    };

    [
        version(NTDDI_WIN10_RS1),
        activatable(NTDDI_WIN10_RS1),
#ifdef ADAPTIVE_CARDS_WINDOWS
        contract(InternalContract, 1),
        internal,
        activatable(InternalContract, 1)
#endif
    ]
    runtimeclass AdaptiveTimeInputRenderer
    {
        [default] interface IAdaptiveElementRenderer;
        interface IAdaptiveElementParser;
    };

    [
        version(NTDDI_WIN10_RS1),
        activatable(NTDDI_WIN10_RS1),
#ifdef ADAPTIVE_CARDS_WINDOWS
        contract(InternalContract, 1),
        internal,
        activatable(InternalContract, 1)
#endif
    ]
    runtimeclass AdaptiveToggleInputRenderer
    {
        [default] interface IAdaptiveElementRenderer;
        interface IAdaptiveElementParser;
    };

    [
        version(NTDDI_WIN10_RS1),
        activatable(NTDDI_WIN10_RS1),
#ifdef ADAPTIVE_CARDS_WINDOWS
        contract(InternalContract, 1),
        internal,
        activatable(InternalContract, 1)
#endif
    ]
    runtimeclass AdaptiveFactSetRenderer
    {
        [default] interface IAdaptiveElementRenderer;
        interface IAdaptiveElementParser;
    };

    [
        version(NTDDI_WIN10_RS1),
        activatable(NTDDI_WIN10_RS1),
#ifdef ADAPTIVE_CARDS_WINDOWS
        contract(InternalContract, 1),
        internal,
        activatable(InternalContract, 1)
#endif
    ]
    runtimeclass AdaptiveMediaRenderer
    {
        [default] interface IAdaptiveElementRenderer;
        interface IAdaptiveElementParser;
    };

    [
        version(NTDDI_WIN10_RS1),
        activatable(NTDDI_WIN10_RS1)
#ifdef ADAPTIVE_CARDS_WINDOWS
        contract(InternalContract, 1),
        internal,
        activatable(InternalContract, 1)
#endif
    ]
    runtimeclass AdaptiveActionSetRenderer
    {
        [default] interface IAdaptiveElementRenderer;
        interface IAdaptiveElementParser;
    };

    [
        version(NTDDI_WIN10_RS1),
        activatable(NTDDI_WIN10_RS1),
#ifdef ADAPTIVE_CARDS_WINDOWS
        contract(InternalContract, 1),
        internal,
        activatable(InternalContract, 1)
#endif
    ] 
    runtimeclass AdaptiveOpenUrlActionParser 
    { 
        [default] interface IAdaptiveActionParser; 
    };

    [
        version(NTDDI_WIN10_RS1),
        activatable(NTDDI_WIN10_RS1),
#ifdef ADAPTIVE_CARDS_WINDOWS
         contract(InternalContract, 1),
        internal,
        activatable(InternalContract, 1)
#endif
    ] 
    runtimeclass AdaptiveShowCardActionParser 
    { 
        [default] interface IAdaptiveActionParser; 
    };

    [
        version(NTDDI_WIN10_RS1),
        activatable(NTDDI_WIN10_RS1),
#ifdef ADAPTIVE_CARDS_WINDOWS
        contract(InternalContract, 1),
        internal,
        activatable(InternalContract, 1)
#endif
    ] 
    runtimeclass AdaptiveSubmitActionParser 
    {
        [default] interface IAdaptiveActionParser;
    };

    [version(NTDDI_WIN10_RS1),
     activatable(NTDDI_WIN10_RS1),
#ifdef ADAPTIVE_CARDS_WINDOWS
     contract(InternalContract, 1),
     internal,
     activatable(InternalContract, 1)
#endif
    ] runtimeclass AdaptiveToggleVisibilityActionParser { [default] interface IAdaptiveActionParser; };

    [
        version(NTDDI_WIN10_RS1),
        exclusiveto(AdaptiveRenderArgs),
#ifdef ADAPTIVE_CARDS_WINDOWS
        uuid(e75cbfea-77a6-4562-be66-c86b36ac193a),
        contract(InternalContract, 1),
        internal
#else
        uuid(8615baba-2695-46d2-a764-9ab473c65bb9)
#endif
    ]
    interface IAdaptiveRenderArgs : IInspectable
    {
        [propget] HRESULT ContainerStyle([out, retval] ContainerStyle* value);
        [propput] HRESULT ContainerStyle([in] ContainerStyle value);
        [propget] HRESULT ParentElement([out, retval] IInspectable** value);
        [propput] HRESULT ParentElement([in] IInspectable* value);
    };

    [
        version(NTDDI_WIN10_RS1),
        activatable(NTDDI_WIN10_RS1),
#ifdef ADAPTIVE_CARDS_WINDOWS
        contract(InternalContract, 1),
        internal,
        activatable(InternalContract, 1)
#endif
    ]
    runtimeclass AdaptiveRenderArgs
    {
        [default] interface IAdaptiveRenderArgs;
    };

    [
        version(NTDDI_WIN10_RS1),
        exclusiveto(AdaptiveError),
#ifdef ADAPTIVE_CARDS_WINDOWS
        uuid(f3c95797-25ad-4ee1-a4ad-0fafb986213f),
        contract(InternalContract, 1),
        internal
#else
        uuid(c0222295-bbec-4ff6-bdf3-f207ce78df69)
#endif
    ]
    interface IAdaptiveError : IInspectable
    {
        [propget] HRESULT StatusCode([out, retval] ErrorStatusCode* value);

        [propget] HRESULT Message([out, retval] HSTRING* value);
    };

    [
        version(NTDDI_WIN10_RS1),
        activatable(NTDDI_WIN10_RS1),
#ifdef ADAPTIVE_CARDS_WINDOWS
        contract(InternalContract, 1),
        internal,
        activatable(InternalContract, 1)
#endif
    ]
    runtimeclass AdaptiveError
    {
        [default] interface IAdaptiveError;
    };

    [
        version(NTDDI_WIN10_RS1),
        exclusiveto(AdaptiveWarning),
#ifdef ADAPTIVE_CARDS_WINDOWS
        uuid(d978d794-6585-4e97-b602-9e6a2ffa3948),
        contract(InternalContract, 1),
        internal
#else
        uuid(4b5b28fe-9645-4e11-89c9-b9d25dd1b777)
#endif
    ]
    interface IAdaptiveWarning : IInspectable
    {
        [propget] HRESULT StatusCode([out, retval] WarningStatusCode* value);

        [propget] HRESULT Message([out, retval] HSTRING* value);
    };

    [
        version(NTDDI_WIN10_RS1),
        activatable(NTDDI_WIN10_RS1),
#ifdef ADAPTIVE_CARDS_WINDOWS
        contract(InternalContract, 1),
        internal,
        activatable(InternalContract, 1)
#endif
    ]
    runtimeclass AdaptiveWarning
    {
        [default] interface IAdaptiveWarning;
    };

    [
        version(NTDDI_WIN10_RS1),
        exclusiveto(TileControl),
#ifdef ADAPTIVE_CARDS_WINDOWS
        uuid(cd0a4aaf-d7f7-4398-a874-e5735f72f78d),
        contract(InternalContract, 1),
        internal
#else
        uuid(779a1ef5-69a2-4b62-8ed4-ab239aab96d0)
#endif
    ] interface ITileControl : IInspectable
    {
        [propget] HRESULT BackgroundImage([out, retval] IAdaptiveBackgroundImage** value);
        [propput] HRESULT BackgroundImage([in] IAdaptiveBackgroundImage* value);

        [propget] HRESULT RootElement([out, retval] Windows.UI.Xaml.FrameworkElement * *value);
        [propput] HRESULT RootElement([in] Windows.UI.Xaml.FrameworkElement * value);

        [propget] HRESULT ResolvedImage([out, retval] Windows.UI.Xaml.UIElement * *value);
        [propput] HRESULT ResolvedImage([in] Windows.UI.Xaml.UIElement * value);

        [propget] HRESULT ImageSize([out, retval] Windows.Foundation.Size * value);
        [propput] HRESULT ImageSize([in] Windows.Foundation.Size value);

        HRESULT LoadImageBrush([in] Windows.UI.Xaml.UIElement * uielement);
    }

    [
        version(NTDDI_WIN10_RS1),
        activatable(NTDDI_WIN10_RS1),
        threading(both),
        marshaling_behavior(agile),
#ifdef ADAPTIVE_CARDS_WINDOWS
        contract(InternalContract, 1),
        internal,
        activatable(InternalContract, 1)
#endif
    ] runtimeclass TileControl : Windows.UI.Xaml.Controls.ContentControl
    {
        [default] interface ITileControl;
    }

    [
        version(NTDDI_WIN10_RS1),
        exclusiveto(WholeItemsPanel),
#ifdef ADAPTIVE_CARDS_WINDOWS
        uuid(bfe6f968-3c42-44df-b1e9-8830424a8616),
        contract(InternalContract, 1),
        internal
#else
        uuid(cced6652-8ca5-4841-b650-851770ec6ecf)
#endif
    ]
    interface IWholeItemsPanel : IInspectable
    {
        HRESULT GetAltText([out, retval] HSTRING *pResult);
        HRESULT IsAllContentClippedOut([out, retval] boolean* pResult);
        HRESULT IsTruncated([out, retval] boolean* pResult);
    }

    [
        version(NTDDI_WIN10_RS1),
        activatable(NTDDI_WIN10_RS1),
        threading(both),
        marshaling_behavior(agile),
#ifdef ADAPTIVE_CARDS_WINDOWS
        contract(InternalContract, 1),
        internal,
        activatable(InternalContract, 1)
#endif
    ]
    runtimeclass WholeItemsPanel : Windows.UI.Xaml.Controls.Panel
    {
        [default] interface IWholeItemsPanel;
    }

AdaptiveNamespaceEnd<|MERGE_RESOLUTION|>--- conflicted
+++ resolved
@@ -31,7 +31,6 @@
 
     runtimeclass AdaptiveTextBlock;
     runtimeclass AdaptiveCard;
-    runtimeclass AdaptiveBackgroundImage;
     runtimeclass AdaptiveImage;
     runtimeclass AdaptiveImageSet;
     runtimeclass AdaptiveContainer;
@@ -110,9 +109,7 @@
     runtimeclass AdaptiveRemoteResourceInformation;
     runtimeclass AdaptiveToggleVisibilityTarget;
 
-    runtimeclass TileControl;
     runtimeclass WholeItemsPanel;
-
 
     interface IAdaptiveCardResourceResolvers;
     interface IAdaptiveCardResourceResolver;
@@ -122,7 +119,6 @@
     interface IAdaptiveActionElement;
     interface IAdaptiveTextBlock;
     interface IAdaptiveCard;
-    interface IAdaptiveBackgroundImage;
     interface IAdaptiveImage;
     interface IAdaptiveImageSet;
     interface IAdaptiveContainer;
@@ -177,7 +173,6 @@
     interface IAdaptiveRenderArgs;
     interface IAdaptiveActionInvoker;
 
-    interface ITileControl;
     interface IWholeItemsPanel;
 
     [version(NTDDI_WIN10_RS1)]
@@ -227,38 +222,12 @@
     [contract(InternalContract, 1)]
     [internal]
 #endif
-    typedef [v1_enum] enum _HorizontalAlignment
+    typedef [v1_enum] enum HAlignment
     {
         Left = 0,
         Center,
         Right
-    } HorizontalAlignment;
-
-    [version(NTDDI_WIN10_RS1)]
-#ifdef ADAPTIVE_CARDS_WINDOWS
-        [contract(InternalContract, 1)]
-        [internal]
-#endif
-        typedef [v1_enum] enum _VerticalAlignment
-        {
-            Top = 0,
-            Center,
-            Bottom
-        } VerticalAlignment;
-
-        [version(NTDDI_WIN10_RS1)]
-#ifdef ADAPTIVE_CARDS_WINDOWS
-        [contract(InternalContract, 1)]
-        [internal]
-#endif
-        typedef [v1_enum] enum
-            Mode
-        {
-            Stretch = 0,
-            RepeatHorizontally,
-            RepeatVertically,
-            Repeat
-        } BackgroundImageMode;
+    } HAlignment;
 
     [version(NTDDI_WIN10_RS1)]
 #ifdef ADAPTIVE_CARDS_WINDOWS
@@ -674,8 +643,8 @@
         [propget] HRESULT Wrap([out, retval] boolean* value);
         [propput] HRESULT Wrap([in] boolean value);
 
-        [propget] HRESULT HorizontalAlignment([out, retval] HorizontalAlignment* value);
-        [propput] HRESULT HorizontalAlignment([in] HorizontalAlignment value);
+        [propget] HRESULT HorizontalAlignment([out, retval] HAlignment* value);
+        [propput] HRESULT HorizontalAlignment([in] HAlignment value);
 
         [propget] HRESULT MaxLines([out, retval] UINT32* value);
         [propput] HRESULT MaxLines([in] UINT32 value);
@@ -775,53 +744,13 @@
 
     [
         version(NTDDI_WIN10_RS1),
-#ifdef ADAPTIVE_CARDS_WINDOWS
-        uuid(1545EC36-6154-4F39-A81A-E1CF7B384B31),
-        contract(InternalContract, 1),
-        internal
-#else
-        uuid(DBEEF3B8-1446-43C9-8B3B-4EB7CCC72289)
-#endif
-    ] interface IAdaptiveBackgroundImage : IInspectable
-    {
-        [propget] HRESULT Url([out, retval] HSTRING * value);
-        [propput] HRESULT Url([in] HSTRING value);
-
-        [propget] HRESULT Mode([out, retval] BackgroundImageMode * value);
-        [propput] HRESULT Mode([in] BackgroundImageMode value);
-
-        [propget] HRESULT HorizontalAlignment([out, retval] HorizontalAlignment * value);
-        [propput] HRESULT HorizontalAlignment([in] HorizontalAlignment value);
-
-        [propget] HRESULT VerticalAlignment([out, retval] VerticalAlignment * value);
-        [propput] HRESULT VerticalAlignment([in] VerticalAlignment value);
-
-    };
-
-    [version(NTDDI_WIN10_RS1),
-     activatable(NTDDI_WIN10_RS1),
-#ifdef ADAPTIVE_CARDS_WINDOWS
-     contract(InternalContract, 1),
-     internal,
-     activatable(InternalContract, 1)
-#endif
-    ] runtimeclass AdaptiveBackgroundImage {
-        [default] interface IAdaptiveBackgroundImage;
-    };
-
-    [
-        version(NTDDI_WIN10_RS1),
         exclusiveto(AdaptiveCard),
 #ifdef ADAPTIVE_CARDS_WINDOWS
-        uuid(932119A6-266B-4AC9-8A19-DBED6261BA9F),
-        contract(InternalContract, 1),
-        internal
-#else
-<<<<<<< HEAD
-        uuid(9D76D8E1-03E4-49F4-8BC2-E7711F1ED3DA)
-=======
+        uuid(a373da1b-6d07-4269-bead-2f5bb5cf4975),
+        contract(InternalContract, 1),
+        internal
+#else
         uuid(1fbf16f2-7c70-4b19-9d76-fb107fc33821)
->>>>>>> afbb099a
 #endif
     ]
     interface IAdaptiveCard : IInspectable
@@ -838,8 +767,8 @@
         [propget] HRESULT FallbackText([out, retval] HSTRING* value);
         [propput] HRESULT FallbackText([in] HSTRING value);
 
-        [propget] HRESULT BackgroundImage([out, retval] IAdaptiveBackgroundImage** value);
-        [propput] HRESULT BackgroundImage([in] IAdaptiveBackgroundImage* value);
+        [propget] HRESULT BackgroundImage([out, retval] HSTRING* value);
+        [propput] HRESULT BackgroundImage([in] HSTRING value);
 
         [propget] HRESULT Language([out, retval] HSTRING* value);
         [propput] HRESULT Language([in] HSTRING value);
@@ -981,8 +910,8 @@
         [propget] HRESULT PixelHeight([out, retval] UINT32* value);
         [propput] HRESULT PixelHeight([in] UINT32 value);
 
-        [propget] HRESULT HorizontalAlignment([out, retval] HorizontalAlignment * value);
-        [propput] HRESULT HorizontalAlignment([in] HorizontalAlignment value);
+        [propget] HRESULT HorizontalAlignment([out, retval] HAlignment* value);
+        [propput] HRESULT HorizontalAlignment([in] HAlignment value);
 
         [propget] HRESULT AltText([out, retval] HSTRING* value);
         [propput] HRESULT AltText([in] HSTRING value);
@@ -1376,9 +1305,6 @@
 
         [propget] HRESULT SelectAction([out, retval] IAdaptiveActionElement** value);
         [propput] HRESULT SelectAction([in] IAdaptiveActionElement* value);
-
-        [propget] HRESULT BackgroundImage([out, retval] IAdaptiveBackgroundImage * *value);
-        [propput] HRESULT BackgroundImage([in] IAdaptiveBackgroundImage * value);
     };
 
     [
@@ -1424,9 +1350,6 @@
         [propget] HRESULT Items([out, retval] Windows.Foundation.Collections.IVector<IAdaptiveCardElement*>** value);
         [propget] HRESULT SelectAction([out, retval] IAdaptiveActionElement** value);
         [propput] HRESULT SelectAction([in] IAdaptiveActionElement* value);
-
-        [propget] HRESULT BackgroundImage([out, retval] IAdaptiveBackgroundImage * *value);
-        [propput] HRESULT BackgroundImage([in] IAdaptiveBackgroundImage * value);
     };
 
     [
@@ -3061,10 +2984,6 @@
 #ifdef ADAPTIVE_CARDS_WINDOWS
         contract(InternalContract, 1),
         internal,
-<<<<<<< HEAD
-        activatable(InternalContract, 1)
-=======
->>>>>>> afbb099a
 #endif
     ]
     runtimeclass AdaptiveElementRendererRegistration
@@ -3600,48 +3519,6 @@
 
     [
         version(NTDDI_WIN10_RS1),
-        exclusiveto(TileControl),
-#ifdef ADAPTIVE_CARDS_WINDOWS
-        uuid(cd0a4aaf-d7f7-4398-a874-e5735f72f78d),
-        contract(InternalContract, 1),
-        internal
-#else
-        uuid(779a1ef5-69a2-4b62-8ed4-ab239aab96d0)
-#endif
-    ] interface ITileControl : IInspectable
-    {
-        [propget] HRESULT BackgroundImage([out, retval] IAdaptiveBackgroundImage** value);
-        [propput] HRESULT BackgroundImage([in] IAdaptiveBackgroundImage* value);
-
-        [propget] HRESULT RootElement([out, retval] Windows.UI.Xaml.FrameworkElement * *value);
-        [propput] HRESULT RootElement([in] Windows.UI.Xaml.FrameworkElement * value);
-
-        [propget] HRESULT ResolvedImage([out, retval] Windows.UI.Xaml.UIElement * *value);
-        [propput] HRESULT ResolvedImage([in] Windows.UI.Xaml.UIElement * value);
-
-        [propget] HRESULT ImageSize([out, retval] Windows.Foundation.Size * value);
-        [propput] HRESULT ImageSize([in] Windows.Foundation.Size value);
-
-        HRESULT LoadImageBrush([in] Windows.UI.Xaml.UIElement * uielement);
-    }
-
-    [
-        version(NTDDI_WIN10_RS1),
-        activatable(NTDDI_WIN10_RS1),
-        threading(both),
-        marshaling_behavior(agile),
-#ifdef ADAPTIVE_CARDS_WINDOWS
-        contract(InternalContract, 1),
-        internal,
-        activatable(InternalContract, 1)
-#endif
-    ] runtimeclass TileControl : Windows.UI.Xaml.Controls.ContentControl
-    {
-        [default] interface ITileControl;
-    }
-
-    [
-        version(NTDDI_WIN10_RS1),
         exclusiveto(WholeItemsPanel),
 #ifdef ADAPTIVE_CARDS_WINDOWS
         uuid(bfe6f968-3c42-44df-b1e9-8830424a8616),
