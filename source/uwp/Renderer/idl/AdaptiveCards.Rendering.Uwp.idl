#include <sdkddkver.h>

import "inspectable.idl";
import "Windows.Foundation.idl";
import "Windows.UI.Xaml.idl";
import "Windows.Data.Json.idl";

#ifdef ADAPTIVE_CARDS_WINDOWS
#include "winPch.h"
#endif

#ifndef AdaptiveNamespaceStart
#define AdaptiveNamespaceStart namespace AdaptiveCards { namespace Rendering { namespace Uwp {
#define AdaptiveNamespace AdaptiveCards::Rendering::Uwp
#define AdaptiveNamespaceEnd }}}
#endif

AdaptiveNamespaceStart

#ifdef ADAPTIVE_CARDS_WINDOWS
    [contractversion(1)]
    [internal]
    apicontract InternalContract
    {
    }
#endif
    
    runtimeclass AdaptiveCardRenderer;
    runtimeclass AdaptiveCardResourceResolvers;
    runtimeclass AdaptiveCardGetResourceStreamArgs;

    runtimeclass AdaptiveTextBlock;
    runtimeclass AdaptiveCard;
    runtimeclass AdaptiveBackgroundImage;
    runtimeclass AdaptiveImage;
    runtimeclass AdaptiveImageSet;
    runtimeclass AdaptiveContainer;
    runtimeclass AdaptiveColumn;
    runtimeclass AdaptiveColumnSet;
    runtimeclass AdaptiveFact;
    runtimeclass AdaptiveFactSet;
    runtimeclass AdaptiveChoiceInput;
    runtimeclass AdaptiveChoiceSetInput;
    runtimeclass AdaptiveDateInput;
    runtimeclass AdaptiveMedia;
    runtimeclass AdaptiveMediaSource;
    runtimeclass AdaptiveNumberInput;
    runtimeclass AdaptiveTextInput;
    runtimeclass AdaptiveTimeInput;
    runtimeclass AdaptiveToggleInput;
    runtimeclass AdaptiveSeparator;
    runtimeclass AdaptiveOpenUrlAction;
    runtimeclass AdaptiveShowCardAction;
    runtimeclass AdaptiveSubmitAction;
    runtimeclass AdaptiveToggleVisibilityAction;
    runtimeclass AdaptiveActionSet;

    runtimeclass AdaptiveFontSizesConfig;
    runtimeclass AdaptiveFontWeightsConfig;
    runtimeclass AdaptiveFontStyleDefinition;
    runtimeclass AdaptiveFontStylesDefinition;
    runtimeclass AdaptiveColorsConfig;
    runtimeclass AdaptiveColorConfig;
    runtimeclass AdaptiveTextConfig;
    runtimeclass AdaptiveImageSizesConfig;
    runtimeclass AdaptiveImageSetConfig;
    runtimeclass AdaptiveContainerStyleConfig;
    runtimeclass AdaptiveImageConfig;
    runtimeclass AdaptiveCardConfig;
    runtimeclass AdaptiveFactSetConfig;
    runtimeclass AdaptiveShowCardActionConfig;
    runtimeclass AdaptiveActionsConfig;
    runtimeclass AdaptiveHostConfig;
    runtimeclass AdaptiveSpacingConfig;
    runtimeclass AdaptiveSeparatorConfig;
    runtimeclass AdaptiveMediaConfig;
    runtimeclass AdaptiveContainerStyleDefinition;
    runtimeclass AdaptiveContainerStylesDefinition;
    runtimeclass RenderedAdaptiveCard;
    runtimeclass AdaptiveActionEventArgs;
    runtimeclass AdaptiveMediaEventArgs;
    runtimeclass AdaptiveInputs;
    runtimeclass AdaptiveCardParseResult;
    runtimeclass AdaptiveHostConfigParseResult;
    runtimeclass AdaptiveError;
    runtimeclass AdaptiveWarning;

    runtimeclass AdaptiveElementParserRegistration;
    runtimeclass AdaptiveActionParserRegistration;
    runtimeclass AdaptiveElementRendererRegistration;
    runtimeclass AdaptiveActionRendererRegistration;
    runtimeclass AdaptiveCardRenderer;
    runtimeclass AdaptiveChoiceSetInputRenderer;
    runtimeclass AdaptiveColumnRenderer;
    runtimeclass AdaptiveColumnSetRenderer;
    runtimeclass AdaptiveContainerRenderer;
    runtimeclass AdaptiveDateInputRenderer;
    runtimeclass AdaptiveFactSetRenderer;
    runtimeclass AdaptiveImageRenderer;
    runtimeclass AdaptiveImageSetRenderer;
    runtimeclass AdaptiveNumberInputRenderer;
    runtimeclass AdaptiveRenderContext;
    runtimeclass AdaptiveRenderArgs;
    runtimeclass AdaptiveActionInvoker;
    runtimeclass AdaptiveMediaEventInvoker;
    runtimeclass AdaptiveTextBlockRenderer;
    runtimeclass AdaptiveTextInputRenderer;
    runtimeclass AdaptiveTimeInputRenderer;
    runtimeclass AdaptiveToggleInputRenderer;
    runtimeclass AdaptiveRemoteResourceInformation;
    runtimeclass AdaptiveToggleVisibilityTarget;

    runtimeclass TileControl;
    runtimeclass WholeItemsPanel;


    interface IAdaptiveCardResourceResolvers;
    interface IAdaptiveCardResourceResolver;
    interface IAdaptiveCardGetResourceStreamArgs;

    interface IAdaptiveCardElement;
    interface IAdaptiveActionElement;
    interface IAdaptiveTextBlock;
    interface IAdaptiveCard;
    interface IAdaptiveBackgroundImage;
    interface IAdaptiveImage;
    interface IAdaptiveImageSet;
    interface IAdaptiveContainer;
    interface IAdaptiveColumn;
    interface IAdaptiveColumnSet;
    interface IAdaptiveFact;
    interface IAdaptiveFactSet;
    interface IAdaptiveChoiceInput;
    interface IAdaptiveChoiceSetInput;
    interface IAdaptiveDateInput;
    interface IAdaptiveTextInput;
    interface IAdaptiveNumberInput;
    interface IAdaptiveTimeInput;
    interface IAdaptiveToggleInput;
    interface IAdaptiveSeparator;
    interface IAdaptiveError;
    interface IAdaptiveWarning;
    interface IAdaptiveActionSet;

    interface IAdaptiveFontSizesConfig;
    interface IAdaptiveFontWeightsConfig;
    interface IAdaptiveFontStyleDefinition;
    interface IAdaptiveFontStylesDefinition;
    interface IAdaptiveColorConfig;
    interface IAdaptiveColorsConfig;
    interface IAdaptiveTextConfig;
    interface IAdaptiveImageSizesConfig;
    interface IAdaptiveImageSetConfig;
    interface IAdaptiveImageConfig;
    interface IAdaptiveCardConfig;
    interface IAdaptiveFactSetConfig;
    interface IAdaptiveShowCardActionConfig;
    interface IAdaptiveActionsConfig;
    interface IAdaptiveHostConfig;
    interface IAdaptiveSpacingConfig;
    interface IAdaptiveSeparatorConfig;
    interface IAdaptiveContainerStyleDefinition;
    interface IAdaptiveContainerStylesDefinition;
    interface IRenderedAdaptiveCard;
    interface IAdaptiveInputs;
    interface IAdaptiveActionEventArgs;

    interface IAdaptiveElementParserRegistration;
    interface IAdaptiveElementParserRegistrationStatics;
    interface IAdaptiveActionParserRegistration;
    interface IAdaptiveActionParserRegistrationStatics;
    interface IAdaptiveElementParser;
    interface IAdaptiveActionParser;

    interface IAdaptiveActionRenderer;
    interface IAdaptiveElementRenderer;
    interface IAdaptiveElementRendererRegistration;
    interface IAdaptiveActionRendererRegistration;
    interface IAdaptiveRenderContext;
    interface IAdaptiveRenderArgs;
    interface IAdaptiveActionInvoker;

    interface ITileControl;
    interface IWholeItemsPanel;

    [version(NTDDI_WIN10_RS1)]
#ifdef ADAPTIVE_CARDS_WINDOWS
    [contract(InternalContract, 1)]
    [internal]
#endif
    typedef [v1_enum] enum TextSize
    {
        Small = 0,
        Default,
        Medium,
        Large,
        ExtraLarge
    } TextSize;

    [version(NTDDI_WIN10_RS1)]
#ifdef ADAPTIVE_CARDS_WINDOWS
    [contract(InternalContract, 1)]
    [internal]
#endif
    typedef [v1_enum] enum TextWeight
    {
        Lighter = 0,
        Default,
        Bolder
    } TextWeight;

    [version(NTDDI_WIN10_RS1)]
#ifdef ADAPTIVE_CARDS_WINDOWS
    [contract(InternalContract, 1)]
    [internal]
#endif
    typedef [v1_enum] enum ForegroundColor
    {
        Default = 0,
        Dark,
        Light,
        Accent,
        Good,
        Warning,
        Attention
    } ForegroundColor;

    [version(NTDDI_WIN10_RS1)]
#ifdef ADAPTIVE_CARDS_WINDOWS
    [contract(InternalContract, 1)]
    [internal]
#endif
    typedef [v1_enum] enum HAlignment
    {
        Left = 0,
        Center,
        Right
    } HAlignment;

    [version(NTDDI_WIN10_RS1)]
#ifdef ADAPTIVE_CARDS_WINDOWS
        [contract(InternalContract, 1)]
        [internal]
#endif
        typedef [v1_enum] enum VAlignment
        {
            Top = 0,
            Center,
            Bottom
        } VAlignment;

        [version(NTDDI_WIN10_RS1)]
#ifdef ADAPTIVE_CARDS_WINDOWS
        [contract(InternalContract, 1)]
        [internal]
#endif
        typedef [v1_enum] enum
            Mode
        {
            Stretch = 0,
            RepeatHorizontally,
            RepeatVertically,
            Repeat
        } BackgroundImageMode;

    [version(NTDDI_WIN10_RS1)]
#ifdef ADAPTIVE_CARDS_WINDOWS
    [contract(InternalContract, 1)]
    [internal]
#endif
    typedef [v1_enum] enum ElementType
    {
        Unsupported = 0,
        AdaptiveCard,
        TextBlock,
        Image,
        Container,
        Column,
        ColumnSet,
        FactSet,
        Fact,
        ImageSet,
        ChoiceInput,
        ChoiceSetInput,
        DateInput,
        NumberInput,
        TextInput,
        TimeInput,
        ToggleInput,
        Custom,
        Media,
        ActionSet,
    } ElementType;

    [version(NTDDI_WIN10_RS1)]
#ifdef ADAPTIVE_CARDS_WINDOWS
    [contract(InternalContract, 1)]
    [internal]
#endif
    typedef [v1_enum] enum ActionType
    {
        Unsupported = 0,
        ShowCard,
        Submit,
        OpenUrl,
        ToggleVisibility,
        Custom
    } ActionType;

    [version(NTDDI_WIN10_RS1)]
#ifdef ADAPTIVE_CARDS_WINDOWS
    [contract(InternalContract, 1)]
    [internal]
#endif
    typedef [v1_enum] enum ImageStyle {
        Default = 0,
        Person
    } ImageStyle;

    [version(NTDDI_WIN10_RS1)]
#ifdef ADAPTIVE_CARDS_WINDOWS
    [contract(InternalContract, 1)]
    [internal]
#endif
    typedef [v1_enum] enum ImageSize {
        None = 0,
        Auto,
        Stretch,
        Small,
        Medium,
        Large
    } ImageSize;

    [version(NTDDI_WIN10_RS1)]
#ifdef ADAPTIVE_CARDS_WINDOWS
    [contract(InternalContract, 1)]
    [internal]
#endif
    typedef [v1_enum] enum SeparatorThickness {
        Default = 0,
        Thick,
    } SeparatorThickness;

    [version(NTDDI_WIN10_RS1)]
#ifdef ADAPTIVE_CARDS_WINDOWS
    [contract(InternalContract, 1)]
    [internal]
#endif
    typedef [v1_enum] enum Spacing {
        Default = 0,
        None,
        Small,
        Medium,
        Large,
        ExtraLarge,
        Padding
    } Spacing;

    [version(NTDDI_WIN10_RS1)]
#ifdef ADAPTIVE_CARDS_WINDOWS
    [contract(InternalContract, 1)]
    [internal]
#endif
    typedef [v1_enum] enum ActionsOrientation {
        Vertical = 0,
        Horizontal
    } ActionsOrientation;

    [version(NTDDI_WIN10_RS1)]
#ifdef ADAPTIVE_CARDS_WINDOWS
    [contract(InternalContract, 1)]
    [internal]
#endif
    typedef [v1_enum] enum ActionAlignment {
        Left = 0,
        Center,
        Right,
        Stretch,
    } ActionAlignment;

    [version(NTDDI_WIN10_RS1)]
#ifdef ADAPTIVE_CARDS_WINDOWS
    [contract(InternalContract, 1)]
    [internal]
#endif
    typedef [v1_enum] enum ActionMode {
        Inline = 0,
        Popup
    } ActionMode;

    [version(NTDDI_WIN10_RS1)]
#ifdef ADAPTIVE_CARDS_WINDOWS
    [contract(InternalContract, 1)]
    [internal]
#endif
    typedef [v1_enum] enum ChoiceSetStyle {
        Compact = 0,
        Expanded
    } ChoiceSetStyle;

    [version(NTDDI_WIN10_RS1)]
#ifdef ADAPTIVE_CARDS_WINDOWS
    [contract(InternalContract, 1)]
    [internal]
#endif
    typedef [v1_enum] enum TextInputStyle {
        Text = 0,
        Tel,
        Url,
        Email,
    } TextInputStyle;

    [version(NTDDI_WIN10_RS1)]
#ifdef ADAPTIVE_CARDS_WINDOWS
    [contract(InternalContract, 1)]
    [internal]
#endif
    typedef [v1_enum] enum ContainerStyle {
        None = 0,
        Default,
        Emphasis,
        Good,
        Attention,
        Warning,
        Accent
    } ContainerStyle;

    [version(NTDDI_WIN10_RS1)]
#ifdef ADAPTIVE_CARDS_WINDOWS
    [contract(InternalContract, 1)]
    [internal]
#endif
    typedef [v1_enum] enum FontStyle {
        Default = 0,
        Monospace
    } FontStyle;

    [version(NTDDI_WIN10_RS1)]
#ifdef ADAPTIVE_CARDS_WINDOWS
    [contract(InternalContract, 1)]
    [internal]
#endif
    typedef [v1_enum] enum ErrorStatusCode {
        InvalidJson = 0,
        RenderFailed,
        RequiredPropertyMissing,
        InvalidPropertyValue,
        UnsupportedParserOverride
    } ErrorStatusCode;

    [version(NTDDI_WIN10_RS1)]
#ifdef ADAPTIVE_CARDS_WINDOWS
    [contract(InternalContract, 1)]
    [internal]
#endif
    typedef [v1_enum] enum WarningStatusCode {
        UnknownElementType = 0,
        UnknownPropertyOnElement,
        UnknownEnumValue,
        NoRendererForType,
        InteractivityNotSupported,
        MaxActionsExceeded,
        AssetLoadFailed,
        UnsupportedSchemaVersion,
        UnsupportedMediaType,
        InvalidMediaMix,
        UnsupportedValue
    } WarningStatusCode;

    [version(NTDDI_WIN10_RS1)]
#ifdef ADAPTIVE_CARDS_WINDOWS
    [contract(InternalContract, 1)]
    [internal]
#endif
    typedef [v1_enum] enum IconPlacement
    {
        AboveTitle = 0,
        LeftOfTitle
    } IconPlacement;

    [version(NTDDI_WIN10_RS1)]
#ifdef ADAPTIVE_CARDS_WINDOWS
    [contract(InternalContract, 1)]
    [internal]
#endif
    typedef [v1_enum] enum VerticalContentAlignment
    {
        Top = 0,
        Center,
        Bottom
    } VerticalContentAlignment;

    [version(NTDDI_WIN10_RS1)]
#ifdef ADAPTIVE_CARDS_WINDOWS
    [contract(InternalContract, 1)]
    [internal]
#endif
    typedef [v1_enum] enum HeightType
    {
        Auto = 0,
        Stretch
    } HeightType;

    [version(NTDDI_WIN10_RS1)]
#ifdef ADAPTIVE_CARDS_WINDOWS
    [contract(InternalContract, 1)][internal]
#endif
    typedef[v1_enum] enum IsVisible {
        IsVisibleToggle = 0,
        IsVisibleTrue,
        IsVisibleFalse
    } IsVisible;

    declare
    {
        interface Windows.Foundation.Collections.IVector<IAdaptiveCardElement*>;
        interface Windows.Foundation.Collections.IVector<IAdaptiveActionElement*>;
        interface Windows.Foundation.Collections.IVector<AdaptiveColumn*>;
        interface Windows.Foundation.Collections.IVector<AdaptiveFact*>;
        interface Windows.Foundation.Collections.IVector<AdaptiveChoiceInput*>;
        interface Windows.Foundation.Collections.IVector<AdaptiveError*>;
        interface Windows.Foundation.Collections.IVector<AdaptiveWarning*>;
        interface Windows.Foundation.Collections.IObservableVector<IAdaptiveCardElement*>;
        interface Windows.Foundation.Collections.IObservableVector<AdaptiveColumn*>;
        interface Windows.Foundation.IAsyncOperation<RenderedAdaptiveCard*>;
        interface Windows.Foundation.Collections.IVector<AdaptiveMediaSource*>;
        interface Windows.Foundation.Collections.IVector<AdaptiveRemoteResourceInformation*>;
        interface Windows.Foundation.Collections.IVector<AdaptiveToggleVisibilityTarget*>;
        interface Windows.Foundation.Collections.IVector<AdaptiveImage*>;
    }

    [
        version(NTDDI_WIN10_RS1),
#ifdef ADAPTIVE_CARDS_WINDOWS
        uuid(21f8aa32-e8ca-41cb-b571-d7d234173a88),
        contract(InternalContract, 1),
        internal
#else
        uuid(74D69C2F-7F1C-47FD-A319-F4B4E7F72EE9)
#endif        
    ]
    interface IAdaptiveCardElement : IInspectable
    {
        [propget] HRESULT ElementType([out, retval] ElementType* value);
        [propget] HRESULT ElementTypeString([out, retval] HSTRING* value);

        [propget] HRESULT Height([out, retval] HeightType* value);
        [propput] HRESULT Height([in] HeightType value);

        [propget] HRESULT Spacing([out, retval] Spacing* value);
        [propput] HRESULT Spacing([in] Spacing value);

        [propget] HRESULT Separator([out, retval] boolean* value);
        [propput] HRESULT Separator([in] boolean value);

        [propget] HRESULT Id([out, retval] HSTRING* value);
        [propput] HRESULT Id([in] HSTRING value);

        [propget] HRESULT IsVisible([out, retval] boolean * value);
        [propput] HRESULT IsVisible([in] boolean value);

        [propget] HRESULT AdditionalProperties([out, retval] Windows.Data.Json.JsonObject** json);
        [propput] HRESULT AdditionalProperties([in] Windows.Data.Json.JsonObject* json);

        HRESULT ToJson([out, retval] Windows.Data.Json.JsonObject** value);
    };

    [
        version(NTDDI_WIN10_RS1),
        exclusiveto(AdaptiveRemoteResourceInformation),
#ifdef ADAPTIVE_CARDS_WINDOWS
        uuid(6E1610FE-E49E-47B9-BCF6-BAB6C893D57F),
        contract(InternalContract, 1),
        internal
#else
        uuid(384C6E7C-B5AC-4A6C-A6F4-F060C1AD583E),
#endif
    ]
    interface IAdaptiveRemoteResourceInformation : IInspectable
    {
        [propget] HRESULT Url([out, retval] HSTRING* value);
        [propput] HRESULT Url([in] HSTRING value);

        [propget] HRESULT MimeType([out, retval] HSTRING* value);
        [propput] HRESULT MimeType([in] HSTRING value);
    };

    [
        version(NTDDI_WIN10_RS1),
        activatable(NTDDI_WIN10_RS1),
#ifdef ADAPTIVE_CARDS_WINDOWS
        contract(InternalContract, 1),
        internal,
        activatable(InternalContract, 1)
#endif        
    ]
    runtimeclass AdaptiveRemoteResourceInformation
    {
        [default] interface IAdaptiveRemoteResourceInformation;
    };

    [
        version(NTDDI_WIN10_RS1),
#ifdef ADAPTIVE_CARDS_WINDOWS
        uuid(1D37C30F-9180-4CEF-A73C-C77ED00176DB),
        contract(InternalContract, 1),
        internal
#else
        uuid(7BEB71E7-2401-4B40-95AC-DCA3A06FAB37),
#endif
    ]
    interface IAdaptiveElementWithRemoteResources : IInspectable
    {
        HRESULT GetResourceInformation([out, retval] Windows.Foundation.Collections.IVectorView<AdaptiveRemoteResourceInformation*>** result);
    };

    [
        version(NTDDI_WIN10_RS1),
        exclusiveto(AdaptiveSeparator),
#ifdef ADAPTIVE_CARDS_WINDOWS
        uuid(2bbbf18f-394d-48ce-b542-3820a6708a52),
        contract(InternalContract, 1),
        internal
#else
        uuid(a2a0727a-e4aa-423d-b5b0-4b85f7a534c4)
#endif        
    ]
    interface IAdaptiveSeparator : IInspectable
    {
        [propget] HRESULT Color([out, retval] ForegroundColor* value);
        [propput] HRESULT Color([in] ForegroundColor value);

        [propget] HRESULT Thickness([out, retval] SeparatorThickness* value);
        [propput] HRESULT Thickness([in] SeparatorThickness value);
    };

    [
        version(NTDDI_WIN10_RS1),
        activatable(NTDDI_WIN10_RS1),
#ifdef ADAPTIVE_CARDS_WINDOWS
        contract(InternalContract, 1),
        internal,
        activatable(InternalContract, 1)
#endif        
    ]
    runtimeclass AdaptiveSeparator
    {
        [default] interface IAdaptiveSeparator;
    };

    [
        version(NTDDI_WIN10_RS1),
        exclusiveto(AdaptiveTextBlock),
#ifdef ADAPTIVE_CARDS_WINDOWS
        uuid(bfafd94d-4c49-4022-b90d-16e03e7be798),
        contract(InternalContract, 1),
        internal
#else
        uuid(c4b68276-7cd0-4c3e-8498-3edb9ec6abfb)
#endif        
    ]
    interface IAdaptiveTextBlock : IInspectable
    {
        [propget] HRESULT Size([out, retval] TextSize* value);
        [propput] HRESULT Size([in] TextSize value);

        [propget] HRESULT Weight([out, retval] TextWeight* value);
        [propput] HRESULT Weight([in] TextWeight value);

        [propget] HRESULT Color([out, retval] ForegroundColor* value);
        [propput] HRESULT Color([in] ForegroundColor value);

        [propget] HRESULT Text([out, retval] HSTRING* value);
        [propput] HRESULT Text([in] HSTRING value);

        [propget] HRESULT IsSubtle([out, retval] boolean* value);
        [propput] HRESULT IsSubtle([in] boolean value);

        [propget] HRESULT Wrap([out, retval] boolean* value);
        [propput] HRESULT Wrap([in] boolean value);

        [propget] HRESULT HorizontalAlignment([out, retval] HAlignment* value);
        [propput] HRESULT HorizontalAlignment([in] HAlignment value);

        [propget] HRESULT MaxLines([out, retval] UINT32* value);
        [propput] HRESULT MaxLines([in] UINT32 value);

        [propget] HRESULT Language([out, retval] HSTRING* value);
        [propput] HRESULT Language([in] HSTRING value);

        [propget] HRESULT FontStyle([out, retval] FontStyle* value);
        [propput] HRESULT FontStyle([in] FontStyle value);
    };

    [
        version(NTDDI_WIN10_RS1),
        activatable(NTDDI_WIN10_RS1),
#ifdef ADAPTIVE_CARDS_WINDOWS
        contract(InternalContract, 1),
        internal,
        activatable(InternalContract, 1)
#endif        
    ]
    runtimeclass AdaptiveTextBlock
    {
        [default] interface IAdaptiveTextBlock;
        interface IAdaptiveCardElement;
    };

    [
        version(NTDDI_WIN10_RS1),
        exclusiveto(AdaptiveMediaSource),
#ifdef ADAPTIVE_CARDS_WINDOWS
        uuid(05F2F77A-D458-4F73-AAF7-06B91D4C37E6),
        contract(InternalContract, 1),
        internal
#else
        uuid(5F8A6054-5EC8-4321-988E-3130A977C14C)
#endif        
    ]
    interface IAdaptiveMediaSource : IInspectable
    {
        [propget] HRESULT MimeType([out, retval] HSTRING* value);
        [propput] HRESULT MimeType([in] HSTRING value);

        [propget] HRESULT Url([out, retval] HSTRING* value);
        [propput] HRESULT Url([in] HSTRING value);
    };

    [
        version(NTDDI_WIN10_RS1),
        activatable(NTDDI_WIN10_RS1),
#ifdef ADAPTIVE_CARDS_WINDOWS
        contract(InternalContract, 1),
        internal,
        activatable(InternalContract, 1)
#endif        
    ]
    runtimeclass AdaptiveMediaSource
    {
        [default] interface IAdaptiveMediaSource;
    };

    [
        version(NTDDI_WIN10_RS1),
        exclusiveto(AdaptiveMedia),
#ifdef ADAPTIVE_CARDS_WINDOWS
        uuid(4E3499F8-2A99-4CE3-BA71-5F3799C1E06A),
        contract(InternalContract, 1),
        internal
#else
        uuid(161BE390-2927-463C-9A46-21A756F2487B)
#endif        
    ]
    interface IAdaptiveMedia : IInspectable
    {
        [propget] HRESULT Poster([out, retval] HSTRING* value);
        [propput] HRESULT Poster([in] HSTRING value);

        [propget] HRESULT AltText([out, retval] HSTRING* value);
        [propput] HRESULT AltText([in] HSTRING value);

        [propget] HRESULT Sources([out, retval] Windows.Foundation.Collections.IVector<AdaptiveMediaSource*>** value);
    };

    [
        version(NTDDI_WIN10_RS1),
        activatable(NTDDI_WIN10_RS1),
#ifdef ADAPTIVE_CARDS_WINDOWS
        contract(InternalContract, 1),
        internal,
        activatable(InternalContract, 1)
#endif        
    ]
    runtimeclass AdaptiveMedia
    {
        [default] interface IAdaptiveMedia;
        interface IAdaptiveCardElement;
    };

    [
        version(NTDDI_WIN10_RS1),
        exclusiveto(AdaptiveBackgroundImage),
#ifdef ADAPTIVE_CARDS_WINDOWS
        uuid(1545EC36-6154-4F39-A81A-E1CF7B384B31),
        contract(InternalContract, 1),
        internal
#else
        uuid(DBEEF3B8-1446-43C9-8B3B-4EB7CCC72289)
#endif
    ] interface IAdaptiveBackgroundImage : IInspectable
    {
        [propget] HRESULT Url([out, retval] HSTRING * value);
        [propput] HRESULT Url([in] HSTRING value);

        [propget] HRESULT Mode([out, retval] BackgroundImageMode * value);
        [propput] HRESULT Mode([in] BackgroundImageMode value);

        [propget] HRESULT HorizontalAlignment([out, retval] HAlignment * value);
        [propput] HRESULT HorizontalAlignment([in] HAlignment value);

        [propget] HRESULT VerticalAlignment([out, retval] VAlignment * value);
        [propput] HRESULT VerticalAlignment([in] VAlignment value);

    };

    [version(NTDDI_WIN10_RS1),
     activatable(NTDDI_WIN10_RS1),
#ifdef ADAPTIVE_CARDS_WINDOWS
     contract(InternalContract, 1),
     internal,
     activatable(InternalContract, 1)
#endif
    ] runtimeclass AdaptiveBackgroundImage {
        [default] interface IAdaptiveBackgroundImage;
    };

    [
        version(NTDDI_WIN10_RS1),
        exclusiveto(AdaptiveCard),
#ifdef ADAPTIVE_CARDS_WINDOWS
        uuid(932119A6-266B-4AC9-8A19-DBED6261BA9F),
        contract(InternalContract, 1),
        internal
#else
        uuid(9D76D8E1-03E4-49F4-8BC2-E7711F1ED3DA)
#endif
    ]
    interface IAdaptiveCard : IInspectable
    {
        [propget] HRESULT Body([out, retval] Windows.Foundation.Collections.IVector<IAdaptiveCardElement*>** value);

        [propget] HRESULT Actions([out, retval] Windows.Foundation.Collections.IVector<IAdaptiveActionElement*>** value);

        [propget] HRESULT ElementType([out, retval] ElementType* value);

        [propget] HRESULT Version([out, retval] HSTRING* value);
        [propput] HRESULT Version([in] HSTRING value);

        [propget] HRESULT FallbackText([out, retval] HSTRING* value);
        [propput] HRESULT FallbackText([in] HSTRING value);

        [propget] HRESULT BackgroundImage([out, retval] AdaptiveBackgroundImage** value);
        [propput] HRESULT BackgroundImage([in] AdaptiveBackgroundImage* value);

        [propget] HRESULT Language([out, retval] HSTRING* value);
        [propput] HRESULT Language([in] HSTRING value);

        [propget] HRESULT Speak([out, retval] HSTRING* value);
        [propput] HRESULT Speak([in] HSTRING value);

        [propget] HRESULT Style([out, retval] ContainerStyle* value);
        [propput] HRESULT Style([in] ContainerStyle value);

        [propget] HRESULT SelectAction([out, retval] IAdaptiveActionElement** value);
        [propput] HRESULT SelectAction([in] IAdaptiveActionElement* value);

        [propget] HRESULT VerticalContentAlignment([out, retval] VerticalContentAlignment* value);
        [propput] HRESULT VerticalContentAlignment([in] VerticalContentAlignment value);

        [propget] HRESULT Height([out, retval] HeightType* value);
        [propput] HRESULT Height([in] HeightType value);

        HRESULT ToJson([out, retval] Windows.Data.Json.JsonObject** value);

        HRESULT GetResourceInformation([out, retval] Windows.Foundation.Collections.IVectorView<AdaptiveRemoteResourceInformation*>** result);
    };

    [
        version(NTDDI_WIN10_RS1),
        exclusiveto(AdaptiveCardParseResult),
#ifdef ADAPTIVE_CARDS_WINDOWS
        uuid(b42d51d5-5916-4cdb-a020-6e24c3e5f7fd),
        contract(InternalContract, 1),
        internal
#else
        uuid(b4db0937-025a-4c08-980b-750703e77e37)
#endif        
    ]
    interface IAdaptiveCardParseResult : IInspectable
    {
        [propget] HRESULT AdaptiveCard([out, retval] AdaptiveCard** value);
        [propget] HRESULT Errors([out, retval] Windows.Foundation.Collections.IVector<AdaptiveError*>** value);
        [propget] HRESULT Warnings([out, retval] Windows.Foundation.Collections.IVector<AdaptiveWarning*>** value);
    };

    [
        version(NTDDI_WIN10_RS1),
        activatable(NTDDI_WIN10_RS1),
#ifdef ADAPTIVE_CARDS_WINDOWS
        contract(InternalContract, 1),
        internal,
        activatable(InternalContract, 1)
#endif        
    ]
    runtimeclass AdaptiveCardParseResult
    {
        [default] interface IAdaptiveCardParseResult;
    }

    [
        version(NTDDI_WIN10_RS1),
        exclusiveto(AdaptiveCard),
#ifdef ADAPTIVE_CARDS_WINDOWS
        uuid(5a426551-3cfc-4688-87fb-7df80fcc9246),
        contract(InternalContract, 1),
        internal
#else
        uuid(bace01f2-5642-4366-879a-dec601d8b7e3)
#endif        
    ]
    interface IAdaptiveCardStatics : IInspectable
    {
        [overload("FromJson")]
        HRESULT FromJson(
            [in] Windows.Data.Json.JsonObject* adaptiveJson,
            [out, retval] AdaptiveCardParseResult** card);

        [overload("FromJson")]
        HRESULT FromJsonWithParserRegistration(
            [in] Windows.Data.Json.JsonObject* adaptiveJson,
            [in] AdaptiveElementParserRegistration* elementRegistration,
            [in] AdaptiveActionParserRegistration* actionRegistration,
            [out, retval] AdaptiveCardParseResult** card);

        [overload("FromJsonString")]
        HRESULT FromJsonString(
            [in] HSTRING adaptiveJson,
            [out, retval] AdaptiveCardParseResult** card);

        [overload("FromJsonString")]
        HRESULT FromJsonStringWithParserRegistration(
            [in] HSTRING adaptiveJson,
            [in] AdaptiveElementParserRegistration* elementRegistration,
            [in] AdaptiveActionParserRegistration* actionRegistration,
            [out, retval] AdaptiveCardParseResult** card);
    };

    [
        version(NTDDI_WIN10_RS1),
        activatable(NTDDI_WIN10_RS1),
        static(IAdaptiveCardStatics, NTDDI_WIN10_RS1),
#ifdef ADAPTIVE_CARDS_WINDOWS
        static(IAdaptiveCardStatics, InternalContract, 1),
        contract(InternalContract, 1),
        internal,
        activatable(InternalContract, 1)
#endif        
    ]
    runtimeclass AdaptiveCard
    {
        [default] interface IAdaptiveCard;
    }

    [
        version(NTDDI_WIN10_RS1),
        exclusiveto(AdaptiveImage),
#ifdef ADAPTIVE_CARDS_WINDOWS
        uuid(3b0830aa-a03a-46c4-9204-32c051e34982),
        contract(InternalContract, 1),
        internal
#else
        uuid(16452a2e-1152-47f3-90bd-6e4148b09669)
#endif        
    ]
    interface IAdaptiveImage : IInspectable
    {
        [propget] HRESULT Url([out, retval] HSTRING* value);
        [propput] HRESULT Url([in] HSTRING value);

        [propget] HRESULT BackgroundColor([out, retval] HSTRING* value);
        [propput] HRESULT BackgroundColor([in] HSTRING value);

        [propget] HRESULT Style([out, retval] ImageStyle* value);
        [propput] HRESULT Style([in] ImageStyle value);

        [propget] HRESULT Size([out, retval] ImageSize* value);
        [propput] HRESULT Size([in] ImageSize value);

        [propget] HRESULT PixelWidth([out, retval] UINT32* value);
        [propput] HRESULT PixelWidth([in] UINT32 value);

        [propget] HRESULT PixelHeight([out, retval] UINT32* value);
        [propput] HRESULT PixelHeight([in] UINT32 value);

        [propget] HRESULT HorizontalAlignment([out, retval] HAlignment * value);
        [propput] HRESULT HorizontalAlignment([in] HAlignment value);

        [propget] HRESULT AltText([out, retval] HSTRING* value);
        [propput] HRESULT AltText([in] HSTRING value);

        [propget] HRESULT SelectAction([out, retval] IAdaptiveActionElement** value);
        [propput] HRESULT SelectAction([in] IAdaptiveActionElement* value);
    };

    [
        version(NTDDI_WIN10_RS1),
        activatable(NTDDI_WIN10_RS1),
#ifdef ADAPTIVE_CARDS_WINDOWS
        contract(InternalContract, 1),
        internal,
        activatable(InternalContract, 1)
#endif        
    ]
    runtimeclass AdaptiveImage
    {
        [default] interface IAdaptiveImage;
        interface IAdaptiveCardElement;
    };

    [
        version(NTDDI_WIN10_RS1),
        exclusiveto(AdaptiveImageSet),
#ifdef ADAPTIVE_CARDS_WINDOWS
        uuid(cb3e7434-e7dd-48d9-85a7-3981fb16b2e9),
        contract(InternalContract, 1),
        internal
#else
        uuid(f618bd35-8fe3-46bd-8988-cdf5607314d1)
#endif        
    ]
    interface IAdaptiveImageSet : IInspectable
    {
        [propget] HRESULT Images([out, retval] Windows.Foundation.Collections.IVector<AdaptiveImage*>** value);

        [propget] HRESULT ImageSize([out, retval] ImageSize* value);
        [propput] HRESULT ImageSize([in] ImageSize value);
    };

    [
        version(NTDDI_WIN10_RS1),
        activatable(NTDDI_WIN10_RS1),
#ifdef ADAPTIVE_CARDS_WINDOWS
        contract(InternalContract, 1),
        internal,
        activatable(InternalContract, 1)
#endif        
    ]
    runtimeclass AdaptiveImageSet
    {
        [default] interface IAdaptiveImageSet;
        interface IAdaptiveCardElement;
    };

    [
        version(NTDDI_WIN10_RS1),
#ifdef ADAPTIVE_CARDS_WINDOWS
        uuid(5238a2b8-9a13-4dc3-aa9e-5e1e3c1fcd70),
        contract(InternalContract, 1),
        internal
#else
        uuid(9b10f5ef-26e8-4d65-ba76-b986b5e90586)
#endif        
    ]
    interface IAdaptiveInputElement : IInspectable
    {
        [propget] HRESULT IsRequired([out, retval] boolean* value);
        [propput] HRESULT IsRequired([in] boolean value);
    };

    [
        version(NTDDI_WIN10_RS1),
        exclusiveto(AdaptiveChoiceInput),
#ifdef ADAPTIVE_CARDS_WINDOWS
        uuid(ace5f894-2109-4c57-bde6-7e69069242a9),
        contract(InternalContract, 1),
        internal
#else
        uuid(99797dfe-d39c-43a4-9f2b-d457cc358e1e)
#endif        
    ]
    interface IAdaptiveChoiceInput : IInspectable
    {
        [propget] HRESULT ElementType([out, retval] ElementType* value);

        [propget] HRESULT Title([out, retval] HSTRING* value);
        [propput] HRESULT Title([in] HSTRING value);

        [propget] HRESULT Value([out, retval] HSTRING* value);
        [propput] HRESULT Value([in] HSTRING value);
    };

    [
        version(NTDDI_WIN10_RS1),
        activatable(NTDDI_WIN10_RS1),
#ifdef ADAPTIVE_CARDS_WINDOWS
        contract(InternalContract, 1),
        internal,
        activatable(InternalContract, 1)
#endif        
    ]
    runtimeclass AdaptiveChoiceInput
    {
        [default] interface IAdaptiveChoiceInput;
    };

    [
        version(NTDDI_WIN10_RS1),
        exclusiveto(AdaptiveChoiceSetInput),
#ifdef ADAPTIVE_CARDS_WINDOWS
        uuid(9fa2984c-a65e-4886-92b0-379ca242e955),
        contract(InternalContract, 1),
        internal
#else
        uuid(ce0735ef-f983-4a5e-bdad-f5eb7f962faa)
#endif        
    ]
    interface IAdaptiveChoiceSetInput : IInspectable
    {
        [propget] HRESULT Value([out, retval] HSTRING * value);
        [propput] HRESULT Value([in] HSTRING value);
        [propget] HRESULT IsMultiSelect([out, retval] boolean* value);
        [propput] HRESULT IsMultiSelect([in] boolean value);
        [propget] HRESULT Wrap([out, retval] boolean* value);
        [propput] HRESULT Wrap([in] boolean value);

        [propget] HRESULT ChoiceSetStyle([out, retval] ChoiceSetStyle* value);
        [propput] HRESULT ChoiceSetStyle([in] ChoiceSetStyle value);

        [propget] HRESULT Choices([out, retval] Windows.Foundation.Collections.IVector<AdaptiveChoiceInput*>** value);
    };

    [
        version(NTDDI_WIN10_RS1),
        activatable(NTDDI_WIN10_RS1),
#ifdef ADAPTIVE_CARDS_WINDOWS
        contract(InternalContract, 1),
        internal,
        activatable(InternalContract, 1)
#endif        
    ]
    runtimeclass AdaptiveChoiceSetInput
    {
        [default] interface IAdaptiveChoiceSetInput;
        interface IAdaptiveInputElement;
        interface IAdaptiveCardElement;
    };

    [
        version(NTDDI_WIN10_RS1),
        exclusiveto(AdaptiveDateInput),
#ifdef ADAPTIVE_CARDS_WINDOWS
        uuid(547622b8-5670-4265-9459-5adce2630ce9),
        contract(InternalContract, 1),
        internal
#else
        uuid(359e2cc5-9b8d-40bf-bbb2-2d3494d30991)
#endif        
    ]
    interface IAdaptiveDateInput : IInspectable
    {
        [propget] HRESULT Max([out, retval] HSTRING* value);
        [propput] HRESULT Max([in] HSTRING value);

        [propget] HRESULT Min([out, retval] HSTRING* value);
        [propput] HRESULT Min([in] HSTRING value);

        [propget] HRESULT Placeholder([out, retval] HSTRING* value);
        [propput] HRESULT Placeholder([in] HSTRING value);

        [propget] HRESULT Value([out, retval] HSTRING* value);
        [propput] HRESULT Value([in] HSTRING value);
    };

    [
        version(NTDDI_WIN10_RS1),
        activatable(NTDDI_WIN10_RS1),
#ifdef ADAPTIVE_CARDS_WINDOWS
        contract(InternalContract, 1),
        internal,
        activatable(InternalContract, 1)
#endif        
    ]
    runtimeclass AdaptiveDateInput
    {
        [default] interface IAdaptiveDateInput;
        interface IAdaptiveInputElement;
        interface IAdaptiveCardElement;
    };

    [
        version(NTDDI_WIN10_RS1),
        exclusiveto(AdaptiveNumberInput),
#ifdef ADAPTIVE_CARDS_WINDOWS
        uuid(7c093cbd-cb81-4e3f-b3ae-82664ce87859),
        contract(InternalContract, 1),
        internal
#else
        uuid(3bd0868c-5fbd-4341-91ff-4b07eb2bd54c)
#endif        
    ]
    interface IAdaptiveNumberInput : IInspectable
    {
        [propget] HRESULT Max([out, retval] INT32 *value);
        [propput] HRESULT Max([in] INT32 value);

        [propget] HRESULT Min([out, retval] INT32 *value);
        [propput] HRESULT Min([in] INT32 value);

        [propget] HRESULT Placeholder([out, retval] HSTRING* value);
        [propput] HRESULT Placeholder([in] HSTRING value);

        [propget] HRESULT Value([out, retval] INT32* value);
        [propput] HRESULT Value([in] INT32 value);
    };

    [
        version(NTDDI_WIN10_RS1),
        activatable(NTDDI_WIN10_RS1),
#ifdef ADAPTIVE_CARDS_WINDOWS
        contract(InternalContract, 1),
        internal,
        activatable(InternalContract, 1)
#endif        
    ]
    runtimeclass AdaptiveNumberInput
    {
        [default] interface IAdaptiveNumberInput;
        interface IAdaptiveInputElement;
        interface IAdaptiveCardElement;
    };

    [
        version(NTDDI_WIN10_RS1),
        exclusiveto(AdaptiveTextInput),
#ifdef ADAPTIVE_CARDS_WINDOWS
        uuid(c8affec2-c379-4efd-b126-3a8f7277ee88),
        contract(InternalContract, 1),
        internal
#else
        uuid(ab30772b-172d-4595-bcd2-01001df19d1e)
#endif        
    ]
    interface IAdaptiveTextInput : IInspectable
    {
        [propget] HRESULT IsMultiline([out, retval] boolean* value);
        [propput] HRESULT IsMultiline([in] boolean value);

        [propget] HRESULT MaxLength([out, retval] UINT32* value);
        [propput] HRESULT MaxLength([in] UINT32 value);

        [propget] HRESULT Placeholder([out, retval] HSTRING* value);
        [propput] HRESULT Placeholder([in] HSTRING value);

        [propget] HRESULT Value([out, retval] HSTRING* value);
        [propput] HRESULT Value([in] HSTRING value);

        [propget] HRESULT TextInputStyle([out, retval] TextInputStyle* value);
        [propput] HRESULT TextInputStyle([in] TextInputStyle value);

        [propget] HRESULT InlineAction([out, retval] IAdaptiveActionElement** value);
        [propput] HRESULT InlineAction([in] IAdaptiveActionElement* value);
    };

    [
        version(NTDDI_WIN10_RS1),
        activatable(NTDDI_WIN10_RS1),
#ifdef ADAPTIVE_CARDS_WINDOWS
        contract(InternalContract, 1),
        internal,
        activatable(InternalContract, 1)
#endif        
    ]
    runtimeclass AdaptiveTextInput
    {
        [default] interface IAdaptiveTextInput;
        interface IAdaptiveInputElement;
        interface IAdaptiveCardElement;
    };

    [
        version(NTDDI_WIN10_RS1),
        exclusiveto(AdaptiveTimeInput),
#ifdef ADAPTIVE_CARDS_WINDOWS
        uuid(a20ae4a6-7fff-4634-b1d9-2719a02d4967),
        contract(InternalContract, 1),
        internal
#else
        uuid(1ee90aff-93e8-4292-ac49-39d4c3289cd9)
#endif        
    ]
    interface IAdaptiveTimeInput : IInspectable
    {
        [propget] HRESULT Max([out, retval] HSTRING* value);
        [propput] HRESULT Max([in] HSTRING value);

        [propget] HRESULT Min([out, retval] HSTRING* value);
        [propput] HRESULT Min([in] HSTRING value);

        [propget] HRESULT Placeholder([out, retval] HSTRING* value);
        [propput] HRESULT Placeholder([in] HSTRING value);

        [propget] HRESULT Value([out, retval] HSTRING* value);
        [propput] HRESULT Value([in] HSTRING value);
    };

    [
        version(NTDDI_WIN10_RS1),
        activatable(NTDDI_WIN10_RS1),
#ifdef ADAPTIVE_CARDS_WINDOWS
        contract(InternalContract, 1),
        internal,
        activatable(InternalContract, 1)
#endif        
    ]
    runtimeclass AdaptiveTimeInput
    {
        [default] interface IAdaptiveTimeInput;
        interface IAdaptiveInputElement;
        interface IAdaptiveCardElement;
    };

    [
        version(NTDDI_WIN10_RS1),
        exclusiveto(AdaptiveToggleInput),
#ifdef ADAPTIVE_CARDS_WINDOWS
        uuid(05cd9719-b591-4118-9d75-6b21b553123f),
        contract(InternalContract, 1),
        internal
#else
        uuid(e8af72a5-597c-4a19-b9c2-1a597db1c79a)
#endif        
    ]
    interface IAdaptiveToggleInput : IInspectable
    {
        [propget] HRESULT Title([out, retval] HSTRING* value);
        [propput] HRESULT Title([in] HSTRING value);

        [propget] HRESULT Wrap([out, retval] boolean* value);
        [propput] HRESULT Wrap([in] boolean value);

        [propget] HRESULT Value([out, retval] HSTRING* value);
        [propput] HRESULT Value([in] HSTRING value);

        [propget] HRESULT ValueOff([out, retval] HSTRING* value);
        [propput] HRESULT ValueOff([in] HSTRING value);

        [propget] HRESULT ValueOn([out, retval] HSTRING* value);
        [propput] HRESULT ValueOn([in] HSTRING value);
    };

    [
        version(NTDDI_WIN10_RS1),
        activatable(NTDDI_WIN10_RS1),
#ifdef ADAPTIVE_CARDS_WINDOWS
        contract(InternalContract, 1),
        internal,
        activatable(InternalContract, 1)
#endif        
    ]
    runtimeclass AdaptiveToggleInput
    {
        [default] interface IAdaptiveToggleInput;
        interface IAdaptiveInputElement;
        interface IAdaptiveCardElement;
    };

    [
        version(NTDDI_WIN10_RS1),
        exclusiveto(AdaptiveContainer),
#ifdef ADAPTIVE_CARDS_WINDOWS
        uuid(60554c5a-32db-4130-8613-d39737ced7c4),
        contract(InternalContract, 1),
        internal
#else
        uuid(ba90da3f-556c-4e3a-9d01-11f2ce78dcd7)
#endif        
    ]
    interface IAdaptiveContainer : IInspectable
    {
        [propget] HRESULT Style([out, retval] ContainerStyle* value);
        [propput] HRESULT Style([in] ContainerStyle value);

        [propget] HRESULT VerticalContentAlignment([out, retval] VerticalContentAlignment* value);
        [propput] HRESULT VerticalContentAlignment([in] VerticalContentAlignment value);

        [propget] HRESULT Items([out, retval] Windows.Foundation.Collections.IVector<IAdaptiveCardElement*>** value);

        [propget] HRESULT SelectAction([out, retval] IAdaptiveActionElement** value);
        [propput] HRESULT SelectAction([in] IAdaptiveActionElement* value);

        [propget] HRESULT BackgroundImage([out, retval] AdaptiveBackgroundImage * *value);
        [propput] HRESULT BackgroundImage([in] AdaptiveBackgroundImage * value);
    };

    [
        version(NTDDI_WIN10_RS1),
        activatable(NTDDI_WIN10_RS1),
#ifdef ADAPTIVE_CARDS_WINDOWS
        contract(InternalContract, 1),
        internal,
        activatable(InternalContract, 1)
#endif        
    ]
    runtimeclass AdaptiveContainer
    {
        [default] interface IAdaptiveContainer;
        interface IAdaptiveCardElement;
    };

    [
        version(NTDDI_WIN10_RS1),
        exclusiveto(AdaptiveColumn),
#ifdef ADAPTIVE_CARDS_WINDOWS
        uuid(fe3a3792-d916-4b9d-b54c-eb1e1b5c23b4),
        contract(InternalContract, 1),
        internal
#else
        uuid(91e03800-d239-43bc-b5fb-2ccfe0cc7fcb)
#endif        
    ]
    interface IAdaptiveColumn : IInspectable
    {
        [propget] HRESULT Width([out, retval] HSTRING* value);
        [propput] HRESULT Width([in] HSTRING value);

        [propget] HRESULT PixelWidth([out, retval] UINT32* value);
        [propput] HRESULT PixelWidth([in] UINT32 value);

        [propget] HRESULT Style([out, retval] ContainerStyle* value);
        [propput] HRESULT Style([in] ContainerStyle value);

        [propget] HRESULT VerticalContentAlignment([out, retval] VerticalContentAlignment* value);
        [propput] HRESULT VerticalContentAlignment([in] VerticalContentAlignment value);

        [propget] HRESULT Items([out, retval] Windows.Foundation.Collections.IVector<IAdaptiveCardElement*>** value);
        [propget] HRESULT SelectAction([out, retval] IAdaptiveActionElement** value);
        [propput] HRESULT SelectAction([in] IAdaptiveActionElement* value);

        [propget] HRESULT BackgroundImage([out, retval] AdaptiveBackgroundImage * *value);
        [propput] HRESULT BackgroundImage([in] AdaptiveBackgroundImage * value);
    };

    [
        version(NTDDI_WIN10_RS1),
        activatable(NTDDI_WIN10_RS1),
#ifdef ADAPTIVE_CARDS_WINDOWS
        contract(InternalContract, 1),
        internal,
        activatable(InternalContract, 1)
#endif        
    ]
    runtimeclass AdaptiveColumn
    {
        [default] interface IAdaptiveColumn;
        interface IAdaptiveCardElement;
    };

    [
        version(NTDDI_WIN10_RS1),
        exclusiveto(AdaptiveColumnSet),
#ifdef ADAPTIVE_CARDS_WINDOWS
        uuid(703d7c9a-ab48-4a9a-b3cf-60636f7ee953),
        contract(InternalContract, 1),
        internal
#else
        uuid(4e3e1cd1-906b-4718-96ea-0a6e16bf0199)
#endif        
    ]
    interface IAdaptiveColumnSet : IInspectable
    {
        [propget] HRESULT Columns([out, retval] Windows.Foundation.Collections.IVector<AdaptiveColumn*>** value);

        [propget] HRESULT SelectAction([out, retval] IAdaptiveActionElement** value);
        [propput] HRESULT SelectAction([in] IAdaptiveActionElement* value);

        [propget] HRESULT Style([out, retval] ContainerStyle* value);
        [propput] HRESULT Style([in] ContainerStyle value);
    };

    [
        version(NTDDI_WIN10_RS1),
        activatable(NTDDI_WIN10_RS1),
#ifdef ADAPTIVE_CARDS_WINDOWS
        contract(InternalContract, 1),
        internal,
        activatable(InternalContract, 1)
#endif        
    ]
    runtimeclass AdaptiveColumnSet
    {
        [default] interface IAdaptiveColumnSet;
        interface IAdaptiveCardElement;
    };


    [
        version(NTDDI_WIN10_RS1),
        exclusiveto(AdaptiveFact),
#ifdef ADAPTIVE_CARDS_WINDOWS
        uuid(d06f4235-e32a-4bba-9802-49a8e2d2c3b7),
        contract(InternalContract, 1),
        internal
#else
        uuid(5c19aa31-03aa-4148-a529-75b855ba045b)
#endif        
    ]
    interface IAdaptiveFact : IInspectable
    {
        [propget] HRESULT ElementType([out, retval] ElementType* value);

        [propget] HRESULT Title([out, retval] HSTRING* value);
        [propput] HRESULT Title([in] HSTRING value);

        [propget] HRESULT Value([out, retval] HSTRING* value);
        [propput] HRESULT Value([in] HSTRING value);

        [propget] HRESULT Language([out, retval] HSTRING* value);
        [propput] HRESULT Language([in] HSTRING value);
    };

    [
        version(NTDDI_WIN10_RS1),
        activatable(NTDDI_WIN10_RS1),
#ifdef ADAPTIVE_CARDS_WINDOWS
        contract(InternalContract, 1),
        internal,
        activatable(InternalContract, 1)
#endif        
    ]
    runtimeclass AdaptiveFact
    {
        [default] interface IAdaptiveFact;
    };

    [
        version(NTDDI_WIN10_RS1),
        exclusiveto(AdaptiveFactSet),
#ifdef ADAPTIVE_CARDS_WINDOWS
        uuid(3d64cefc-f8e5-4304-99f5-2c37f2452ff4),
        contract(InternalContract, 1),
        internal
#else
        uuid(05457b99-8090-4937-a637-b469f8edc74f)
#endif        
    ]
    interface IAdaptiveFactSet : IInspectable
    {
        [propget] HRESULT Facts([out, retval] Windows.Foundation.Collections.IVector<AdaptiveFact*>** value);
    };

    [
        version(NTDDI_WIN10_RS1),
        activatable(NTDDI_WIN10_RS1),
#ifdef ADAPTIVE_CARDS_WINDOWS
        contract(InternalContract, 1),
        internal,
        activatable(InternalContract, 1)
#endif        
    ]
    runtimeclass AdaptiveFactSet
    {
        [default] interface IAdaptiveFactSet;
        interface IAdaptiveCardElement;
    };

    [
        version(NTDDI_WIN10_RS1),
        exclusiveto(AdaptiveActionSet),
#ifdef ADAPTIVE_CARDS_WINDOWS
        uuid(EC0102C3-A40D-449D-939B-3AD770CE6DAD),
        contract(InternalContract, 1),
        internal
#else
        uuid(F9778A62-1317-486D-9D82-C71101FA01F8)
#endif
    ]
    interface IAdaptiveActionSet : IInspectable
    {
        [propget] HRESULT Actions([out, retval] Windows.Foundation.Collections.IVector<IAdaptiveActionElement*>** value);
    };

    [
        version(NTDDI_WIN10_RS1),
        activatable(NTDDI_WIN10_RS1)
#ifdef ADAPTIVE_CARDS_WINDOWS
        contract(InternalContract, 1),
        internal,
        activatable(InternalContract, 1)
#endif
    ]
    runtimeclass AdaptiveActionSet
    {
        [default] interface IAdaptiveActionSet;
        interface IAdaptiveCardElement;
    };

    [
        version(NTDDI_WIN10_RS1),
        exclusiveto(AdaptiveCardRenderer),
#ifdef ADAPTIVE_CARDS_WINDOWS
        uuid(847e632d-328c-4b5e-86b3-685152dca0ce),
        contract(InternalContract, 1),
        internal
#else
        uuid(b0586bc4-b62a-4520-84b8-6c2afb88d022)
#endif        
    ]
    interface IAdaptiveCardRenderer : IInspectable
    {
        [propget] HRESULT ResourceResolvers([out, retval] AdaptiveCardResourceResolvers** value);

        [propget] HRESULT HostConfig([out, retval] AdaptiveHostConfig** hostConfig);
        [propput] HRESULT HostConfig([in] AdaptiveHostConfig* hostConfig);

        [propget] HRESULT OverrideStyles([out, retval] Windows.UI.Xaml.ResourceDictionary** overrideDictionary);
        [propput] HRESULT OverrideStyles([in] Windows.UI.Xaml.ResourceDictionary* overrideDictionary);

        HRESULT SetFixedDimensions([in] UINT32 desiredWidth, [in] UINT32 desiredHeight);
        HRESULT ResetFixedDimensions();

#ifdef ADAPTIVE_CARDS_WINDOWS
        HRESULT RenderCardAsXamlAsync([in] AdaptiveCard* adaptiveCard, [out, retval] Windows.Foundation.IAsyncOperation<RenderedAdaptiveCard*>** result);
#endif

        HRESULT RenderAdaptiveCard([in] AdaptiveCard* adaptiveCard, [out, retval] RenderedAdaptiveCard** result);

        HRESULT RenderAdaptiveCardFromJsonString([in] HSTRING adaptiveJson, [out, retval] RenderedAdaptiveCard** result);
        HRESULT RenderAdaptiveCardFromJson([in] Windows.Data.Json.JsonObject* adaptiveJson, [out, retval] RenderedAdaptiveCard** result);

        [propget] HRESULT ElementRenderers([out, retval] AdaptiveElementRendererRegistration** result);
        [propget] HRESULT ActionRenderers([out, retval] AdaptiveActionRendererRegistration** result);
    };

    [
        version(NTDDI_WIN10_RS1),
        activatable(NTDDI_WIN10_RS1),
#ifdef ADAPTIVE_CARDS_WINDOWS
        contract(InternalContract, 1),
        internal,
        activatable(InternalContract, 1)
#endif        
    ]
    runtimeclass AdaptiveCardRenderer
    {
        [default] interface IAdaptiveCardRenderer;
    };

    [
        version(NTDDI_WIN10_RS1),
        exclusiveto(AdaptiveActionEventArgs),
#ifdef ADAPTIVE_CARDS_WINDOWS
        uuid(57244994-491c-48da-8a20-af73e6bdf4d2),
        contract(InternalContract, 1),
        internal
#else
        uuid(6bc7a30c-6971-474d-8dd3-bb9e1bcde381)
#endif        
    ]
    interface IAdaptiveActionEventArgs : IInspectable
    {
        [propget] HRESULT Action([out, retval] IAdaptiveActionElement** action);
        [propget] HRESULT Inputs([out, retval] AdaptiveInputs** value);
    }

    [
        version(NTDDI_WIN10_RS1),
#ifdef ADAPTIVE_CARDS_WINDOWS
        contract(InternalContract, 1),
        internal
#endif        
    ]
    runtimeclass AdaptiveActionEventArgs
    {
        [default] interface IAdaptiveActionEventArgs;
    };

    [
        version(NTDDI_WIN10_RS1),
        exclusiveto(AdaptiveMediaEventArgs),
#ifdef ADAPTIVE_CARDS_WINDOWS
        uuid(DE57EF9E-1575-401A-9BD8-A84B9ADCB031),
        contract(InternalContract, 1),
        internal
#else
        uuid(D7B0DE38-2ADC-48DC-9168-76E52986A4EE)
#endif        
    ]
    interface IAdaptiveMediaEventArgs : IInspectable
    {
        [propget] HRESULT Media([out, retval] AdaptiveMedia** media);
    }

    [
        version(NTDDI_WIN10_RS1),
#ifdef ADAPTIVE_CARDS_WINDOWS
        contract(InternalContract, 1),
        internal
#endif        
    ]
    runtimeclass AdaptiveMediaEventArgs
    {
        [default] interface IAdaptiveMediaEventArgs;
    };


    [
        version(NTDDI_WIN10_RS1),
        exclusiveto(AdaptiveContainerStyleDefinition),
#ifdef ADAPTIVE_CARDS_WINDOWS
        uuid(a2d8b87c-7afa-4425-9c9b-38831dc0aef2),
        contract(InternalContract, 1),
        internal
#else
        uuid(ae687d0f-ce50-483c-8478-a17d017d4c25)
#endif        
    ]
    interface IAdaptiveContainerStyleDefinition : IInspectable
    {
        [propget] HRESULT BackgroundColor([out][retval] Windows.UI.Color* value);
        [propput] HRESULT BackgroundColor([in] Windows.UI.Color value);

        [propget] HRESULT ForegroundColors([out, retval] AdaptiveColorsConfig** value);
        [propput] HRESULT ForegroundColors([in] AdaptiveColorsConfig* value);
    };

    [
        version(NTDDI_WIN10_RS1),
        activatable(NTDDI_WIN10_RS1),
#ifdef ADAPTIVE_CARDS_WINDOWS
        contract(InternalContract, 1),
        internal,
        activatable(InternalContract, 1)
#endif        
    ]
    runtimeclass AdaptiveContainerStyleDefinition
    {
        [default] interface IAdaptiveContainerStyleDefinition;
    };

    [
        version(NTDDI_WIN10_RS1),
        exclusiveto(AdaptiveContainerStylesDefinition),
#ifdef ADAPTIVE_CARDS_WINDOWS
        uuid(7A0E0585-AE45-402F-B2C4-8B14721D1733),
        contract(InternalContract, 1),
        internal
#else
        uuid(AB0F1B0A-3B6E-4F43-8E0A-47EAB9903C0B)
#endif        
    ]
    interface IAdaptiveContainerStylesDefinition : IInspectable
    {
        [propget] HRESULT Default([out, retval] AdaptiveContainerStyleDefinition** value);
        [propput] HRESULT Default([in] AdaptiveContainerStyleDefinition* value);

        [propget] HRESULT Emphasis([out, retval] AdaptiveContainerStyleDefinition** value);
        [propput] HRESULT Emphasis([in] AdaptiveContainerStyleDefinition* value);

        [propget] HRESULT Good([out, retval] AdaptiveContainerStyleDefinition * *value);
        [propput] HRESULT Good([in] AdaptiveContainerStyleDefinition * value);

        [propget] HRESULT Attention([out, retval] AdaptiveContainerStyleDefinition * *value);
        [propput] HRESULT Attention([in] AdaptiveContainerStyleDefinition * value);

        [propget] HRESULT Warning([out, retval] AdaptiveContainerStyleDefinition * *value);
        [propput] HRESULT Warning([in] AdaptiveContainerStyleDefinition * value);

        [propget] HRESULT Accent([out, retval] AdaptiveContainerStyleDefinition * *value);
        [propput] HRESULT Accent([in] AdaptiveContainerStyleDefinition * value);
    };

    [
        version(NTDDI_WIN10_RS1),
        activatable(NTDDI_WIN10_RS1),
#ifdef ADAPTIVE_CARDS_WINDOWS
        contract(InternalContract, 1),
        internal,
        activatable(InternalContract, 1)
#endif        
    ]
    runtimeclass AdaptiveContainerStylesDefinition
    {
        [default] interface IAdaptiveContainerStylesDefinition;
    };

    [
        version(NTDDI_WIN10_RS1),
        exclusiveto(AdaptiveFontSizesConfig),
#ifdef ADAPTIVE_CARDS_WINDOWS
        uuid(1843e1e9-edcb-4d49-a64e-99a82a0e8d09),
        contract(InternalContract, 1),
        internal
#else
        uuid(ebca0eab-b08b-4087-9c42-4667ec6ab0e0)
#endif        
    ]
    interface IAdaptiveFontSizesConfig : IInspectable
    {
        [propget] HRESULT Small([out, retval] UINT32* value);
        [propput] HRESULT Small([in] UINT32 value);

        [propget] HRESULT Default([out, retval] UINT32* value);
        [propput] HRESULT Default([in] UINT32 value);

        [propget] HRESULT Medium([out, retval] UINT32* value);
        [propput] HRESULT Medium([in] UINT32 value);

        [propget] HRESULT Large([out, retval] UINT32* value);
        [propput] HRESULT Large([in] UINT32 value);

        [propget] HRESULT ExtraLarge([out, retval] UINT32* value);
        [propput] HRESULT ExtraLarge([in] UINT32 value);
    };

    [
        version(NTDDI_WIN10_RS1),
        activatable(NTDDI_WIN10_RS1),
#ifdef ADAPTIVE_CARDS_WINDOWS
        contract(InternalContract, 1),
        internal,
        activatable(InternalContract, 1)
#endif        
    ]
    runtimeclass AdaptiveFontSizesConfig
    {
        [default] interface IAdaptiveFontSizesConfig;
    };

    [
        version(NTDDI_WIN10_RS1),
        exclusiveto(AdaptiveFontWeightsConfig),
#ifdef ADAPTIVE_CARDS_WINDOWS
        uuid(59ab4d2a-e219-47fb-a202-74494469b410),
        contract(InternalContract, 1),
        internal
#else
        uuid(23c9d287-afdc-4ca4-87b4-92c551e4c8bc)
#endif        
    ]
    interface IAdaptiveFontWeightsConfig : IInspectable
    {
        [propget] HRESULT Lighter([out, retval] UINT16 *value);
        [propput] HRESULT Lighter([in] UINT16 value);

        [propget] HRESULT Default([out, retval] UINT16 *value);
        [propput] HRESULT Default([in] UINT16 value);

        [propget] HRESULT Bolder([out, retval] UINT16 *value);
        [propput] HRESULT Bolder([in] UINT16 value);
    };

    [
        version(NTDDI_WIN10_RS1),
        activatable(NTDDI_WIN10_RS1),
#ifdef ADAPTIVE_CARDS_WINDOWS
        contract(InternalContract, 1),
        internal,
        activatable(InternalContract, 1)
#endif        
    ]
    runtimeclass AdaptiveFontWeightsConfig
    {
        [default] interface IAdaptiveFontWeightsConfig;
    };

    [
        version(NTDDI_WIN10_RS1),
        exclusiveto(AdaptiveFontStyleDefinition),
#ifdef ADAPTIVE_CARDS_WINDOWS
        uuid(485E4650-EDF1-4DAD-BB1A-FA6C85626453),
        contract(InternalContract, 1),
        internal
#else
        uuid(9D744C66-DC57-4D4B-9997-D16761FB11D1)
#endif        
    ]
    interface IAdaptiveFontStyleDefinition : IInspectable
    {
        [propget] HRESULT FontFamily([out, retval] HSTRING* value);
        [propput] HRESULT FontFamily([in] HSTRING value);

        [propget] HRESULT FontWeights([out, retval] AdaptiveFontWeightsConfig** value);
        [propput] HRESULT FontWeights([in] AdaptiveFontWeightsConfig* value);

        [propget] HRESULT FontSizes([out, retval] AdaptiveFontSizesConfig** value);
        [propput] HRESULT FontSizes([in] AdaptiveFontSizesConfig* value);
    };

    [
        version(NTDDI_WIN10_RS1),
        activatable(NTDDI_WIN10_RS1),
#ifdef ADAPTIVE_CARDS_WINDOWS
        contract(InternalContract, 1),
        internal,
        activatable(InternalContract, 1)
#endif        
    ]
    runtimeclass AdaptiveFontStyleDefinition
    {
        [default] interface IAdaptiveFontStyleDefinition;
    };

    [
        version(NTDDI_WIN10_RS1),
        exclusiveto(AdaptiveFontStylesDefinition),
#ifdef ADAPTIVE_CARDS_WINDOWS
        uuid(7EA49458-870F-40C9-908A-35E6A20579C6),
        contract(InternalContract, 1),
        internal
#else
        uuid(2445D5BF-F0DF-495D-873E-F5B36E53E5D1)
#endif        
    ]
    interface IAdaptiveFontStylesDefinition : IInspectable
    {
        [propget] HRESULT Default([out, retval] AdaptiveFontStyleDefinition** value);
        [propput] HRESULT Default([in] AdaptiveFontStyleDefinition* value);

        [propget] HRESULT Monospace([out, retval] AdaptiveFontStyleDefinition** value);
        [propput] HRESULT Monospace([in] AdaptiveFontStyleDefinition* value);
    };

    [
        version(NTDDI_WIN10_RS1),
        activatable(NTDDI_WIN10_RS1),
#ifdef ADAPTIVE_CARDS_WINDOWS
        contract(InternalContract, 1),
        internal,
        activatable(InternalContract, 1)
#endif        
    ]
    runtimeclass AdaptiveFontStylesDefinition
    {
        [default] interface IAdaptiveFontStylesDefinition;
    };

    [
        version(NTDDI_WIN10_RS1),
        exclusiveto(AdaptiveColorConfig),
#ifdef ADAPTIVE_CARDS_WINDOWS
        uuid(743e6ad3-c0ab-497d-a9c9-3dcf69e6a5a1),
        contract(InternalContract, 1),
        internal
#else
        uuid(421149d7-65e9-4ec9-b70b-802ba7d6cf98)
#endif        
    ]
    interface IAdaptiveColorConfig : IInspectable
    {
        [propget] HRESULT Default([out][retval] Windows.UI.Color* value);
        [propput] HRESULT Default([in] Windows.UI.Color value);

        [propget] HRESULT Subtle([out][retval] Windows.UI.Color* value);
        [propput] HRESULT Subtle([in] Windows.UI.Color value);
    };

    [
        version(NTDDI_WIN10_RS1),
        activatable(NTDDI_WIN10_RS1),
#ifdef ADAPTIVE_CARDS_WINDOWS
        contract(InternalContract, 1),
        internal,
        activatable(InternalContract, 1)
#endif        
    ]
    runtimeclass AdaptiveColorConfig
    {
        [default] interface IAdaptiveColorConfig;
    };

    [
        version(NTDDI_WIN10_RS1),
        exclusiveto(AdaptiveColorsConfig),
#ifdef ADAPTIVE_CARDS_WINDOWS
        uuid(e13e74e0-f944-4481-8fe9-4ac62a66bed0),
        contract(InternalContract, 1),
        internal
#else
        uuid(1ade7d94-f0ae-4301-a9e2-b1f9c065916f)
#endif        
    ]
    interface IAdaptiveColorsConfig : IInspectable
    {
        [propget] HRESULT Default([out][retval] AdaptiveColorConfig** value);
        [propput] HRESULT Default([in] AdaptiveColorConfig* value);

        [propget] HRESULT Accent([out][retval] AdaptiveColorConfig** value);
        [propput] HRESULT Accent([in] AdaptiveColorConfig* value);

        [propget] HRESULT Dark([out][retval] AdaptiveColorConfig** value);
        [propput] HRESULT Dark([in] AdaptiveColorConfig* value);

        [propget] HRESULT Light([out][retval] AdaptiveColorConfig** value);
        [propput] HRESULT Light([in] AdaptiveColorConfig* value);

        [propget] HRESULT Good([out][retval] AdaptiveColorConfig** value);
        [propput] HRESULT Good([in] AdaptiveColorConfig* value);

        [propget] HRESULT Warning([out][retval] AdaptiveColorConfig** value);
        [propput] HRESULT Warning([in] AdaptiveColorConfig* value);

        [propget] HRESULT Attention([out][retval] AdaptiveColorConfig** value);
        [propput] HRESULT Attention([in] AdaptiveColorConfig* value);
    };

    [
        version(NTDDI_WIN10_RS1),
        activatable(NTDDI_WIN10_RS1),
#ifdef ADAPTIVE_CARDS_WINDOWS
        contract(InternalContract, 1),
        internal,
        activatable(InternalContract, 1)
#endif        
    ]
    runtimeclass AdaptiveColorsConfig
    {
        [default] interface IAdaptiveColorsConfig;
    };

    [
        version(NTDDI_WIN10_RS1),
        exclusiveto(AdaptiveTextConfig),
#ifdef ADAPTIVE_CARDS_WINDOWS
        uuid(2fa24f2c-843c-4f3f-be65-023528901970),
        contract(InternalContract, 1),
        internal
#else
        uuid(d730ba59-1f48-4dc6-8375-17f364f6086a)
#endif        
    ]
    interface IAdaptiveTextConfig : IInspectable
    {
        [propget] HRESULT Weight([out, retval] TextWeight* value);
        [propput] HRESULT Weight([in] TextWeight value);

        [propget] HRESULT Size([out, retval] TextSize* value);
        [propput] HRESULT Size([in] TextSize value);

        [propget] HRESULT Color([out, retval] ForegroundColor* value);
        [propput] HRESULT Color([in] ForegroundColor value);
 
        [propget] HRESULT IsSubtle([out, retval] boolean* value);
        [propput] HRESULT IsSubtle([in] boolean value);

        [propget] HRESULT Wrap([out, retval] boolean* value);
        [propput] HRESULT Wrap([in] boolean value);

        [propget] HRESULT MaxWidth([out, retval] UINT32* value);
        [propput] HRESULT MaxWidth([in] UINT32 value);
    };

    [
        version(NTDDI_WIN10_RS1),
        activatable(NTDDI_WIN10_RS1),
#ifdef ADAPTIVE_CARDS_WINDOWS
        contract(InternalContract, 1),
        internal,
        activatable(InternalContract, 1)
#endif        
    ]
    runtimeclass AdaptiveTextConfig
    {
        [default] interface IAdaptiveTextConfig;
    };

    [
        version(NTDDI_WIN10_RS1),
        exclusiveto(AdaptiveSpacingConfig),
#ifdef ADAPTIVE_CARDS_WINDOWS
        uuid(f22005cd-d9b7-4ee1-9457-d1520951b021),
        contract(InternalContract, 1),
        internal
#else
        uuid(0e21ac82-4838-43cb-b7ef-7b023011061b)
#endif        
    ]
    interface IAdaptiveSpacingConfig : IInspectable
    {
        [propget] HRESULT Small([out, retval] UINT32* value);
        [propput] HRESULT Small([in] UINT32 value);

        [propget] HRESULT Default([out, retval] UINT32* value);
        [propput] HRESULT Default([in] UINT32 value);

        [propget] HRESULT Medium([out, retval] UINT32* value);
        [propput] HRESULT Medium([in] UINT32 value);

        [propget] HRESULT Large([out, retval] UINT32* value);
        [propput] HRESULT Large([in] UINT32 value);

        [propget] HRESULT ExtraLarge([out, retval] UINT32* value);
        [propput] HRESULT ExtraLarge([in] UINT32 value);

        [propget] HRESULT Padding([out, retval] UINT32* value);
        [propput] HRESULT Padding([in] UINT32 value);
    };

    [
        version(NTDDI_WIN10_RS1),
        activatable(NTDDI_WIN10_RS1),
#ifdef ADAPTIVE_CARDS_WINDOWS
        contract(InternalContract, 1),
        internal,
        activatable(InternalContract, 1)
#endif        
    ]
    runtimeclass AdaptiveSpacingConfig
    {
        [default] interface IAdaptiveSpacingConfig;
    };

    [
        version(NTDDI_WIN10_RS1),
        exclusiveto(AdaptiveSeparatorConfig),
#ifdef ADAPTIVE_CARDS_WINDOWS
        uuid(05058274-c987-4361-a4f6-0c3d5f955ba4),
        contract(InternalContract, 1),
        internal
#else
        uuid(c34a155d-6913-4f8b-9b94-f4ab8c578aee)
#endif        
    ]
    interface IAdaptiveSeparatorConfig : IInspectable
    {
        [propget] HRESULT LineThickness([out, retval] UINT32* value);
        [propput] HRESULT LineThickness([in] UINT32 value);

        [propget] HRESULT LineColor([out][retval] Windows.UI.Color* value);
        [propput] HRESULT LineColor([in] Windows.UI.Color value);
    };

    [
        version(NTDDI_WIN10_RS1),
        activatable(NTDDI_WIN10_RS1),
#ifdef ADAPTIVE_CARDS_WINDOWS
        contract(InternalContract, 1),
        internal,
        activatable(InternalContract, 1)
#endif        
    ]
    runtimeclass AdaptiveSeparatorConfig
    {
        [default] interface IAdaptiveSeparatorConfig;
    };

    [
        version(NTDDI_WIN10_RS1),
        exclusiveto(AdaptiveImageSizesConfig),
#ifdef ADAPTIVE_CARDS_WINDOWS
        uuid(ace2f9d0-3063-48ba-a69e-727246d1239d),
        contract(InternalContract, 1),
        internal
#else
        uuid(ce5cd318-502c-4017-a076-4f8cdbb0316d)
#endif        
    ]
    interface IAdaptiveImageSizesConfig : IInspectable
    {
        [propget] HRESULT Small([out, retval] UINT32* value);
        [propput] HRESULT Small([in] UINT32 value);

        [propget] HRESULT Medium([out, retval] UINT32* value);
        [propput] HRESULT Medium([in] UINT32 value);

        [propget] HRESULT Large([out, retval] UINT32* value);
        [propput] HRESULT Large([in] UINT32 value);
    };

    [
        version(NTDDI_WIN10_RS1),
        activatable(NTDDI_WIN10_RS1),
#ifdef ADAPTIVE_CARDS_WINDOWS
        contract(InternalContract, 1),
        internal,
        activatable(InternalContract, 1)
#endif        
    ]
    runtimeclass AdaptiveImageSizesConfig
    {
        [default] interface IAdaptiveImageSizesConfig;
    };
                
    [
        version(NTDDI_WIN10_RS1),
        exclusiveto(AdaptiveImageSetConfig),
#ifdef ADAPTIVE_CARDS_WINDOWS
        uuid(b5f7030a-7a42-4eaa-8cb1-88fb3ed81f66),
        contract(InternalContract, 1),
        internal
#else
        uuid(29685cc3-027f-4da8-9659-6d3a53c34d88)
#endif        
    ]
    interface IAdaptiveImageSetConfig : IInspectable
    {
        [propget] HRESULT ImageSize([out, retval] ImageSize* value);
        [propput] HRESULT ImageSize([in] ImageSize value);
        
        [propget] HRESULT MaxImageHeight([out, retval] UINT32* value);
        [propput] HRESULT MaxImageHeight([in] UINT32 value);
    };

    [
        version(NTDDI_WIN10_RS1),
        activatable(NTDDI_WIN10_RS1),
#ifdef ADAPTIVE_CARDS_WINDOWS
        contract(InternalContract, 1),
        internal,
        activatable(InternalContract, 1)
#endif        
    ]
    runtimeclass AdaptiveImageSetConfig
    {
        [default] interface IAdaptiveImageSetConfig;
    }

    [
        version(NTDDI_WIN10_RS1),
        exclusiveto(AdaptiveImageConfig),
#ifdef ADAPTIVE_CARDS_WINDOWS
        uuid(18a0c8f6-bcfc-41f9-964c-edd63fbfe0c3),
        contract(InternalContract, 1),
        internal
#else
        uuid(ba0d7d84-d708-4919-a2f2-5c322a6f5460)
#endif        
    ]
    interface IAdaptiveImageConfig : IInspectable
    {
        [propget] HRESULT ImageSize([out, retval] ImageSize* value);
        [propput] HRESULT ImageSize([in] ImageSize value);
    };

    [
        version(NTDDI_WIN10_RS1),
        activatable(NTDDI_WIN10_RS1),
#ifdef ADAPTIVE_CARDS_WINDOWS
        contract(InternalContract, 1),
        internal,
        activatable(InternalContract, 1)
#endif        
    ]
    runtimeclass AdaptiveImageConfig
    {
        [default] interface IAdaptiveImageConfig;
    };

    [
        version(NTDDI_WIN10_RS1),
        exclusiveto(AdaptiveCardConfig),
#ifdef ADAPTIVE_CARDS_WINDOWS
        uuid(27902b36-88db-421b-abd8-79a6cf3f1410),
        contract(InternalContract, 1),
        internal
#else
        uuid(9363ea9c-9f73-4e7d-8d6e-0559ac52b314)
#endif        
    ]
    interface IAdaptiveCardConfig : IInspectable
    {
        [propget] HRESULT AllowCustomStyle([out, retval] boolean* value);
        [propput] HRESULT AllowCustomStyle([in] boolean value);
    };

    [
        version(NTDDI_WIN10_RS1),
        activatable(NTDDI_WIN10_RS1),
#ifdef ADAPTIVE_CARDS_WINDOWS
        contract(InternalContract, 1),
        internal,
        activatable(InternalContract, 1)
#endif        
    ]
    runtimeclass AdaptiveCardConfig
    {
        [default] interface IAdaptiveCardConfig;
    };

    [
        version(NTDDI_WIN10_RS1),
        exclusiveto(AdaptiveFactSetConfig),
#ifdef ADAPTIVE_CARDS_WINDOWS
        uuid(d776f288-bdfa-434e-99d7-d1c6d2f21209),
        contract(InternalContract, 1),
        internal
#else
        uuid(9949ed60-fbc0-49fd-80d4-29fb1184854d)
#endif        
    ]
    interface IAdaptiveFactSetConfig : IInspectable
    {
        [propget] HRESULT Title([out, retval] AdaptiveTextConfig** value);
        [propput] HRESULT Title([in] AdaptiveTextConfig* value);

        [propget] HRESULT Value([out, retval] AdaptiveTextConfig** value);
        [propput] HRESULT Value([in] AdaptiveTextConfig* value);

        [propget] HRESULT Spacing([out][retval] UINT32* value);
        [propput] HRESULT Spacing([in] UINT32 value);
    };

    [
        version(NTDDI_WIN10_RS1),
        activatable(NTDDI_WIN10_RS1),
#ifdef ADAPTIVE_CARDS_WINDOWS
        contract(InternalContract, 1),
        internal,
        activatable(InternalContract, 1)
#endif        
    ]
    runtimeclass AdaptiveFactSetConfig
    {
        [default] interface IAdaptiveFactSetConfig;
    };

    [
        version(NTDDI_WIN10_RS1),
        exclusiveto(AdaptiveShowCardActionConfig),
#ifdef ADAPTIVE_CARDS_WINDOWS
        uuid(4c394fd8-a63a-4710-89dd-014a55b8fb6c),
        contract(InternalContract, 1),
        internal
#else
        uuid(eacabf24-288c-4307-bd5a-5888a00da918)
#endif        
    ]
    interface IAdaptiveShowCardActionConfig : IInspectable
    {
        [propget] HRESULT ActionMode([out, retval] ActionMode *value);
        [propput] HRESULT ActionMode([in] ActionMode value);

        [propget] HRESULT Style([out, retval] ContainerStyle* value);
        [propput] HRESULT Style([in] ContainerStyle value);

        [propget] HRESULT InlineTopMargin([out, retval] UINT32* value);
        [propput] HRESULT InlineTopMargin([in] UINT32 value);
    };

    [
        version(NTDDI_WIN10_RS1),
        activatable(NTDDI_WIN10_RS1),
#ifdef ADAPTIVE_CARDS_WINDOWS
        contract(InternalContract, 1),
        internal,
        activatable(InternalContract, 1)
#endif        
    ]
    runtimeclass AdaptiveShowCardActionConfig
    {
        [default] interface IAdaptiveShowCardActionConfig;
    };

    [
        version(NTDDI_WIN10_RS1),
        exclusiveto(AdaptiveActionsConfig),
#ifdef ADAPTIVE_CARDS_WINDOWS
        uuid(e4157ef5-e8e9-412e-bef6-48771e3aa532),
        contract(InternalContract, 1),
        internal
#else
        uuid(ce6981d7-8989-42a3-b335-30cbf7108183)
#endif        
    ]
    interface IAdaptiveActionsConfig : IInspectable
    {
        [propget] HRESULT ShowCard([out, retval] AdaptiveShowCardActionConfig** value);
        [propput] HRESULT ShowCard([in] AdaptiveShowCardActionConfig* value);

        [propget] HRESULT ActionsOrientation([out][retval] ActionsOrientation* value);
        [propput] HRESULT ActionsOrientation([in] ActionsOrientation value);

        [propget] HRESULT ActionAlignment([out, retval] ActionAlignment* value);
        [propput] HRESULT ActionAlignment([in] ActionAlignment value);

        [propget] HRESULT ButtonSpacing([out][retval] UINT32* value);
        [propput] HRESULT ButtonSpacing([in] UINT32 value);

        [propget] HRESULT MaxActions([out][retval] UINT32* value);
        [propput] HRESULT MaxActions([in] UINT32 value);

        [propget] HRESULT Spacing([out][retval] Spacing* value);
        [propput] HRESULT Spacing([in] Spacing value);

        [propget] HRESULT IconPlacement([out][retval] IconPlacement* value);
        [propput] HRESULT IconPlacement([in] IconPlacement value);

        [propget] HRESULT IconSize([out][retval] UINT32* value);
        [propput] HRESULT IconSize([in] UINT32 value);
    };

    [
        version(NTDDI_WIN10_RS1),
        activatable(NTDDI_WIN10_RS1),
#ifdef ADAPTIVE_CARDS_WINDOWS
        contract(InternalContract, 1),
        internal,
        activatable(InternalContract, 1)
#endif        
    ]
    runtimeclass AdaptiveActionsConfig
    {
        [default] interface IAdaptiveActionsConfig;
    };

    [
        version(NTDDI_WIN10_RS1),
        exclusiveto(AdaptiveMediaConfig),
#ifdef ADAPTIVE_CARDS_WINDOWS
        uuid(FE60D4DC-02E9-4465-8235-7CA98620C17C),
        contract(InternalContract, 1),
        internal
#else
        uuid(B8C95DEA-0668-4FD3-B1E2-98310610A6C3)
#endif        
    ]
    interface IAdaptiveMediaConfig : IInspectable
    {
        [propget] HRESULT DefaultPoster([out, retval] HSTRING* value);
        [propput] HRESULT DefaultPoster([in] HSTRING value);

        [propget] HRESULT PlayButton([out][retval] HSTRING* value);
        [propput] HRESULT PlayButton([in] HSTRING value);

        [propget] HRESULT AllowInlinePlayback([out, retval] boolean* value);
        [propput] HRESULT AllowInlinePlayback([in] boolean value);
    };

    [
        version(NTDDI_WIN10_RS1),
        activatable(NTDDI_WIN10_RS1),
#ifdef ADAPTIVE_CARDS_WINDOWS
        contract(InternalContract, 1),
        internal,
        activatable(InternalContract, 1)
#endif        
    ]
    runtimeclass AdaptiveMediaConfig
    {
        [default] interface IAdaptiveMediaConfig;
    };

    [
        version(NTDDI_WIN10_RS1),
        exclusiveto(AdaptiveHostConfig),
#ifdef ADAPTIVE_CARDS_WINDOWS
        uuid(15ae7240-f9b0-47e4-b444-62da42b8b863),
        contract(InternalContract, 1),
        internal
#else
        uuid(85ef9ddc-4599-4ab6-adf1-1e04238601a5)
#endif        
    ]
    interface IAdaptiveHostConfig : IInspectable
    {
        [propget] HRESULT FontFamily([out, retval] HSTRING* value);
        [propput] HRESULT FontFamily([in] HSTRING value);

        [propget] HRESULT FontSizes([out, retval] AdaptiveFontSizesConfig** value);
        [propput] HRESULT FontSizes([in] AdaptiveFontSizesConfig* value);

        [propget] HRESULT FontWeights([out, retval] AdaptiveFontWeightsConfig** value);
        [propput] HRESULT FontWeights([in] AdaptiveFontWeightsConfig* value);

        [propget] HRESULT FontStyles([out, retval] AdaptiveFontStylesDefinition** value);
        [propput] HRESULT FontStyles([in] AdaptiveFontStylesDefinition* value);

        [propget] HRESULT SupportsInteractivity([out, retval] boolean* value);
        [propput] HRESULT SupportsInteractivity([in] boolean value);

        [propget] HRESULT ImageBaseUrl([out, retval] HSTRING* value);
        [propput] HRESULT ImageBaseUrl([in] HSTRING value);

        [propget] HRESULT ContainerStyles([out, retval] AdaptiveContainerStylesDefinition** value);
        [propput] HRESULT ContainerStyles([in] AdaptiveContainerStylesDefinition* value);

        [propget] HRESULT ImageSizes([out, retval] AdaptiveImageSizesConfig** value);
        [propput] HRESULT ImageSizes([in] AdaptiveImageSizesConfig* value);

        [propget] HRESULT Separator([out, retval] AdaptiveSeparatorConfig** value);
        [propput] HRESULT Separator([in] AdaptiveSeparatorConfig* value);

        [propget] HRESULT Spacing([out, retval] AdaptiveSpacingConfig** value);
        [propput] HRESULT Spacing([in] AdaptiveSpacingConfig* value);

        [propget] HRESULT AdaptiveCard([out, retval] AdaptiveCardConfig** value);
        [propput] HRESULT AdaptiveCard([in] AdaptiveCardConfig* value);

        [propget] HRESULT ImageSet([out, retval] AdaptiveImageSetConfig** value);
        [propput] HRESULT ImageSet([in] AdaptiveImageSetConfig* value);

        [propget] HRESULT Image([out, retval] AdaptiveImageConfig** value);
        [propput] HRESULT Image([in] AdaptiveImageConfig* value);

        [propget] HRESULT FactSet([out, retval] AdaptiveFactSetConfig** value);
        [propput] HRESULT FactSet([in] AdaptiveFactSetConfig* value);

        [propget] HRESULT Actions([out, retval] AdaptiveActionsConfig** value);
        [propput] HRESULT Actions([in] AdaptiveActionsConfig* value);

        [propget] HRESULT Media([out, retval] AdaptiveMediaConfig** value);
        [propput] HRESULT Media([in] AdaptiveMediaConfig* value);
    };

    [
        version(NTDDI_WIN10_RS1),
        exclusiveto(AdaptiveHostConfigParseResult),
#ifdef ADAPTIVE_CARDS_WINDOWS
        uuid(0e333f58-43b8-48d3-aa68-e30f7e7f1007),
        contract(InternalContract, 1),
        internal
#else
        uuid(0b1f8963-9d45-4ac0-9af4-cd7923f5206e)
#endif        
    ]
    interface IAdaptiveHostConfigParseResult : IInspectable
    {
        [propget] HRESULT HostConfig([out, retval] AdaptiveHostConfig** value);
        [propget] HRESULT Errors([out, retval] Windows.Foundation.Collections.IVector<AdaptiveError*>** value);
    };

    [
        version(NTDDI_WIN10_RS1),
        activatable(NTDDI_WIN10_RS1),
#ifdef ADAPTIVE_CARDS_WINDOWS
        contract(InternalContract, 1),
        internal,
        activatable(InternalContract, 1)
#endif        
    ]
    runtimeclass AdaptiveHostConfigParseResult
    {
        [default] interface IAdaptiveHostConfigParseResult;
    }

    [
        version(NTDDI_WIN10_RS1),
        exclusiveto(AdaptiveHostConfig),
#ifdef ADAPTIVE_CARDS_WINDOWS
        uuid(11a659ac-a28d-42fc-ab0e-f103b3f5c4fd),
        contract(InternalContract, 1),
        internal
#else
        uuid(1a09b9b7-d678-495f-949e-3ad677424fdb)
#endif        
    ]
    interface IAdaptiveHostConfigStatics : IInspectable
    {
        HRESULT FromJsonString([in] HSTRING hostConfigJson, [out, retval] AdaptiveHostConfigParseResult** config);
        HRESULT FromJson([in] Windows.Data.Json.JsonObject* hostConfigJson, [out, retval] AdaptiveHostConfigParseResult** config);
    };

    [
        version(NTDDI_WIN10_RS1),
        activatable(NTDDI_WIN10_RS1),
        static(IAdaptiveHostConfigStatics, NTDDI_WIN10_RS1),
#ifdef ADAPTIVE_CARDS_WINDOWS
        static(IAdaptiveHostConfigStatics, InternalContract, 1),
        contract(InternalContract, 1),
        internal,
        activatable(InternalContract, 1)
#endif        
    ]
    runtimeclass AdaptiveHostConfig
    {
        [default] interface IAdaptiveHostConfig;
    };

    [
        version(NTDDI_WIN10_RS1),
#ifdef ADAPTIVE_CARDS_WINDOWS
        uuid(95ec200c-fad9-4d8d-b25d-cad3a7f3df61),
        contract(InternalContract, 1),
        internal
#else
        uuid(b9bbff79-17a0-45ae-9a5f-86b9ff31bf88)
#endif        
    ]
    interface IAdaptiveActionElement : IInspectable
    {
        [propget] HRESULT ActionType([out, retval] ActionType* value);
        [propget] HRESULT ActionTypeString([out, retval] HSTRING* value);

        [propget] HRESULT Title([out, retval] HSTRING* value);
        [propput] HRESULT Title([in] HSTRING value);

        [propget] HRESULT Id([out, retval] HSTRING* value);
        [propput] HRESULT Id([in] HSTRING value);

        [propget] HRESULT IconUrl([out, retval] HSTRING* value);
        [propput] HRESULT IconUrl([in] HSTRING value);

        [propget] HRESULT Sentiment([out, retval] HSTRING* value);
        [propput] HRESULT Sentiment([in] HSTRING value);

        [propget] HRESULT AdditionalProperties([out, retval] Windows.Data.Json.JsonObject** json);
        [propput] HRESULT AdditionalProperties([in] Windows.Data.Json.JsonObject* json);

        HRESULT ToJson([out, retval] Windows.Data.Json.JsonObject** value);
    };

    [
        version(NTDDI_WIN10_RS1),
        exclusiveto(AdaptiveOpenUrlAction),
#ifdef ADAPTIVE_CARDS_WINDOWS
        uuid(8a7f7888-f53b-4fdb-8f3c-968da4352031),
        contract(InternalContract, 1),
        internal
#else
        uuid(d70a58cb-4d51-4f96-bb6b-2698eced32ff)
#endif        
    ]
    interface IAdaptiveOpenUrlAction : IInspectable
    {
        [propput] HRESULT Url([in] Windows.Foundation.Uri* value);
        [propget] HRESULT Url([out, retval] Windows.Foundation.Uri** value);
    };

    [
        version(NTDDI_WIN10_RS1),
        activatable(NTDDI_WIN10_RS1),
#ifdef ADAPTIVE_CARDS_WINDOWS
        contract(InternalContract, 1),
        internal,
        activatable(InternalContract, 1)
#endif        
    ]
    runtimeclass AdaptiveOpenUrlAction
    {
        [default] interface IAdaptiveOpenUrlAction;
        interface IAdaptiveActionElement;
    };

    [
        version(NTDDI_WIN10_RS1),
        exclusiveto(AdaptiveShowCardAction),
#ifdef ADAPTIVE_CARDS_WINDOWS
        uuid(201859e9-1179-4c2b-91fa-3f561210a7f6),
        contract(InternalContract, 1),
        internal
#else
        uuid(435ea974-33c7-43b0-a6ac-8137c1b7bb44)
#endif        
    ]
    interface IAdaptiveShowCardAction : IInspectable
    {
        [propget] HRESULT Card([out, retval] AdaptiveCard** value);
        [propput] HRESULT Card([in] AdaptiveCard* value);
    };

    [
        version(NTDDI_WIN10_RS1),
        activatable(NTDDI_WIN10_RS1),
#ifdef ADAPTIVE_CARDS_WINDOWS
        contract(InternalContract, 1),
        internal,
        activatable(InternalContract, 1)
#endif        
    ]
    runtimeclass AdaptiveShowCardAction
    {
        [default] interface IAdaptiveShowCardAction;
        interface IAdaptiveActionElement;
    };

    [
        version(NTDDI_WIN10_RS1),
        exclusiveto(AdaptiveSubmitAction),
#ifdef ADAPTIVE_CARDS_WINDOWS
        uuid(c89015c8-1a8e-4819-8e93-d5fed276efc5),
        contract(InternalContract, 1),
        internal
#else
        uuid(97b9b3a3-657b-4d38-a136-154cc8da19a9)
#endif        
    ]
    interface IAdaptiveSubmitAction : IInspectable
    {
        [propget] HRESULT DataJson([out, retval] Windows.Data.Json.JsonValue** value);
        [propput] HRESULT DataJson([in] Windows.Data.Json.JsonValue* value);
    };

    [
        version(NTDDI_WIN10_RS1),
        activatable(NTDDI_WIN10_RS1),
#ifdef ADAPTIVE_CARDS_WINDOWS
        contract(InternalContract, 1),
        internal,
        activatable(InternalContract, 1)
#endif        
    ]
    runtimeclass AdaptiveSubmitAction
    {
        [default] interface IAdaptiveSubmitAction;
        interface IAdaptiveActionElement;
    };


    [
        version(NTDDI_WIN10_RS1),
        exclusiveto(AdaptiveToggleVisibilityTarget),
#ifdef ADAPTIVE_CARDS_WINDOWS
        uuid(045FA1AE-A5CA-4359-AC35-16FC162F3BF0),
        contract(InternalContract, 1),
        internal
#else
        uuid(1F626040-8C2F-4C64-AB3E-A80ECE538E5F)
#endif
    ] 
    interface IAdaptiveToggleVisibilityTarget : IInspectable
    {
        [propget] HRESULT ElementId([out, retval] HSTRING * value);
        [propput] HRESULT ElementId([in] HSTRING value);

        [propget] HRESULT IsVisible([out, retval] IsVisible * value);
        [propput] HRESULT IsVisible([in] IsVisible value);
    };

    [
        version(NTDDI_WIN10_RS1),
        activatable(NTDDI_WIN10_RS1),
#ifdef ADAPTIVE_CARDS_WINDOWS
         contract(InternalContract, 1),
         internal,
        activatable(InternalContract, 1)
#endif
    ] 
    runtimeclass AdaptiveToggleVisibilityTarget {
        [default] interface IAdaptiveToggleVisibilityTarget;
    };

    [
        version(NTDDI_WIN10_RS1),
        exclusiveto(AdaptiveToggleVisibilityAction),
#ifdef ADAPTIVE_CARDS_WINDOWS
        uuid(7DD38D1D-338A-40D3-9AF8-912FBC61427C),
        contract(InternalContract, 1),
        internal
#else
        uuid(DF122310-5768-4111-A155-92F6F34BB37A)
#endif
    ] 
    interface IAdaptiveToggleVisibility : IInspectable
    {
        [propget] HRESULT TargetElements([out, retval] Windows.Foundation.Collections.IVector<AdaptiveToggleVisibilityTarget*> * *value);
    };

    [
        version(NTDDI_WIN10_RS1),
        activatable(NTDDI_WIN10_RS1),
#ifdef ADAPTIVE_CARDS_WINDOWS
        contract(InternalContract, 1),
        internal,
        activatable(InternalContract, 1)
#endif
    ] 
    runtimeclass AdaptiveToggleVisibilityAction {
        [default] interface IAdaptiveToggleVisibility;
        interface IAdaptiveActionElement;
    };

    [
        version(NTDDI_WIN10_RS1),
        exclusiveto(AdaptiveCardResourceResolvers),
#ifdef ADAPTIVE_CARDS_WINDOWS
        uuid(8e467d28-ef21-4b9c-aad5-36e6073b1132),
        contract(InternalContract, 1),
        internal
#else
        uuid(3b655db6-54d2-47e7-8658-b58ced5fb237)
#endif        
    ]
    interface IAdaptiveCardResourceResolvers : IInspectable
    {
        HRESULT Set([in] HSTRING scheme, [in] IAdaptiveCardResourceResolver* resolver);
        HRESULT Get([in] HSTRING scheme, [out, retval] IAdaptiveCardResourceResolver** resolver);
    };

    [
        version(NTDDI_WIN10_RS1),
        activatable(NTDDI_WIN10_RS1),
#ifdef ADAPTIVE_CARDS_WINDOWS
        contract(InternalContract, 1),
        internal,
        activatable(InternalContract, 1)
#endif        
    ]
    runtimeclass AdaptiveCardResourceResolvers
    {
        [default] interface IAdaptiveCardResourceResolvers;
    };

    [
        version(NTDDI_WIN10_RS1),
#ifdef ADAPTIVE_CARDS_WINDOWS
        uuid(1dd4f5ee-f11a-485c-a048-c2370d88e4e0),
        contract(InternalContract, 1),
        internal
#else
        uuid(30f17ba9-133a-4484-8002-a8f4b6764e3f)
#endif        
    ]
    interface IAdaptiveCardResourceResolver : IInspectable
    {
        HRESULT GetResourceStreamAsync([in] AdaptiveCardGetResourceStreamArgs* args, [out, retval] Windows.Foundation.IAsyncOperation<Windows.Storage.Streams.IRandomAccessStream*>** result);
    };

    [
        version(NTDDI_WIN10_RS1),
        exclusiveto(AdaptiveCardGetResourceStreamArgs),
#ifdef ADAPTIVE_CARDS_WINDOWS
        uuid(602eee1f-5756-46bd-b703-b7a4130b25f4),
        contract(InternalContract, 1),
        internal
#else
        uuid(e1d63f44-6550-454f-99f4-d02df5ae9b8c)
#endif        
    ]
    interface IAdaptiveCardGetResourceStreamArgsFactory : IInspectable
    {
        HRESULT CreateAdaptiveCardGetResourceStreamArgs(
            [in] Windows.Foundation.Uri* value,
            [out, retval] AdaptiveCardGetResourceStreamArgs** args
            );
    };

    [
        version(NTDDI_WIN10_RS1),
        exclusiveto(AdaptiveCardGetResourceStreamArgs),
#ifdef ADAPTIVE_CARDS_WINDOWS
        uuid(413365b8-3e56-4cb9-a06a-1f5d1d8c2dac),
        contract(InternalContract, 1),
        internal
#else
        uuid(0eea761b-5a3e-4f1f-86f6-d511c178e671)
#endif        
    ]
    interface IAdaptiveCardGetResourceStreamArgs : IInspectable
    {
        [propget] HRESULT Url([out, retval] Windows.Foundation.Uri** value);
    };

    [
        version(NTDDI_WIN10_RS1),
        activatable(IAdaptiveCardGetResourceStreamArgsFactory, NTDDI_WIN10_RS1),
#ifdef ADAPTIVE_CARDS_WINDOWS
        contract(InternalContract, 1),
        internal,
        activatable(InternalContract, 1)
#endif        
    ]
    runtimeclass AdaptiveCardGetResourceStreamArgs
    {
        [default] interface IAdaptiveCardGetResourceStreamArgs;
    };

    [
        version(NTDDI_WIN10_RS1),
        exclusiveto(RenderedAdaptiveCard),
#ifdef ADAPTIVE_CARDS_WINDOWS
        uuid(81793291-582c-42f5-8582-8275b0a64913),
        contract(InternalContract, 1),
        internal
#else
        uuid(7bf9ceac-105c-421a-8b4e-8e5be9ead986)
#endif        
    ]
    interface IRenderedAdaptiveCard : IInspectable
    {
        [propget] HRESULT OriginatingCard([out, retval] AdaptiveCard** value);

        [propget] HRESULT OriginatingHostConfig([out, retval] AdaptiveHostConfig** value);

        [propget] HRESULT FrameworkElement([out, retval] Windows.UI.Xaml.FrameworkElement** value);

        [propget] HRESULT UserInputs([out, retval] AdaptiveInputs** value);

        [propget] HRESULT Errors([out, retval] Windows.Foundation.Collections.IVector<AdaptiveError*>** value);

        [propget] HRESULT Warnings([out, retval] Windows.Foundation.Collections.IVector<AdaptiveWarning*>** value);

        [eventadd] HRESULT Action([in] Windows.Foundation.TypedEventHandler<RenderedAdaptiveCard*, AdaptiveActionEventArgs*>* pHandler, [out][retval] EventRegistrationToken* pToken);
        [eventremove] HRESULT Action([in] EventRegistrationToken token);

        [eventadd] HRESULT MediaClicked([in] Windows.Foundation.TypedEventHandler<RenderedAdaptiveCard*, AdaptiveMediaEventArgs*>* pHandler, [out][retval] EventRegistrationToken* pToken);
        [eventremove] HRESULT MediaClicked([in] EventRegistrationToken token);
    };

    [
        version(NTDDI_WIN10_RS1),
        activatable(NTDDI_WIN10_RS1),
#ifdef ADAPTIVE_CARDS_WINDOWS
        contract(InternalContract, 1),
        internal,
        activatable(InternalContract, 1)
#endif        
    ]
    runtimeclass RenderedAdaptiveCard
    {
        [default] interface IRenderedAdaptiveCard;
    };

    [
        version(NTDDI_WIN10_RS1),
        exclusiveto(AdaptiveInputs),
#ifdef ADAPTIVE_CARDS_WINDOWS
        uuid(eb02a75b-0b51-4c3c-affb-1eeca347a6b9),
        contract(InternalContract, 1),
        internal
#else
        uuid(a172be96-7ab5-4faa-a0fd-99e8160e359e)
#endif        
    ]
    interface IAdaptiveInputs : IInspectable
    {
        HRESULT AsJson([out, retval] Windows.Data.Json.JsonObject** value);
        HRESULT AsValueSet([out, retval] Windows.Foundation.Collections.ValueSet** value);
    };

    [
        version(NTDDI_WIN10_RS1),
        activatable(NTDDI_WIN10_RS1),
#ifdef ADAPTIVE_CARDS_WINDOWS
        contract(InternalContract, 1),
        internal,
        activatable(InternalContract, 1)
#endif        
    ]
    runtimeclass AdaptiveInputs
    {
        [default] interface IAdaptiveInputs;
    };

    [
        version(NTDDI_WIN10_RS1),
#ifdef ADAPTIVE_CARDS_WINDOWS
        uuid(3324e9f6-86f0-4d59-a06f-6bb464ffd558),
        contract(InternalContract, 1),
        internal
#else
        uuid(c42c7757-8cf0-49dc-8c8e-a341963eaba2)
#endif        
    ]
    interface IAdaptiveElementParser : IInspectable
    {
        HRESULT FromJson(
            [in] Windows.Data.Json.JsonObject* inputJson,
            [in] AdaptiveElementParserRegistration* elementParsers,
            [in] AdaptiveActionParserRegistration* actionParsers,
            [in] Windows.Foundation.Collections.IVector<AdaptiveWarning*>* warnings,
            [out, retval] IAdaptiveCardElement** result);
    };

    [
        version(NTDDI_WIN10_RS1),
        exclusiveto(AdaptiveElementParserRegistration),
#ifdef ADAPTIVE_CARDS_WINDOWS
        uuid(494f5d4a-c005-4203-a170-1446cbaa857f),
        contract(InternalContract, 1),
        internal
#else
        uuid(ae307fdc-6a4e-4e10-a9d4-518ccee99c3b)
#endif        
    ]
    interface IAdaptiveElementParserRegistration : IInspectable
    {
        HRESULT Set([in] HSTRING type, [in] IAdaptiveElementParser* parser);
        HRESULT Get([in] HSTRING type, [out, retval] IAdaptiveElementParser** result);
        HRESULT Remove([in] HSTRING type);
    };

    [
        version(NTDDI_WIN10_RS1),
        activatable(NTDDI_WIN10_RS1),
#ifdef ADAPTIVE_CARDS_WINDOWS
        contract(InternalContract, 1),
        internal,
        activatable(InternalContract, 1)
#endif        
    ]
    runtimeclass AdaptiveElementParserRegistration
    {
        [default] interface IAdaptiveElementParserRegistration;
    };

    [
        version(NTDDI_WIN10_RS1),
        exclusiveto(AdaptiveActionParserRegistration),
#ifdef ADAPTIVE_CARDS_WINDOWS
        uuid(b8484c16-a9bd-48bf-a28c-ef130c13300d),
        contract(InternalContract, 1),
        internal
#else
        uuid(a730c2e9-6ee8-4b03-b706-60138c66a4a8)
#endif        
    ]
    interface IAdaptiveActionParserRegistration : IInspectable
    {
        HRESULT Set([in] HSTRING type, [in] IAdaptiveActionParser* Parser);
        HRESULT Get([in] HSTRING type, [out, retval] IAdaptiveActionParser** result);
        HRESULT Remove([in] HSTRING type);
    };

    [
        version(NTDDI_WIN10_RS1),
        activatable(NTDDI_WIN10_RS1),
#ifdef ADAPTIVE_CARDS_WINDOWS
        contract(InternalContract, 1),
        internal,
        activatable(InternalContract, 1)
#endif        
    ]
    runtimeclass AdaptiveActionParserRegistration
    {
        [default] interface IAdaptiveActionParserRegistration;
    };

    [
        version(NTDDI_WIN10_RS1),
#ifdef ADAPTIVE_CARDS_WINDOWS
        uuid(88a79c26-ded3-4b32-b57c-527fcbeff6a4),
        contract(InternalContract, 1),
        internal
#else
        uuid(355d37ed-d622-49c0-9b43-75975f1b6dbe)
#endif        
    ]
    interface IAdaptiveActionParser : IInspectable
    {
        HRESULT FromJson(
            [in] Windows.Data.Json.JsonObject* inputJson,
            [in] AdaptiveElementParserRegistration* elementParsers,
            [in] AdaptiveActionParserRegistration* actionParsers,
            [in] Windows.Foundation.Collections.IVector<AdaptiveWarning*>* warnings,
            [out, retval] IAdaptiveActionElement** result);
    };

    [
        version(NTDDI_WIN10_RS1),
        exclusiveto(AdaptiveElementRendererRegistration),
#ifdef ADAPTIVE_CARDS_WINDOWS
        uuid(2ebd4f56-2c5a-45c1-acaf-d956578e8048),
        contract(InternalContract, 1),
        internal
#else
        uuid(f5a25e03-4d0e-4f0b-9ef6-3e6c37477e86)
#endif        
    ]
    interface IAdaptiveElementRendererRegistration : IInspectable
    {
        HRESULT Set([in] HSTRING type, [in] IAdaptiveElementRenderer* renderer);
        HRESULT Get([in] HSTRING type, [out, retval] IAdaptiveElementRenderer** result);
        HRESULT Remove([in] HSTRING type);
    };

    [
        version(NTDDI_WIN10_RS1),
        activatable(NTDDI_WIN10_RS1),
#ifdef ADAPTIVE_CARDS_WINDOWS
        contract(InternalContract, 1),
        internal,
        activatable(InternalContract, 1)
#endif        
    ]
    runtimeclass AdaptiveElementRendererRegistration
    {
        [default] interface IAdaptiveElementRendererRegistration;
    };

    [
        version(NTDDI_WIN10_RS1),
        exclusiveto(AdaptiveActionRendererRegistration),
#ifdef ADAPTIVE_CARDS_WINDOWS
        uuid(41EF351F-45AF-428A-A3AC-88455EB03698),
        contract(InternalContract, 1),
        internal
#else
        uuid(C638667B-984C-4C33-9AD0-DDCD456C45F2)
#endif        
    ]
    interface IAdaptiveActionRendererRegistration : IInspectable
    {
        HRESULT Set([in] HSTRING type, [in] IAdaptiveActionRenderer* renderer);
        HRESULT Get([in] HSTRING type, [out, retval] IAdaptiveActionRenderer** result);
        HRESULT Remove([in] HSTRING type);
    };

    [
        version(NTDDI_WIN10_RS1),
        activatable(NTDDI_WIN10_RS1),
#ifdef ADAPTIVE_CARDS_WINDOWS
        contract(InternalContract, 1),
        internal,
        activatable(InternalContract, 1)
#endif        
    ]
    runtimeclass AdaptiveActionRendererRegistration
    {
        [default] interface IAdaptiveActionRendererRegistration;
    };


    [
        version(NTDDI_WIN10_RS1),
        exclusiveto(AdaptiveActionInvoker),
#ifdef ADAPTIVE_CARDS_WINDOWS
        uuid(81d601c7-ebad-4445-a84d-2517d610c993),
        contract(InternalContract, 1),
        internal
#else
        uuid(c7435e94-1028-4543-b52e-54126fcb411f)
#endif        
    ]
    interface IAdaptiveActionInvoker : IInspectable
    {
        HRESULT SendActionEvent([in] IAdaptiveActionElement* actionElement);
    };

    [
        version(NTDDI_WIN10_RS1),
        activatable(NTDDI_WIN10_RS1),
#ifdef ADAPTIVE_CARDS_WINDOWS
        contract(InternalContract, 1),
        internal,
        activatable(InternalContract, 1)
#endif        
    ]
    runtimeclass AdaptiveActionInvoker
    {
        [default] interface IAdaptiveActionInvoker;
    };
        
    [
        version(NTDDI_WIN10_RS1),
        exclusiveto(AdaptiveMediaEventInvoker),
#ifdef ADAPTIVE_CARDS_WINDOWS
        uuid(C4B6BBF1-599F-4CCF-904E-4CEFAAA44454),
        contract(InternalContract, 1),
        internal
#else
        uuid(DBB394A0-2EDD-4D04-911D-8E1A5CEB88E2)
#endif        
    ]
    interface IAdaptiveMediaEventInvoker : IInspectable
    {
        HRESULT SendMediaClickedEvent([in] AdaptiveMedia* mediaElement);
    };

    [
        version(NTDDI_WIN10_RS1),
        activatable(NTDDI_WIN10_RS1),
#ifdef ADAPTIVE_CARDS_WINDOWS
        contract(InternalContract, 1),
        internal,
        activatable(InternalContract, 1)
#endif        
    ]
    runtimeclass AdaptiveMediaEventInvoker
    {
        [default] interface IAdaptiveMediaEventInvoker;
    };


    [
        version(NTDDI_WIN10_RS1),
#ifdef ADAPTIVE_CARDS_WINDOWS
        uuid(e138cceb-7a0a-41d4-9477-14e68e8cd67e),
        contract(InternalContract, 1),
        internal
#else
        uuid(7855E78D-E217-4D12-9203-0136E79FF869)
#endif        
    ]
    interface IAdaptiveInputValue : IInspectable
    {
        [propget] HRESULT InputElement([out, retval] IAdaptiveInputElement** inputCardElement);
        [propget] HRESULT CurrentValue([out, retval] HSTRING * currentInputValue);
    };

    [
        version(NTDDI_WIN10_RS1),
        exclusiveto(AdaptiveRenderContext),
#ifdef ADAPTIVE_CARDS_WINDOWS
        uuid(98e4b78a-683c-48f2-a7d2-42b0556e5e63),
        contract(InternalContract, 1),
        internal
#else
        uuid(d2ad59a2-01aa-4b39-b2a7-5ce1d4028fbb)
#endif        
    ]
    interface IAdaptiveRenderContext : IInspectable
    {
        [propget] HRESULT HostConfig([out, retval] AdaptiveHostConfig** value);

        [propget] HRESULT ElementRenderers([out, retval] AdaptiveElementRendererRegistration** value);

        [propget] HRESULT ActionRenderers([out, retval] AdaptiveActionRendererRegistration** value);

        [propget] HRESULT ResourceResolvers([out, retval] AdaptiveCardResourceResolvers** value);

        [propget] HRESULT ActionInvoker([out, retval] AdaptiveActionInvoker** value);

        [propget] HRESULT MediaEventInvoker([out, retval] AdaptiveMediaEventInvoker** value);

        [propget] HRESULT OverrideStyles([out, retval] Windows.UI.Xaml.ResourceDictionary** overrideDictionary);

        HRESULT AddInputValue([in] IAdaptiveInputValue* inputValue);

        HRESULT AddInlineShowCard([in] AdaptiveActionSet * inputValue,
                                  [in] AdaptiveShowCardAction * showCardAction,
                                  [in] Windows.UI.Xaml.UIElement * showCardUIElement);

        HRESULT AddError([in] ErrorStatusCode statusCode, [in] HSTRING message);
        HRESULT AddWarning([in] WarningStatusCode statusCode, [in] HSTRING message);
    };

    [
        version(NTDDI_WIN10_RS1),
        activatable(NTDDI_WIN10_RS1),
#ifdef ADAPTIVE_CARDS_WINDOWS
        contract(InternalContract, 1),
        internal,
        activatable(InternalContract, 1)
#endif        
    ]
    runtimeclass AdaptiveRenderContext
    {
        [default] interface IAdaptiveRenderContext;
    };

    [
        version(NTDDI_WIN10_RS1),
#ifdef ADAPTIVE_CARDS_WINDOWS
        uuid(880f5743-9132-4ddc-a5e6-b2c6e9351063),
        contract(InternalContract, 1),
        internal
#else
        uuid(8682c91f-28e3-48fa-8de3-15ba4ec495ca)
#endif        
    ]
    interface IAdaptiveElementRenderer : IInspectable
    {
        HRESULT Render([in] IAdaptiveCardElement* element, [in] AdaptiveRenderContext* context, [in] AdaptiveRenderArgs* renderArgs, [out, retval] Windows.UI.Xaml.UIElement** result);
    };

    [
        version(NTDDI_WIN10_RS1),
#ifdef ADAPTIVE_CARDS_WINDOWS
        uuid(0AFBC719-6F2A-4CC7-AAC8-C84E98F78A68),
        contract(InternalContract, 1),
        internal
#else
        uuid(B028B6B4-3773-4414-B5E3-58397F8CA37C)
#endif        
    ]
    interface IAdaptiveActionRenderer : IInspectable
    {
        HRESULT Render([in] IAdaptiveActionElement * action,
                       [in] AdaptiveRenderContext * context,
                       [in] AdaptiveRenderArgs * renderArgs,
                       [out, retval] Windows.UI.Xaml.UIElement * *result);
    };

    [
        version(NTDDI_WIN10_RS1),
        activatable(NTDDI_WIN10_RS1),
#ifdef ADAPTIVE_CARDS_WINDOWS
        contract(InternalContract, 1),
        internal,
        activatable(InternalContract, 1)
#endif        
    ]
    runtimeclass AdaptiveTextBlockRenderer
    {
        [default] interface IAdaptiveElementRenderer;
        interface IAdaptiveElementParser;
    };

    [
        version(NTDDI_WIN10_RS1),
        activatable(NTDDI_WIN10_RS1),
#ifdef ADAPTIVE_CARDS_WINDOWS
        contract(InternalContract, 1),
        internal,
        activatable(InternalContract, 1)
#endif        
    ]
    runtimeclass AdaptiveImageRenderer
    {
        [default] interface IAdaptiveElementRenderer;
        interface IAdaptiveElementParser;
    };

    [
        version(NTDDI_WIN10_RS1),
        activatable(NTDDI_WIN10_RS1),
#ifdef ADAPTIVE_CARDS_WINDOWS
        contract(InternalContract, 1),
        internal,
        activatable(InternalContract, 1)
#endif        
    ]
    runtimeclass AdaptiveImageSetRenderer
    {
        [default] interface IAdaptiveElementRenderer;
        interface IAdaptiveElementParser;
    };

    [
        version(NTDDI_WIN10_RS1),
        activatable(NTDDI_WIN10_RS1),
#ifdef ADAPTIVE_CARDS_WINDOWS
        contract(InternalContract, 1),
        internal,
        activatable(InternalContract, 1)
#endif        
    ]
    runtimeclass AdaptiveContainerRenderer
    {
        [default] interface IAdaptiveElementRenderer;
        interface IAdaptiveElementParser;
    };

    [
        version(NTDDI_WIN10_RS1),
        activatable(NTDDI_WIN10_RS1),
#ifdef ADAPTIVE_CARDS_WINDOWS
        contract(InternalContract, 1),
        internal,
        activatable(InternalContract, 1)
#endif        
    ]
    runtimeclass AdaptiveColumnRenderer
    {
        [default] interface IAdaptiveElementRenderer;
        interface IAdaptiveElementParser;
    };

    [
        version(NTDDI_WIN10_RS1),
        activatable(NTDDI_WIN10_RS1),
#ifdef ADAPTIVE_CARDS_WINDOWS
        contract(InternalContract, 1),
        internal,
        activatable(InternalContract, 1)
#endif        
    ]
    runtimeclass AdaptiveColumnSetRenderer
    {
        [default] interface IAdaptiveElementRenderer;
        interface IAdaptiveElementParser;
    };

    [
        version(NTDDI_WIN10_RS1),
        activatable(NTDDI_WIN10_RS1),
#ifdef ADAPTIVE_CARDS_WINDOWS
        contract(InternalContract, 1),
        internal,
        activatable(InternalContract, 1)
#endif        
    ]
    runtimeclass AdaptiveFactRenderer
    {
        [default] interface IAdaptiveElementRenderer;
        interface IAdaptiveElementParser;
    };

    [
        version(NTDDI_WIN10_RS1),
        activatable(NTDDI_WIN10_RS1),
#ifdef ADAPTIVE_CARDS_WINDOWS
        contract(InternalContract, 1),
        internal,
        activatable(InternalContract, 1)
#endif        
    ]
    runtimeclass AdaptiveChoiceSetInputRenderer
    {
        [default] interface IAdaptiveElementRenderer;
        interface IAdaptiveElementParser;
    };

    [
        version(NTDDI_WIN10_RS1),
        activatable(NTDDI_WIN10_RS1),
#ifdef ADAPTIVE_CARDS_WINDOWS
        contract(InternalContract, 1),
        internal,
        activatable(InternalContract, 1)
#endif        
    ]
    runtimeclass AdaptiveDateInputRenderer
    {
        [default] interface IAdaptiveElementRenderer;
        interface IAdaptiveElementParser;
    };

    [
        version(NTDDI_WIN10_RS1),
        activatable(NTDDI_WIN10_RS1),
#ifdef ADAPTIVE_CARDS_WINDOWS
        contract(InternalContract, 1),
        internal,
        activatable(InternalContract, 1)
#endif        
    ]
    runtimeclass AdaptiveNumberInputRenderer
    {
        [default] interface IAdaptiveElementRenderer;
        interface IAdaptiveElementParser;
    };

    [
        version(NTDDI_WIN10_RS1),
        activatable(NTDDI_WIN10_RS1),
#ifdef ADAPTIVE_CARDS_WINDOWS
        contract(InternalContract, 1),
        internal,
        activatable(InternalContract, 1)
#endif        
    ]
    runtimeclass AdaptiveTextInputRenderer
    {
        [default] interface IAdaptiveElementRenderer;
        interface IAdaptiveElementParser;
    };

    [
        version(NTDDI_WIN10_RS1),
        activatable(NTDDI_WIN10_RS1),
#ifdef ADAPTIVE_CARDS_WINDOWS
        contract(InternalContract, 1),
        internal,
        activatable(InternalContract, 1)
#endif        
    ]
    runtimeclass AdaptiveTimeInputRenderer
    {
        [default] interface IAdaptiveElementRenderer;
        interface IAdaptiveElementParser;
    };

    [
        version(NTDDI_WIN10_RS1),
        activatable(NTDDI_WIN10_RS1),
#ifdef ADAPTIVE_CARDS_WINDOWS
        contract(InternalContract, 1),
        internal,
        activatable(InternalContract, 1)
#endif        
    ]
    runtimeclass AdaptiveToggleInputRenderer
    {
        [default] interface IAdaptiveElementRenderer;
        interface IAdaptiveElementParser;
    };

    [
        version(NTDDI_WIN10_RS1),
        activatable(NTDDI_WIN10_RS1),
#ifdef ADAPTIVE_CARDS_WINDOWS
        contract(InternalContract, 1),
        internal,
        activatable(InternalContract, 1)
#endif        
    ]
    runtimeclass AdaptiveFactSetRenderer
    {
        [default] interface IAdaptiveElementRenderer;
        interface IAdaptiveElementParser;
    };

    [
        version(NTDDI_WIN10_RS1),
        activatable(NTDDI_WIN10_RS1),
#ifdef ADAPTIVE_CARDS_WINDOWS
        contract(InternalContract, 1),
        internal,
        activatable(InternalContract, 1)
#endif        
    ]
    runtimeclass AdaptiveMediaRenderer
    {
        [default] interface IAdaptiveElementRenderer;
        interface IAdaptiveElementParser;
    };

    [
        version(NTDDI_WIN10_RS1),
        activatable(NTDDI_WIN10_RS1)
#ifdef ADAPTIVE_CARDS_WINDOWS
        contract(InternalContract, 1),
        internal,
        activatable(InternalContract, 1)
#endif
    ]
    runtimeclass AdaptiveActionSetRenderer
    {
        [default] interface IAdaptiveElementRenderer;
        interface IAdaptiveElementParser;
    };

    [
        version(NTDDI_WIN10_RS1),
<<<<<<< HEAD
=======
        activatable(NTDDI_WIN10_RS1),
#ifdef ADAPTIVE_CARDS_WINDOWS
        contract(InternalContract, 1),
        internal,
        activatable(InternalContract, 1)
#endif
    ] 
    runtimeclass AdaptiveOpenUrlActionRenderer 
    { 
        [default] interface IAdaptiveActionRenderer;
        interface IAdaptiveActionParser; 
    };

    [
        version(NTDDI_WIN10_RS1),
        activatable(NTDDI_WIN10_RS1),
#ifdef ADAPTIVE_CARDS_WINDOWS
         contract(InternalContract, 1),
        internal,
        activatable(InternalContract, 1)
#endif
    ] 
    runtimeclass AdaptiveShowCardActionRenderer 
    { 
        [default] interface IAdaptiveActionRenderer;
        interface IAdaptiveActionParser; 
    };

    [
        version(NTDDI_WIN10_RS1),
        activatable(NTDDI_WIN10_RS1),
#ifdef ADAPTIVE_CARDS_WINDOWS
        contract(InternalContract, 1),
        internal,
        activatable(InternalContract, 1)
#endif
    ] 
    runtimeclass AdaptiveSubmitActionRenderer 
    {
        [default] interface IAdaptiveActionRenderer;
        interface IAdaptiveActionParser; 
    };

    [version(NTDDI_WIN10_RS1),
     activatable(NTDDI_WIN10_RS1),
#ifdef ADAPTIVE_CARDS_WINDOWS
     contract(InternalContract, 1),
     internal,
     activatable(InternalContract, 1)
#endif
    ] runtimeclass AdaptiveToggleVisibilityActionRenderer 
    {
        [default] interface IAdaptiveActionRenderer;
        interface IAdaptiveActionParser;
    };

    [
        version(NTDDI_WIN10_RS1),
>>>>>>> b74f6c1a
        exclusiveto(AdaptiveRenderArgs),
#ifdef ADAPTIVE_CARDS_WINDOWS
        uuid(e75cbfea-77a6-4562-be66-c86b36ac193a),
        contract(InternalContract, 1),
        internal
#else
        uuid(8615baba-2695-46d2-a764-9ab473c65bb9)
#endif        
    ]
    interface IAdaptiveRenderArgs : IInspectable
    {
        [propget] HRESULT ContainerStyle([out, retval] ContainerStyle* value);
        [propput] HRESULT ContainerStyle([in] ContainerStyle value);
        [propget] HRESULT ParentElement([out, retval] IInspectable** value);
        [propput] HRESULT ParentElement([in] IInspectable* value);
        [propget] HRESULT IsInShowCard([out, retval] boolean * value);
        [propput] HRESULT IsInShowCard([in] boolean value);
        [propget] HRESULT AllowAboveTitleIconPlacement([out, retval] boolean * value);
        [propput] HRESULT AllowAboveTitleIconPlacement([in] boolean value);
    };

    [
        version(NTDDI_WIN10_RS1),
        activatable(NTDDI_WIN10_RS1),
#ifdef ADAPTIVE_CARDS_WINDOWS
        contract(InternalContract, 1),
        internal,
        activatable(InternalContract, 1)
#endif        
    ]
    runtimeclass AdaptiveRenderArgs
    {
        [default] interface IAdaptiveRenderArgs;
    };

    [
        version(NTDDI_WIN10_RS1),
        exclusiveto(AdaptiveError),
#ifdef ADAPTIVE_CARDS_WINDOWS
        uuid(f3c95797-25ad-4ee1-a4ad-0fafb986213f),
        contract(InternalContract, 1),
        internal
#else
        uuid(c0222295-bbec-4ff6-bdf3-f207ce78df69)
#endif        
    ]
    interface IAdaptiveError : IInspectable
    {
        [propget] HRESULT StatusCode([out, retval] ErrorStatusCode* value);

        [propget] HRESULT Message([out, retval] HSTRING* value);
    };

    [
        version(NTDDI_WIN10_RS1),
        activatable(NTDDI_WIN10_RS1),
#ifdef ADAPTIVE_CARDS_WINDOWS
        contract(InternalContract, 1),
        internal,
        activatable(InternalContract, 1)
#endif        
    ]
    runtimeclass AdaptiveError
    {
        [default] interface IAdaptiveError;
    };

    [
        version(NTDDI_WIN10_RS1),
        exclusiveto(AdaptiveWarning),
#ifdef ADAPTIVE_CARDS_WINDOWS
        uuid(d978d794-6585-4e97-b602-9e6a2ffa3948),
        contract(InternalContract, 1),
        internal
#else
        uuid(4b5b28fe-9645-4e11-89c9-b9d25dd1b777)
#endif        
    ]
    interface IAdaptiveWarning : IInspectable
    {
        [propget] HRESULT StatusCode([out, retval] WarningStatusCode* value);

        [propget] HRESULT Message([out, retval] HSTRING* value);
    };

    [
        version(NTDDI_WIN10_RS1),
        activatable(NTDDI_WIN10_RS1),
#ifdef ADAPTIVE_CARDS_WINDOWS
        contract(InternalContract, 1),
        internal,
        activatable(InternalContract, 1)
#endif        
    ]
    runtimeclass AdaptiveWarning
    {
        [default] interface IAdaptiveWarning;
    };

    [
        version(NTDDI_WIN10_RS1),
        exclusiveto(TileControl),
#ifdef ADAPTIVE_CARDS_WINDOWS
        uuid(cd0a4aaf-d7f7-4398-a874-e5735f72f78d),
        contract(InternalContract, 1),
        internal
#else
        uuid(779a1ef5-69a2-4b62-8ed4-ab239aab96d0)
#endif
    ] interface ITileControl : IInspectable
    {
        [propget] HRESULT BackgroundImage([out, retval] AdaptiveBackgroundImage** value);
        [propput] HRESULT BackgroundImage([in] AdaptiveBackgroundImage* value);

        [propget] HRESULT RootElement([out, retval] Windows.UI.Xaml.FrameworkElement * *value);
        [propput] HRESULT RootElement([in] Windows.UI.Xaml.FrameworkElement * value);

        [propget] HRESULT ResolvedImage([out, retval] Windows.UI.Xaml.UIElement * *value);
        [propput] HRESULT ResolvedImage([in] Windows.UI.Xaml.UIElement * value);

        [propget] HRESULT ImageSize([out, retval] Windows.Foundation.Size * value);
        [propput] HRESULT ImageSize([in] Windows.Foundation.Size value);

        HRESULT LoadImageBrush([in] Windows.UI.Xaml.UIElement * uielement);
    }

    [
        version(NTDDI_WIN10_RS1),
        activatable(NTDDI_WIN10_RS1),
        threading(both),
        marshaling_behavior(agile),
#ifdef ADAPTIVE_CARDS_WINDOWS
        contract(InternalContract, 1),
        internal,
        activatable(InternalContract, 1)
#endif
    ] runtimeclass TileControl : Windows.UI.Xaml.Controls.ContentControl
    {
        [default] interface ITileControl;
    }

    [
        version(NTDDI_WIN10_RS1),
        exclusiveto(WholeItemsPanel),
#ifdef ADAPTIVE_CARDS_WINDOWS
        uuid(bfe6f968-3c42-44df-b1e9-8830424a8616),
        contract(InternalContract, 1),
        internal
#else
        uuid(cced6652-8ca5-4841-b650-851770ec6ecf)
#endif        
    ]
    interface IWholeItemsPanel : IInspectable
    {
        HRESULT GetAltText([out, retval] HSTRING *pResult);
        HRESULT IsAllContentClippedOut([out, retval] boolean* pResult);
        HRESULT IsTruncated([out, retval] boolean* pResult);
    }

    [
        version(NTDDI_WIN10_RS1),
        activatable(NTDDI_WIN10_RS1),
        threading(both),
        marshaling_behavior(agile),
#ifdef ADAPTIVE_CARDS_WINDOWS
        contract(InternalContract, 1),
        internal,
        activatable(InternalContract, 1)
#endif
    ]
    runtimeclass WholeItemsPanel : Windows.UI.Xaml.Controls.Panel
    {
        [default] interface IWholeItemsPanel;
    }

AdaptiveNamespaceEnd<|MERGE_RESOLUTION|>--- conflicted
+++ resolved
@@ -3493,8 +3493,6 @@
 
     [
         version(NTDDI_WIN10_RS1),
-<<<<<<< HEAD
-=======
         activatable(NTDDI_WIN10_RS1),
 #ifdef ADAPTIVE_CARDS_WINDOWS
         contract(InternalContract, 1),
@@ -3553,7 +3551,6 @@
 
     [
         version(NTDDI_WIN10_RS1),
->>>>>>> b74f6c1a
         exclusiveto(AdaptiveRenderArgs),
 #ifdef ADAPTIVE_CARDS_WINDOWS
         uuid(e75cbfea-77a6-4562-be66-c86b36ac193a),
