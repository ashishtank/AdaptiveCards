#include <sdkddkver.h>

import "inspectable.idl";
import "Windows.Foundation.idl";
import "Windows.UI.Xaml.idl";
import "Windows.Data.Json.idl";

#ifdef ADAPTIVE_CARDS_WINDOWS
#include "winPch.h"
#endif

#ifndef AdaptiveNamespaceStart
#define AdaptiveNamespaceStart namespace AdaptiveCards { namespace Rendering { namespace Uwp {
#define AdaptiveNamespace AdaptiveCards::Rendering::Uwp
#define AdaptiveNamespaceEnd }}}
#endif

AdaptiveNamespaceStart

#ifdef ADAPTIVE_CARDS_WINDOWS
    [contractversion(1)]
    [internal]
    apicontract InternalContract
    {
    }
#endif
    
    runtimeclass AdaptiveCardRenderer;
    runtimeclass AdaptiveCardResourceResolvers;
    runtimeclass AdaptiveCardGetResourceStreamArgs;

    runtimeclass AdaptiveTextBlock;
    runtimeclass AdaptiveCard;
    runtimeclass AdaptiveBackgroundImage;
    runtimeclass AdaptiveImage;
    runtimeclass AdaptiveImageSet;
    runtimeclass AdaptiveContainer;
    runtimeclass AdaptiveColumn;
    runtimeclass AdaptiveColumnSet;
    runtimeclass AdaptiveFact;
    runtimeclass AdaptiveFactSet;
    runtimeclass AdaptiveChoiceInput;
    runtimeclass AdaptiveChoiceSetInput;
    runtimeclass AdaptiveDateInput;
    runtimeclass AdaptiveMedia;
    runtimeclass AdaptiveMediaSource;
    runtimeclass AdaptiveNumberInput;
    runtimeclass AdaptiveTextInput;
    runtimeclass AdaptiveTimeInput;
    runtimeclass AdaptiveToggleInput;
    runtimeclass AdaptiveSeparator;
    runtimeclass AdaptiveOpenUrlAction;
    runtimeclass AdaptiveShowCardAction;
    runtimeclass AdaptiveSubmitAction;
    runtimeclass AdaptiveToggleVisibilityAction;
<<<<<<< HEAD
=======
    runtimeclass AdaptiveUnsupportedAction;
    runtimeclass AdaptiveUnsupportedElement;
>>>>>>> 0b76208f
    runtimeclass AdaptiveActionSet;

    runtimeclass AdaptiveFontSizesConfig;
    runtimeclass AdaptiveFontWeightsConfig;
    runtimeclass AdaptiveFontStyleDefinition;
    runtimeclass AdaptiveFontStylesDefinition;
    runtimeclass AdaptiveColorsConfig;
    runtimeclass AdaptiveColorConfig;
    runtimeclass AdaptiveTextConfig;
    runtimeclass AdaptiveImageSizesConfig;
    runtimeclass AdaptiveImageSetConfig;
    runtimeclass AdaptiveContainerStyleConfig;
    runtimeclass AdaptiveImageConfig;
    runtimeclass AdaptiveCardConfig;
    runtimeclass AdaptiveFactSetConfig;
    runtimeclass AdaptiveShowCardActionConfig;
    runtimeclass AdaptiveActionsConfig;
    runtimeclass AdaptiveHostConfig;
    runtimeclass AdaptiveSpacingConfig;
    runtimeclass AdaptiveSeparatorConfig;
    runtimeclass AdaptiveMediaConfig;
    runtimeclass AdaptiveContainerStyleDefinition;
    runtimeclass AdaptiveContainerStylesDefinition;
    runtimeclass RenderedAdaptiveCard;
    runtimeclass AdaptiveActionEventArgs;
    runtimeclass AdaptiveMediaEventArgs;
    runtimeclass AdaptiveInputs;
    runtimeclass AdaptiveCardParseResult;
    runtimeclass AdaptiveHostConfigParseResult;
    runtimeclass AdaptiveError;
    runtimeclass AdaptiveWarning;

    runtimeclass AdaptiveElementParserRegistration;
    runtimeclass AdaptiveActionParserRegistration;
    runtimeclass AdaptiveElementRendererRegistration;
    runtimeclass AdaptiveActionRendererRegistration;
    runtimeclass AdaptiveCardRenderer;
    runtimeclass AdaptiveChoiceSetInputRenderer;
    runtimeclass AdaptiveColumnRenderer;
    runtimeclass AdaptiveColumnSetRenderer;
    runtimeclass AdaptiveContainerRenderer;
    runtimeclass AdaptiveDateInputRenderer;
    runtimeclass AdaptiveFactSetRenderer;
    runtimeclass AdaptiveImageRenderer;
    runtimeclass AdaptiveImageSetRenderer;
    runtimeclass AdaptiveNumberInputRenderer;
    runtimeclass AdaptiveRenderContext;
    runtimeclass AdaptiveRenderArgs;
    runtimeclass AdaptiveActionInvoker;
    runtimeclass AdaptiveMediaEventInvoker;
    runtimeclass AdaptiveTextBlockRenderer;
    runtimeclass AdaptiveTextInputRenderer;
    runtimeclass AdaptiveTimeInputRenderer;
    runtimeclass AdaptiveToggleInputRenderer;
    runtimeclass AdaptiveRemoteResourceInformation;
    runtimeclass AdaptiveToggleVisibilityTarget;

    runtimeclass TileControl;
    runtimeclass WholeItemsPanel;


    interface IAdaptiveCardResourceResolvers;
    interface IAdaptiveCardResourceResolver;
    interface IAdaptiveCardGetResourceStreamArgs;

    interface IAdaptiveCardElement;
    interface IAdaptiveActionElement;
    interface IAdaptiveTextBlock;
    interface IAdaptiveCard;
    interface IAdaptiveBackgroundImage;
    interface IAdaptiveImage;
    interface IAdaptiveImageSet;
    interface IAdaptiveContainer;
    interface IAdaptiveColumn;
    interface IAdaptiveColumnSet;
    interface IAdaptiveFact;
    interface IAdaptiveFactSet;
    interface IAdaptiveChoiceInput;
    interface IAdaptiveChoiceSetInput;
    interface IAdaptiveDateInput;
    interface IAdaptiveTextInput;
    interface IAdaptiveNumberInput;
    interface IAdaptiveTimeInput;
    interface IAdaptiveToggleInput;
    interface IAdaptiveSeparator;
    interface IAdaptiveError;
    interface IAdaptiveWarning;
<<<<<<< HEAD
=======
    interface IAdaptiveUnsupportedAction;
    interface IAdaptiveUnsupportedElement;
>>>>>>> 0b76208f
    interface IAdaptiveActionSet;

    interface IAdaptiveFontSizesConfig;
    interface IAdaptiveFontWeightsConfig;
    interface IAdaptiveFontStyleDefinition;
    interface IAdaptiveFontStylesDefinition;
    interface IAdaptiveColorConfig;
    interface IAdaptiveColorsConfig;
    interface IAdaptiveTextConfig;
    interface IAdaptiveImageSizesConfig;
    interface IAdaptiveImageSetConfig;
    interface IAdaptiveImageConfig;
    interface IAdaptiveCardConfig;
    interface IAdaptiveFactSetConfig;
    interface IAdaptiveShowCardActionConfig;
    interface IAdaptiveActionsConfig;
    interface IAdaptiveHostConfig;
    interface IAdaptiveSpacingConfig;
    interface IAdaptiveSeparatorConfig;
    interface IAdaptiveContainerStyleDefinition;
    interface IAdaptiveContainerStylesDefinition;
    interface IRenderedAdaptiveCard;
    interface IAdaptiveInputs;
    interface IAdaptiveActionEventArgs;

    interface IAdaptiveElementParserRegistration;
    interface IAdaptiveElementParserRegistrationStatics;
    interface IAdaptiveActionParserRegistration;
    interface IAdaptiveActionParserRegistrationStatics;
    interface IAdaptiveElementParser;
    interface IAdaptiveActionParser;

    interface IAdaptiveActionRenderer;
    interface IAdaptiveElementRenderer;
    interface IAdaptiveElementRendererRegistration;
    interface IAdaptiveActionRendererRegistration;
    interface IAdaptiveRenderContext;
    interface IAdaptiveRenderArgs;
    interface IAdaptiveActionInvoker;

    interface ITileControl;
    interface IWholeItemsPanel;

    [version(NTDDI_WIN10_RS1)]
#ifdef ADAPTIVE_CARDS_WINDOWS
    [contract(InternalContract, 1)]
    [internal]
#endif
    typedef [v1_enum] enum TextSize
    {
        Small = 0,
        Default,
        Medium,
        Large,
        ExtraLarge
    } TextSize;

    [version(NTDDI_WIN10_RS1)]
#ifdef ADAPTIVE_CARDS_WINDOWS
    [contract(InternalContract, 1)]
    [internal]
#endif
    typedef [v1_enum] enum TextWeight
    {
        Lighter = 0,
        Default,
        Bolder
    } TextWeight;

    [version(NTDDI_WIN10_RS1)]
#ifdef ADAPTIVE_CARDS_WINDOWS
    [contract(InternalContract, 1)]
    [internal]
#endif
    typedef [v1_enum] enum ForegroundColor
    {
        Default = 0,
        Dark,
        Light,
        Accent,
        Good,
        Warning,
        Attention
    } ForegroundColor;

    [version(NTDDI_WIN10_RS1)]
#ifdef ADAPTIVE_CARDS_WINDOWS
    [contract(InternalContract, 1)]
    [internal]
#endif
    typedef [v1_enum] enum HAlignment
    {
        Left = 0,
        Center,
        Right
    } HAlignment;

    [version(NTDDI_WIN10_RS1)]
#ifdef ADAPTIVE_CARDS_WINDOWS
        [contract(InternalContract, 1)]
        [internal]
#endif
        typedef [v1_enum] enum VAlignment
        {
            Top = 0,
            Center,
            Bottom
        } VAlignment;

        [version(NTDDI_WIN10_RS1)]
#ifdef ADAPTIVE_CARDS_WINDOWS
        [contract(InternalContract, 1)]
        [internal]
#endif
        typedef [v1_enum] enum
            Mode
        {
            Stretch = 0,
            RepeatHorizontally,
            RepeatVertically,
            Repeat
        } BackgroundImageMode;

    [version(NTDDI_WIN10_RS1)]
#ifdef ADAPTIVE_CARDS_WINDOWS
    [contract(InternalContract, 1)]
    [internal]
#endif
    typedef [v1_enum] enum ElementType
    {
        Unsupported = 0,
        AdaptiveCard,
        TextBlock,
        Image,
        Container,
        Column,
        ColumnSet,
        FactSet,
        Fact,
        ImageSet,
        ChoiceInput,
        ChoiceSetInput,
        DateInput,
        NumberInput,
        TextInput,
        TimeInput,
        ToggleInput,
        Custom,
        Media,
        ActionSet,
    } ElementType;

    [version(NTDDI_WIN10_RS1)]
#ifdef ADAPTIVE_CARDS_WINDOWS
    [contract(InternalContract, 1)]
    [internal]
#endif
    typedef [v1_enum] enum ActionType
    {
        Unsupported = 0,
        ShowCard,
        Submit,
        OpenUrl,
        ToggleVisibility,
        Custom
    } ActionType;

    [version(NTDDI_WIN10_RS1)]
#ifdef ADAPTIVE_CARDS_WINDOWS
    [contract(InternalContract, 1)]
    [internal]
#endif
    typedef [v1_enum] enum ImageStyle {
        Default = 0,
        Person
    } ImageStyle;

    [version(NTDDI_WIN10_RS1)]
#ifdef ADAPTIVE_CARDS_WINDOWS
    [contract(InternalContract, 1)]
    [internal]
#endif
    typedef [v1_enum] enum ImageSize {
        None = 0,
        Auto,
        Stretch,
        Small,
        Medium,
        Large
    } ImageSize;

    [version(NTDDI_WIN10_RS1)]
#ifdef ADAPTIVE_CARDS_WINDOWS
    [contract(InternalContract, 1)]
    [internal]
#endif
    typedef [v1_enum] enum SeparatorThickness {
        Default = 0,
        Thick,
    } SeparatorThickness;

    [version(NTDDI_WIN10_RS1)]
#ifdef ADAPTIVE_CARDS_WINDOWS
    [contract(InternalContract, 1)]
    [internal]
#endif
    typedef [v1_enum] enum Spacing {
        Default = 0,
        None,
        Small,
        Medium,
        Large,
        ExtraLarge,
        Padding
    } Spacing;

    [version(NTDDI_WIN10_RS1)]
#ifdef ADAPTIVE_CARDS_WINDOWS
    [contract(InternalContract, 1)]
    [internal]
#endif
    typedef [v1_enum] enum ActionsOrientation {
        Vertical = 0,
        Horizontal
    } ActionsOrientation;

    [version(NTDDI_WIN10_RS1)]
#ifdef ADAPTIVE_CARDS_WINDOWS
    [contract(InternalContract, 1)]
    [internal]
#endif
    typedef [v1_enum] enum ActionAlignment {
        Left = 0,
        Center,
        Right,
        Stretch,
    } ActionAlignment;

    [version(NTDDI_WIN10_RS1)]
#ifdef ADAPTIVE_CARDS_WINDOWS
    [contract(InternalContract, 1)]
    [internal]
#endif
    typedef [v1_enum] enum ActionMode {
        Inline = 0,
        Popup
    } ActionMode;

    [version(NTDDI_WIN10_RS1)]
#ifdef ADAPTIVE_CARDS_WINDOWS
    [contract(InternalContract, 1)]
    [internal]
#endif
    typedef [v1_enum] enum ChoiceSetStyle {
        Compact = 0,
        Expanded
    } ChoiceSetStyle;

    [version(NTDDI_WIN10_RS1)]
#ifdef ADAPTIVE_CARDS_WINDOWS
    [contract(InternalContract, 1)]
    [internal]
#endif
    typedef [v1_enum] enum TextInputStyle {
        Text = 0,
        Tel,
        Url,
        Email,
    } TextInputStyle;

    [version(NTDDI_WIN10_RS1)]
#ifdef ADAPTIVE_CARDS_WINDOWS
    [contract(InternalContract, 1)]
    [internal]
#endif
    typedef [v1_enum] enum ContainerStyle {
        None = 0,
        Default,
        Emphasis,
        Good,
        Attention,
        Warning,
        Accent
    } ContainerStyle;

    [version(NTDDI_WIN10_RS1)]
#ifdef ADAPTIVE_CARDS_WINDOWS
    [contract(InternalContract, 1)]
    [internal]
#endif
    typedef [v1_enum] enum FontStyle {
        Default = 0,
        Monospace
    } FontStyle;

    [version(NTDDI_WIN10_RS1)]
#ifdef ADAPTIVE_CARDS_WINDOWS
    [contract(InternalContract, 1)]
    [internal]
#endif
    typedef [v1_enum] enum ErrorStatusCode {
        InvalidJson = 0,
        RenderFailed,
        RequiredPropertyMissing,
        InvalidPropertyValue,
        UnsupportedParserOverride
    } ErrorStatusCode;

    [version(NTDDI_WIN10_RS1)]
#ifdef ADAPTIVE_CARDS_WINDOWS
    [contract(InternalContract, 1)]
    [internal]
#endif
    typedef [v1_enum] enum WarningStatusCode {
        UnknownElementType = 0,
        UnknownPropertyOnElement,
        UnknownEnumValue,
        NoRendererForType,
        InteractivityNotSupported,
        MaxActionsExceeded,
        AssetLoadFailed,
        UnsupportedSchemaVersion,
        UnsupportedMediaType,
        InvalidMediaMix,
        UnsupportedValue
    } WarningStatusCode;

    [version(NTDDI_WIN10_RS1)]
#ifdef ADAPTIVE_CARDS_WINDOWS
    [contract(InternalContract, 1)]
    [internal]
#endif
    typedef [v1_enum] enum IconPlacement
    {
        AboveTitle = 0,
        LeftOfTitle
    } IconPlacement;

    [version(NTDDI_WIN10_RS1)]
#ifdef ADAPTIVE_CARDS_WINDOWS
    [contract(InternalContract, 1)]
    [internal]
#endif
    typedef [v1_enum] enum VerticalContentAlignment
    {
        Top = 0,
        Center,
        Bottom
    } VerticalContentAlignment;

    [version(NTDDI_WIN10_RS1)]
#ifdef ADAPTIVE_CARDS_WINDOWS
    [contract(InternalContract, 1)]
    [internal]
#endif
    typedef [v1_enum] enum HeightType
    {
        Auto = 0,
        Stretch
    } HeightType;

    [version(NTDDI_WIN10_RS1)]
#ifdef ADAPTIVE_CARDS_WINDOWS
    [contract(InternalContract, 1)][internal]
#endif
    typedef[v1_enum] enum IsVisible {
        IsVisibleToggle = 0,
        IsVisibleTrue,
        IsVisibleFalse
    } IsVisible;

    [version(NTDDI_WIN10_RS1)]
#ifdef ADAPTIVE_CARDS_WINDOWS
    [contract(InternalContract, 1)][internal]
#endif
    typedef[v1_enum] enum FallbackType {
        None = 0,
        Drop,
        Content
    } FallbackType;

    declare
    {
        interface Windows.Foundation.Collections.IVector<IAdaptiveCardElement*>;
        interface Windows.Foundation.Collections.IVector<IAdaptiveActionElement*>;
        interface Windows.Foundation.Collections.IVector<AdaptiveColumn*>;
        interface Windows.Foundation.Collections.IVector<AdaptiveFact*>;
        interface Windows.Foundation.Collections.IVector<AdaptiveChoiceInput*>;
        interface Windows.Foundation.Collections.IVector<AdaptiveError*>;
        interface Windows.Foundation.Collections.IVector<AdaptiveWarning*>;
        interface Windows.Foundation.Collections.IObservableVector<IAdaptiveCardElement*>;
        interface Windows.Foundation.Collections.IObservableVector<AdaptiveColumn*>;
        interface Windows.Foundation.IAsyncOperation<RenderedAdaptiveCard*>;
        interface Windows.Foundation.Collections.IVector<AdaptiveMediaSource*>;
        interface Windows.Foundation.Collections.IVector<AdaptiveRemoteResourceInformation*>;
        interface Windows.Foundation.Collections.IVector<AdaptiveToggleVisibilityTarget*>;
        interface Windows.Foundation.Collections.IVector<AdaptiveImage*>;
    }

    [
        version(NTDDI_WIN10_RS1),
#ifdef ADAPTIVE_CARDS_WINDOWS
        uuid(21f8aa32-e8ca-41cb-b571-d7d234173a88),
        contract(InternalContract, 1),
        internal
#else
        uuid(74D69C2F-7F1C-47FD-A319-F4B4E7F72EE9)
#endif        
    ]
    interface IAdaptiveCardElement : IInspectable
    {
        [propget] HRESULT ElementType([out, retval] ElementType* value);
        [propget] HRESULT ElementTypeString([out, retval] HSTRING* value);

        [propget] HRESULT Height([out, retval] HeightType* value);
        [propput] HRESULT Height([in] HeightType value);

        [propget] HRESULT Spacing([out, retval] Spacing* value);
        [propput] HRESULT Spacing([in] Spacing value);

        [propget] HRESULT Separator([out, retval] boolean* value);
        [propput] HRESULT Separator([in] boolean value);

        [propget] HRESULT Id([out, retval] HSTRING* value);
        [propput] HRESULT Id([in] HSTRING value);

        [propget] HRESULT IsVisible([out, retval] boolean * value);
        [propput] HRESULT IsVisible([in] boolean value);

        [propget] HRESULT FallbackType([out, retval] FallbackType * value);
        [propput] HRESULT FallbackType([in] FallbackType value);
        [propget] HRESULT FallbackContent([out, retval] IAdaptiveCardElement ** content);
        [propput] HRESULT FallbackContent([in] IAdaptiveCardElement * content);

        [propget] HRESULT AdditionalProperties([out, retval] Windows.Data.Json.JsonObject** json);
        [propput] HRESULT AdditionalProperties([in] Windows.Data.Json.JsonObject* json);

        HRESULT ToJson([out, retval] Windows.Data.Json.JsonObject** value);
    };

    [
        version(NTDDI_WIN10_RS1),
        exclusiveto(AdaptiveRemoteResourceInformation),
#ifdef ADAPTIVE_CARDS_WINDOWS
        uuid(6E1610FE-E49E-47B9-BCF6-BAB6C893D57F),
        contract(InternalContract, 1),
        internal
#else
        uuid(384C6E7C-B5AC-4A6C-A6F4-F060C1AD583E),
#endif
    ]
    interface IAdaptiveRemoteResourceInformation : IInspectable
    {
        [propget] HRESULT Url([out, retval] HSTRING* value);
        [propput] HRESULT Url([in] HSTRING value);

        [propget] HRESULT MimeType([out, retval] HSTRING* value);
        [propput] HRESULT MimeType([in] HSTRING value);
    };

    [
        version(NTDDI_WIN10_RS1),
        activatable(NTDDI_WIN10_RS1),
#ifdef ADAPTIVE_CARDS_WINDOWS
        contract(InternalContract, 1),
        internal,
        activatable(InternalContract, 1)
#endif        
    ]
    runtimeclass AdaptiveRemoteResourceInformation
    {
        [default] interface IAdaptiveRemoteResourceInformation;
    };

    [
        version(NTDDI_WIN10_RS1),
#ifdef ADAPTIVE_CARDS_WINDOWS
        uuid(1D37C30F-9180-4CEF-A73C-C77ED00176DB),
        contract(InternalContract, 1),
        internal
#else
        uuid(7BEB71E7-2401-4B40-95AC-DCA3A06FAB37),
#endif
    ]
    interface IAdaptiveElementWithRemoteResources : IInspectable
    {
        HRESULT GetResourceInformation([out, retval] Windows.Foundation.Collections.IVectorView<AdaptiveRemoteResourceInformation*>** result);
    };

    [
        version(NTDDI_WIN10_RS1),
        exclusiveto(AdaptiveSeparator),
#ifdef ADAPTIVE_CARDS_WINDOWS
        uuid(2bbbf18f-394d-48ce-b542-3820a6708a52),
        contract(InternalContract, 1),
        internal
#else
        uuid(a2a0727a-e4aa-423d-b5b0-4b85f7a534c4)
#endif        
    ]
    interface IAdaptiveSeparator : IInspectable
    {
        [propget] HRESULT Color([out, retval] ForegroundColor* value);
        [propput] HRESULT Color([in] ForegroundColor value);

        [propget] HRESULT Thickness([out, retval] SeparatorThickness* value);
        [propput] HRESULT Thickness([in] SeparatorThickness value);
    };

    [
        version(NTDDI_WIN10_RS1),
        activatable(NTDDI_WIN10_RS1),
#ifdef ADAPTIVE_CARDS_WINDOWS
        contract(InternalContract, 1),
        internal,
        activatable(InternalContract, 1)
#endif        
    ]
    runtimeclass AdaptiveSeparator
    {
        [default] interface IAdaptiveSeparator;
    };

    [
        version(NTDDI_WIN10_RS1),
        exclusiveto(AdaptiveTextBlock),
#ifdef ADAPTIVE_CARDS_WINDOWS
        uuid(bfafd94d-4c49-4022-b90d-16e03e7be798),
        contract(InternalContract, 1),
        internal
#else
        uuid(c4b68276-7cd0-4c3e-8498-3edb9ec6abfb)
#endif        
    ]
    interface IAdaptiveTextBlock : IInspectable
    {
        [propget] HRESULT Size([out, retval] TextSize* value);
        [propput] HRESULT Size([in] TextSize value);

        [propget] HRESULT Weight([out, retval] TextWeight* value);
        [propput] HRESULT Weight([in] TextWeight value);

        [propget] HRESULT Color([out, retval] ForegroundColor* value);
        [propput] HRESULT Color([in] ForegroundColor value);

        [propget] HRESULT Text([out, retval] HSTRING* value);
        [propput] HRESULT Text([in] HSTRING value);

        [propget] HRESULT IsSubtle([out, retval] boolean* value);
        [propput] HRESULT IsSubtle([in] boolean value);

        [propget] HRESULT Wrap([out, retval] boolean* value);
        [propput] HRESULT Wrap([in] boolean value);

        [propget] HRESULT HorizontalAlignment([out, retval] HAlignment* value);
        [propput] HRESULT HorizontalAlignment([in] HAlignment value);

        [propget] HRESULT MaxLines([out, retval] UINT32* value);
        [propput] HRESULT MaxLines([in] UINT32 value);

        [propget] HRESULT Language([out, retval] HSTRING* value);
        [propput] HRESULT Language([in] HSTRING value);

        [propget] HRESULT FontStyle([out, retval] FontStyle* value);
        [propput] HRESULT FontStyle([in] FontStyle value);
    };

    [
        version(NTDDI_WIN10_RS1),
        activatable(NTDDI_WIN10_RS1),
#ifdef ADAPTIVE_CARDS_WINDOWS
        contract(InternalContract, 1),
        internal,
        activatable(InternalContract, 1)
#endif        
    ]
    runtimeclass AdaptiveTextBlock
    {
        [default] interface IAdaptiveTextBlock;
        interface IAdaptiveCardElement;
    };

    [
        version(NTDDI_WIN10_RS1),
        exclusiveto(AdaptiveMediaSource),
#ifdef ADAPTIVE_CARDS_WINDOWS
        uuid(05F2F77A-D458-4F73-AAF7-06B91D4C37E6),
        contract(InternalContract, 1),
        internal
#else
        uuid(5F8A6054-5EC8-4321-988E-3130A977C14C)
#endif        
    ]
    interface IAdaptiveMediaSource : IInspectable
    {
        [propget] HRESULT MimeType([out, retval] HSTRING* value);
        [propput] HRESULT MimeType([in] HSTRING value);

        [propget] HRESULT Url([out, retval] HSTRING* value);
        [propput] HRESULT Url([in] HSTRING value);
    };

    [
        version(NTDDI_WIN10_RS1),
        activatable(NTDDI_WIN10_RS1),
#ifdef ADAPTIVE_CARDS_WINDOWS
        contract(InternalContract, 1),
        internal,
        activatable(InternalContract, 1)
#endif        
    ]
    runtimeclass AdaptiveMediaSource
    {
        [default] interface IAdaptiveMediaSource;
    };

    [
        version(NTDDI_WIN10_RS1),
        exclusiveto(AdaptiveMedia),
#ifdef ADAPTIVE_CARDS_WINDOWS
        uuid(4E3499F8-2A99-4CE3-BA71-5F3799C1E06A),
        contract(InternalContract, 1),
        internal
#else
        uuid(161BE390-2927-463C-9A46-21A756F2487B)
#endif        
    ]
    interface IAdaptiveMedia : IInspectable
    {
        [propget] HRESULT Poster([out, retval] HSTRING* value);
        [propput] HRESULT Poster([in] HSTRING value);

        [propget] HRESULT AltText([out, retval] HSTRING* value);
        [propput] HRESULT AltText([in] HSTRING value);

        [propget] HRESULT Sources([out, retval] Windows.Foundation.Collections.IVector<AdaptiveMediaSource*>** value);
    };

    [
        version(NTDDI_WIN10_RS1),
        activatable(NTDDI_WIN10_RS1),
#ifdef ADAPTIVE_CARDS_WINDOWS
        contract(InternalContract, 1),
        internal,
        activatable(InternalContract, 1)
#endif        
    ]
    runtimeclass AdaptiveMedia
    {
        [default] interface IAdaptiveMedia;
        interface IAdaptiveCardElement;
    };

    [
        version(NTDDI_WIN10_RS1),
        exclusiveto(AdaptiveBackgroundImage),
#ifdef ADAPTIVE_CARDS_WINDOWS
        uuid(1545EC36-6154-4F39-A81A-E1CF7B384B31),
        contract(InternalContract, 1),
        internal
#else
        uuid(DBEEF3B8-1446-43C9-8B3B-4EB7CCC72289)
#endif
    ] interface IAdaptiveBackgroundImage : IInspectable
    {
        [propget] HRESULT Url([out, retval] HSTRING * value);
        [propput] HRESULT Url([in] HSTRING value);

        [propget] HRESULT Mode([out, retval] BackgroundImageMode * value);
        [propput] HRESULT Mode([in] BackgroundImageMode value);

        [propget] HRESULT HorizontalAlignment([out, retval] HAlignment * value);
        [propput] HRESULT HorizontalAlignment([in] HAlignment value);

        [propget] HRESULT VerticalAlignment([out, retval] VAlignment * value);
        [propput] HRESULT VerticalAlignment([in] VAlignment value);

    };

    [version(NTDDI_WIN10_RS1),
     activatable(NTDDI_WIN10_RS1),
#ifdef ADAPTIVE_CARDS_WINDOWS
     contract(InternalContract, 1),
     internal,
     activatable(InternalContract, 1)
#endif
    ] runtimeclass AdaptiveBackgroundImage {
        [default] interface IAdaptiveBackgroundImage;
    };

    [
        version(NTDDI_WIN10_RS1),
        exclusiveto(AdaptiveCard),
#ifdef ADAPTIVE_CARDS_WINDOWS
        uuid(932119A6-266B-4AC9-8A19-DBED6261BA9F),
        contract(InternalContract, 1),
        internal
#else
        uuid(9D76D8E1-03E4-49F4-8BC2-E7711F1ED3DA)
#endif
    ]
    interface IAdaptiveCard : IInspectable
    {
        [propget] HRESULT Body([out, retval] Windows.Foundation.Collections.IVector<IAdaptiveCardElement*>** value);

        [propget] HRESULT Actions([out, retval] Windows.Foundation.Collections.IVector<IAdaptiveActionElement*>** value);

        [propget] HRESULT ElementType([out, retval] ElementType* value);

        [propget] HRESULT Version([out, retval] HSTRING* value);
        [propput] HRESULT Version([in] HSTRING value);

        [propget] HRESULT FallbackText([out, retval] HSTRING* value);
        [propput] HRESULT FallbackText([in] HSTRING value);

        [propget] HRESULT BackgroundImage([out, retval] AdaptiveBackgroundImage** value);
        [propput] HRESULT BackgroundImage([in] AdaptiveBackgroundImage* value);

        [propget] HRESULT Language([out, retval] HSTRING* value);
        [propput] HRESULT Language([in] HSTRING value);

        [propget] HRESULT Speak([out, retval] HSTRING* value);
        [propput] HRESULT Speak([in] HSTRING value);

        [propget] HRESULT Style([out, retval] ContainerStyle* value);
        [propput] HRESULT Style([in] ContainerStyle value);

        [propget] HRESULT SelectAction([out, retval] IAdaptiveActionElement** value);
        [propput] HRESULT SelectAction([in] IAdaptiveActionElement* value);

        [propget] HRESULT VerticalContentAlignment([out, retval] VerticalContentAlignment* value);
        [propput] HRESULT VerticalContentAlignment([in] VerticalContentAlignment value);

        [propget] HRESULT Height([out, retval] HeightType* value);
        [propput] HRESULT Height([in] HeightType value);

        HRESULT ToJson([out, retval] Windows.Data.Json.JsonObject** value);

        HRESULT GetResourceInformation([out, retval] Windows.Foundation.Collections.IVectorView<AdaptiveRemoteResourceInformation*>** result);
    };

    [
        version(NTDDI_WIN10_RS1),
        exclusiveto(AdaptiveCardParseResult),
#ifdef ADAPTIVE_CARDS_WINDOWS
        uuid(b42d51d5-5916-4cdb-a020-6e24c3e5f7fd),
        contract(InternalContract, 1),
        internal
#else
        uuid(b4db0937-025a-4c08-980b-750703e77e37)
#endif        
    ]
    interface IAdaptiveCardParseResult : IInspectable
    {
        [propget] HRESULT AdaptiveCard([out, retval] AdaptiveCard** value);
        [propget] HRESULT Errors([out, retval] Windows.Foundation.Collections.IVector<AdaptiveError*>** value);
        [propget] HRESULT Warnings([out, retval] Windows.Foundation.Collections.IVector<AdaptiveWarning*>** value);
    };

    [
        version(NTDDI_WIN10_RS1),
        activatable(NTDDI_WIN10_RS1),
#ifdef ADAPTIVE_CARDS_WINDOWS
        contract(InternalContract, 1),
        internal,
        activatable(InternalContract, 1)
#endif        
    ]
    runtimeclass AdaptiveCardParseResult
    {
        [default] interface IAdaptiveCardParseResult;
    }

    [
        version(NTDDI_WIN10_RS1),
        exclusiveto(AdaptiveCard),
#ifdef ADAPTIVE_CARDS_WINDOWS
        uuid(5a426551-3cfc-4688-87fb-7df80fcc9246),
        contract(InternalContract, 1),
        internal
#else
        uuid(bace01f2-5642-4366-879a-dec601d8b7e3)
#endif        
    ]
    interface IAdaptiveCardStatics : IInspectable
    {
        [overload("FromJson")]
        HRESULT FromJson(
            [in] Windows.Data.Json.JsonObject* adaptiveJson,
            [out, retval] AdaptiveCardParseResult** card);

        [overload("FromJson")]
        HRESULT FromJsonWithParserRegistration(
            [in] Windows.Data.Json.JsonObject* adaptiveJson,
            [in] AdaptiveElementParserRegistration* elementRegistration,
            [in] AdaptiveActionParserRegistration* actionRegistration,
            [out, retval] AdaptiveCardParseResult** card);

        [overload("FromJsonString")]
        HRESULT FromJsonString(
            [in] HSTRING adaptiveJson,
            [out, retval] AdaptiveCardParseResult** card);

        [overload("FromJsonString")]
        HRESULT FromJsonStringWithParserRegistration(
            [in] HSTRING adaptiveJson,
            [in] AdaptiveElementParserRegistration* elementRegistration,
            [in] AdaptiveActionParserRegistration* actionRegistration,
            [out, retval] AdaptiveCardParseResult** card);
    };

    [
        version(NTDDI_WIN10_RS1),
        activatable(NTDDI_WIN10_RS1),
        static(IAdaptiveCardStatics, NTDDI_WIN10_RS1),
#ifdef ADAPTIVE_CARDS_WINDOWS
        static(IAdaptiveCardStatics, InternalContract, 1),
        contract(InternalContract, 1),
        internal,
        activatable(InternalContract, 1)
#endif        
    ]
    runtimeclass AdaptiveCard
    {
        [default] interface IAdaptiveCard;
    }

    [
        version(NTDDI_WIN10_RS1),
        exclusiveto(AdaptiveImage),
#ifdef ADAPTIVE_CARDS_WINDOWS
        uuid(3b0830aa-a03a-46c4-9204-32c051e34982),
        contract(InternalContract, 1),
        internal
#else
        uuid(16452a2e-1152-47f3-90bd-6e4148b09669)
#endif        
    ]
    interface IAdaptiveImage : IInspectable
    {
        [propget] HRESULT Url([out, retval] HSTRING* value);
        [propput] HRESULT Url([in] HSTRING value);

        [propget] HRESULT BackgroundColor([out, retval] HSTRING* value);
        [propput] HRESULT BackgroundColor([in] HSTRING value);

        [propget] HRESULT Style([out, retval] ImageStyle* value);
        [propput] HRESULT Style([in] ImageStyle value);

        [propget] HRESULT Size([out, retval] ImageSize* value);
        [propput] HRESULT Size([in] ImageSize value);

        [propget] HRESULT PixelWidth([out, retval] UINT32* value);
        [propput] HRESULT PixelWidth([in] UINT32 value);

        [propget] HRESULT PixelHeight([out, retval] UINT32* value);
        [propput] HRESULT PixelHeight([in] UINT32 value);

        [propget] HRESULT HorizontalAlignment([out, retval] HAlignment * value);
        [propput] HRESULT HorizontalAlignment([in] HAlignment value);

        [propget] HRESULT AltText([out, retval] HSTRING* value);
        [propput] HRESULT AltText([in] HSTRING value);

        [propget] HRESULT SelectAction([out, retval] IAdaptiveActionElement** value);
        [propput] HRESULT SelectAction([in] IAdaptiveActionElement* value);
    };

    [
        version(NTDDI_WIN10_RS1),
        activatable(NTDDI_WIN10_RS1),
#ifdef ADAPTIVE_CARDS_WINDOWS
        contract(InternalContract, 1),
        internal,
        activatable(InternalContract, 1)
#endif        
    ]
    runtimeclass AdaptiveImage
    {
        [default] interface IAdaptiveImage;
        interface IAdaptiveCardElement;
    };

    [
        version(NTDDI_WIN10_RS1),
        exclusiveto(AdaptiveImageSet),
#ifdef ADAPTIVE_CARDS_WINDOWS
        uuid(cb3e7434-e7dd-48d9-85a7-3981fb16b2e9),
        contract(InternalContract, 1),
        internal
#else
        uuid(f618bd35-8fe3-46bd-8988-cdf5607314d1)
#endif        
    ]
    interface IAdaptiveImageSet : IInspectable
    {
        [propget] HRESULT Images([out, retval] Windows.Foundation.Collections.IVector<AdaptiveImage*>** value);

        [propget] HRESULT ImageSize([out, retval] ImageSize* value);
        [propput] HRESULT ImageSize([in] ImageSize value);
    };

    [
        version(NTDDI_WIN10_RS1),
        activatable(NTDDI_WIN10_RS1),
#ifdef ADAPTIVE_CARDS_WINDOWS
        contract(InternalContract, 1),
        internal,
        activatable(InternalContract, 1)
#endif        
    ]
    runtimeclass AdaptiveImageSet
    {
        [default] interface IAdaptiveImageSet;
        interface IAdaptiveCardElement;
    };

    [
        version(NTDDI_WIN10_RS1),
#ifdef ADAPTIVE_CARDS_WINDOWS
        uuid(5238a2b8-9a13-4dc3-aa9e-5e1e3c1fcd70),
        contract(InternalContract, 1),
        internal
#else
        uuid(9b10f5ef-26e8-4d65-ba76-b986b5e90586)
#endif        
    ]
    interface IAdaptiveInputElement : IInspectable
    {
        [propget] HRESULT IsRequired([out, retval] boolean* value);
        [propput] HRESULT IsRequired([in] boolean value);
    };

    [
        version(NTDDI_WIN10_RS1),
        exclusiveto(AdaptiveChoiceInput),
#ifdef ADAPTIVE_CARDS_WINDOWS
        uuid(ace5f894-2109-4c57-bde6-7e69069242a9),
        contract(InternalContract, 1),
        internal
#else
        uuid(99797dfe-d39c-43a4-9f2b-d457cc358e1e)
#endif        
    ]
    interface IAdaptiveChoiceInput : IInspectable
    {
        [propget] HRESULT ElementType([out, retval] ElementType* value);

        [propget] HRESULT Title([out, retval] HSTRING* value);
        [propput] HRESULT Title([in] HSTRING value);

        [propget] HRESULT Value([out, retval] HSTRING* value);
        [propput] HRESULT Value([in] HSTRING value);
    };

    [
        version(NTDDI_WIN10_RS1),
        activatable(NTDDI_WIN10_RS1),
#ifdef ADAPTIVE_CARDS_WINDOWS
        contract(InternalContract, 1),
        internal,
        activatable(InternalContract, 1)
#endif        
    ]
    runtimeclass AdaptiveChoiceInput
    {
        [default] interface IAdaptiveChoiceInput;
    };

    [
        version(NTDDI_WIN10_RS1),
        exclusiveto(AdaptiveChoiceSetInput),
#ifdef ADAPTIVE_CARDS_WINDOWS
        uuid(9fa2984c-a65e-4886-92b0-379ca242e955),
        contract(InternalContract, 1),
        internal
#else
        uuid(ce0735ef-f983-4a5e-bdad-f5eb7f962faa)
#endif        
    ]
    interface IAdaptiveChoiceSetInput : IInspectable
    {
        [propget] HRESULT Value([out, retval] HSTRING * value);
        [propput] HRESULT Value([in] HSTRING value);
        [propget] HRESULT IsMultiSelect([out, retval] boolean* value);
        [propput] HRESULT IsMultiSelect([in] boolean value);
        [propget] HRESULT Wrap([out, retval] boolean* value);
        [propput] HRESULT Wrap([in] boolean value);

        [propget] HRESULT ChoiceSetStyle([out, retval] ChoiceSetStyle* value);
        [propput] HRESULT ChoiceSetStyle([in] ChoiceSetStyle value);

        [propget] HRESULT Choices([out, retval] Windows.Foundation.Collections.IVector<AdaptiveChoiceInput*>** value);
    };

    [
        version(NTDDI_WIN10_RS1),
        activatable(NTDDI_WIN10_RS1),
#ifdef ADAPTIVE_CARDS_WINDOWS
        contract(InternalContract, 1),
        internal,
        activatable(InternalContract, 1)
#endif        
    ]
    runtimeclass AdaptiveChoiceSetInput
    {
        [default] interface IAdaptiveChoiceSetInput;
        interface IAdaptiveInputElement;
        interface IAdaptiveCardElement;
    };

    [
        version(NTDDI_WIN10_RS1),
        exclusiveto(AdaptiveDateInput),
#ifdef ADAPTIVE_CARDS_WINDOWS
        uuid(547622b8-5670-4265-9459-5adce2630ce9),
        contract(InternalContract, 1),
        internal
#else
        uuid(359e2cc5-9b8d-40bf-bbb2-2d3494d30991)
#endif        
    ]
    interface IAdaptiveDateInput : IInspectable
    {
        [propget] HRESULT Max([out, retval] HSTRING* value);
        [propput] HRESULT Max([in] HSTRING value);

        [propget] HRESULT Min([out, retval] HSTRING* value);
        [propput] HRESULT Min([in] HSTRING value);

        [propget] HRESULT Placeholder([out, retval] HSTRING* value);
        [propput] HRESULT Placeholder([in] HSTRING value);

        [propget] HRESULT Value([out, retval] HSTRING* value);
        [propput] HRESULT Value([in] HSTRING value);
    };

    [
        version(NTDDI_WIN10_RS1),
        activatable(NTDDI_WIN10_RS1),
#ifdef ADAPTIVE_CARDS_WINDOWS
        contract(InternalContract, 1),
        internal,
        activatable(InternalContract, 1)
#endif        
    ]
    runtimeclass AdaptiveDateInput
    {
        [default] interface IAdaptiveDateInput;
        interface IAdaptiveInputElement;
        interface IAdaptiveCardElement;
    };

    [
        version(NTDDI_WIN10_RS1),
        exclusiveto(AdaptiveNumberInput),
#ifdef ADAPTIVE_CARDS_WINDOWS
        uuid(7c093cbd-cb81-4e3f-b3ae-82664ce87859),
        contract(InternalContract, 1),
        internal
#else
        uuid(3bd0868c-5fbd-4341-91ff-4b07eb2bd54c)
#endif        
    ]
    interface IAdaptiveNumberInput : IInspectable
    {
        [propget] HRESULT Max([out, retval] INT32 *value);
        [propput] HRESULT Max([in] INT32 value);

        [propget] HRESULT Min([out, retval] INT32 *value);
        [propput] HRESULT Min([in] INT32 value);

        [propget] HRESULT Placeholder([out, retval] HSTRING* value);
        [propput] HRESULT Placeholder([in] HSTRING value);

        [propget] HRESULT Value([out, retval] INT32* value);
        [propput] HRESULT Value([in] INT32 value);
    };

    [
        version(NTDDI_WIN10_RS1),
        activatable(NTDDI_WIN10_RS1),
#ifdef ADAPTIVE_CARDS_WINDOWS
        contract(InternalContract, 1),
        internal,
        activatable(InternalContract, 1)
#endif        
    ]
    runtimeclass AdaptiveNumberInput
    {
        [default] interface IAdaptiveNumberInput;
        interface IAdaptiveInputElement;
        interface IAdaptiveCardElement;
    };

    [
        version(NTDDI_WIN10_RS1),
        exclusiveto(AdaptiveTextInput),
#ifdef ADAPTIVE_CARDS_WINDOWS
        uuid(c8affec2-c379-4efd-b126-3a8f7277ee88),
        contract(InternalContract, 1),
        internal
#else
        uuid(ab30772b-172d-4595-bcd2-01001df19d1e)
#endif        
    ]
    interface IAdaptiveTextInput : IInspectable
    {
        [propget] HRESULT IsMultiline([out, retval] boolean* value);
        [propput] HRESULT IsMultiline([in] boolean value);

        [propget] HRESULT MaxLength([out, retval] UINT32* value);
        [propput] HRESULT MaxLength([in] UINT32 value);

        [propget] HRESULT Placeholder([out, retval] HSTRING* value);
        [propput] HRESULT Placeholder([in] HSTRING value);

        [propget] HRESULT Value([out, retval] HSTRING* value);
        [propput] HRESULT Value([in] HSTRING value);

        [propget] HRESULT TextInputStyle([out, retval] TextInputStyle* value);
        [propput] HRESULT TextInputStyle([in] TextInputStyle value);

        [propget] HRESULT InlineAction([out, retval] IAdaptiveActionElement** value);
        [propput] HRESULT InlineAction([in] IAdaptiveActionElement* value);
    };

    [
        version(NTDDI_WIN10_RS1),
        activatable(NTDDI_WIN10_RS1),
#ifdef ADAPTIVE_CARDS_WINDOWS
        contract(InternalContract, 1),
        internal,
        activatable(InternalContract, 1)
#endif        
    ]
    runtimeclass AdaptiveTextInput
    {
        [default] interface IAdaptiveTextInput;
        interface IAdaptiveInputElement;
        interface IAdaptiveCardElement;
    };

    [
        version(NTDDI_WIN10_RS1),
        exclusiveto(AdaptiveTimeInput),
#ifdef ADAPTIVE_CARDS_WINDOWS
        uuid(a20ae4a6-7fff-4634-b1d9-2719a02d4967),
        contract(InternalContract, 1),
        internal
#else
        uuid(1ee90aff-93e8-4292-ac49-39d4c3289cd9)
#endif        
    ]
    interface IAdaptiveTimeInput : IInspectable
    {
        [propget] HRESULT Max([out, retval] HSTRING* value);
        [propput] HRESULT Max([in] HSTRING value);

        [propget] HRESULT Min([out, retval] HSTRING* value);
        [propput] HRESULT Min([in] HSTRING value);

        [propget] HRESULT Placeholder([out, retval] HSTRING* value);
        [propput] HRESULT Placeholder([in] HSTRING value);

        [propget] HRESULT Value([out, retval] HSTRING* value);
        [propput] HRESULT Value([in] HSTRING value);
    };

    [
        version(NTDDI_WIN10_RS1),
        activatable(NTDDI_WIN10_RS1),
#ifdef ADAPTIVE_CARDS_WINDOWS
        contract(InternalContract, 1),
        internal,
        activatable(InternalContract, 1)
#endif        
    ]
    runtimeclass AdaptiveTimeInput
    {
        [default] interface IAdaptiveTimeInput;
        interface IAdaptiveInputElement;
        interface IAdaptiveCardElement;
    };

    [
        version(NTDDI_WIN10_RS1),
        exclusiveto(AdaptiveToggleInput),
#ifdef ADAPTIVE_CARDS_WINDOWS
        uuid(05cd9719-b591-4118-9d75-6b21b553123f),
        contract(InternalContract, 1),
        internal
#else
        uuid(e8af72a5-597c-4a19-b9c2-1a597db1c79a)
#endif        
    ]
    interface IAdaptiveToggleInput : IInspectable
    {
        [propget] HRESULT Title([out, retval] HSTRING* value);
        [propput] HRESULT Title([in] HSTRING value);

        [propget] HRESULT Wrap([out, retval] boolean* value);
        [propput] HRESULT Wrap([in] boolean value);

        [propget] HRESULT Value([out, retval] HSTRING* value);
        [propput] HRESULT Value([in] HSTRING value);

        [propget] HRESULT ValueOff([out, retval] HSTRING* value);
        [propput] HRESULT ValueOff([in] HSTRING value);

        [propget] HRESULT ValueOn([out, retval] HSTRING* value);
        [propput] HRESULT ValueOn([in] HSTRING value);
    };

    [
        version(NTDDI_WIN10_RS1),
        activatable(NTDDI_WIN10_RS1),
#ifdef ADAPTIVE_CARDS_WINDOWS
        contract(InternalContract, 1),
        internal,
        activatable(InternalContract, 1)
#endif        
    ]
    runtimeclass AdaptiveToggleInput
    {
        [default] interface IAdaptiveToggleInput;
        interface IAdaptiveInputElement;
        interface IAdaptiveCardElement;
    };

    [
        version(NTDDI_WIN10_RS1),
        exclusiveto(AdaptiveContainer),
#ifdef ADAPTIVE_CARDS_WINDOWS
        uuid(60554c5a-32db-4130-8613-d39737ced7c4),
        contract(InternalContract, 1),
        internal
#else
        uuid(ba90da3f-556c-4e3a-9d01-11f2ce78dcd7)
#endif        
    ]
    interface IAdaptiveContainer : IInspectable
    {
        [propget] HRESULT Style([out, retval] ContainerStyle* value);
        [propput] HRESULT Style([in] ContainerStyle value);

        [propget] HRESULT VerticalContentAlignment([out, retval] VerticalContentAlignment* value);
        [propput] HRESULT VerticalContentAlignment([in] VerticalContentAlignment value);

        [propget] HRESULT Items([out, retval] Windows.Foundation.Collections.IVector<IAdaptiveCardElement*>** value);

        [propget] HRESULT SelectAction([out, retval] IAdaptiveActionElement** value);
        [propput] HRESULT SelectAction([in] IAdaptiveActionElement* value);

        [propget] HRESULT BackgroundImage([out, retval] AdaptiveBackgroundImage * *value);
        [propput] HRESULT BackgroundImage([in] AdaptiveBackgroundImage * value);
    };

    [
        version(NTDDI_WIN10_RS1),
        activatable(NTDDI_WIN10_RS1),
#ifdef ADAPTIVE_CARDS_WINDOWS
        contract(InternalContract, 1),
        internal,
        activatable(InternalContract, 1)
#endif        
    ]
    runtimeclass AdaptiveContainer
    {
        [default] interface IAdaptiveContainer;
        interface IAdaptiveCardElement;
    };

    [
        version(NTDDI_WIN10_RS1),
        exclusiveto(AdaptiveColumn),
#ifdef ADAPTIVE_CARDS_WINDOWS
        uuid(fe3a3792-d916-4b9d-b54c-eb1e1b5c23b4),
        contract(InternalContract, 1),
        internal
#else
        uuid(91e03800-d239-43bc-b5fb-2ccfe0cc7fcb)
#endif        
    ]
    interface IAdaptiveColumn : IInspectable
    {
        [propget] HRESULT Width([out, retval] HSTRING* value);
        [propput] HRESULT Width([in] HSTRING value);

        [propget] HRESULT PixelWidth([out, retval] UINT32* value);
        [propput] HRESULT PixelWidth([in] UINT32 value);

        [propget] HRESULT Style([out, retval] ContainerStyle* value);
        [propput] HRESULT Style([in] ContainerStyle value);

        [propget] HRESULT VerticalContentAlignment([out, retval] VerticalContentAlignment* value);
        [propput] HRESULT VerticalContentAlignment([in] VerticalContentAlignment value);

        [propget] HRESULT Items([out, retval] Windows.Foundation.Collections.IVector<IAdaptiveCardElement*>** value);
        [propget] HRESULT SelectAction([out, retval] IAdaptiveActionElement** value);
        [propput] HRESULT SelectAction([in] IAdaptiveActionElement* value);

        [propget] HRESULT BackgroundImage([out, retval] AdaptiveBackgroundImage * *value);
        [propput] HRESULT BackgroundImage([in] AdaptiveBackgroundImage * value);
    };

    [
        version(NTDDI_WIN10_RS1),
        activatable(NTDDI_WIN10_RS1),
#ifdef ADAPTIVE_CARDS_WINDOWS
        contract(InternalContract, 1),
        internal,
        activatable(InternalContract, 1)
#endif        
    ]
    runtimeclass AdaptiveColumn
    {
        [default] interface IAdaptiveColumn;
        interface IAdaptiveCardElement;
    };

    [
        version(NTDDI_WIN10_RS1),
        exclusiveto(AdaptiveColumnSet),
#ifdef ADAPTIVE_CARDS_WINDOWS
        uuid(703d7c9a-ab48-4a9a-b3cf-60636f7ee953),
        contract(InternalContract, 1),
        internal
#else
        uuid(4e3e1cd1-906b-4718-96ea-0a6e16bf0199)
#endif        
    ]
    interface IAdaptiveColumnSet : IInspectable
    {
        [propget] HRESULT Columns([out, retval] Windows.Foundation.Collections.IVector<AdaptiveColumn*>** value);

        [propget] HRESULT SelectAction([out, retval] IAdaptiveActionElement** value);
        [propput] HRESULT SelectAction([in] IAdaptiveActionElement* value);

        [propget] HRESULT Style([out, retval] ContainerStyle* value);
        [propput] HRESULT Style([in] ContainerStyle value);
    };

    [
        version(NTDDI_WIN10_RS1),
        activatable(NTDDI_WIN10_RS1),
#ifdef ADAPTIVE_CARDS_WINDOWS
        contract(InternalContract, 1),
        internal,
        activatable(InternalContract, 1)
#endif        
    ]
    runtimeclass AdaptiveColumnSet
    {
        [default] interface IAdaptiveColumnSet;
        interface IAdaptiveCardElement;
    };


    [
        version(NTDDI_WIN10_RS1),
        exclusiveto(AdaptiveFact),
#ifdef ADAPTIVE_CARDS_WINDOWS
        uuid(d06f4235-e32a-4bba-9802-49a8e2d2c3b7),
        contract(InternalContract, 1),
        internal
#else
        uuid(5c19aa31-03aa-4148-a529-75b855ba045b)
#endif        
    ]
    interface IAdaptiveFact : IInspectable
    {
        [propget] HRESULT ElementType([out, retval] ElementType* value);

        [propget] HRESULT Title([out, retval] HSTRING* value);
        [propput] HRESULT Title([in] HSTRING value);

        [propget] HRESULT Value([out, retval] HSTRING* value);
        [propput] HRESULT Value([in] HSTRING value);

        [propget] HRESULT Language([out, retval] HSTRING* value);
        [propput] HRESULT Language([in] HSTRING value);
    };

    [
        version(NTDDI_WIN10_RS1),
        activatable(NTDDI_WIN10_RS1),
#ifdef ADAPTIVE_CARDS_WINDOWS
        contract(InternalContract, 1),
        internal,
        activatable(InternalContract, 1)
#endif        
    ]
    runtimeclass AdaptiveFact
    {
        [default] interface IAdaptiveFact;
    };

    [
        version(NTDDI_WIN10_RS1),
        exclusiveto(AdaptiveFactSet),
#ifdef ADAPTIVE_CARDS_WINDOWS
        uuid(3d64cefc-f8e5-4304-99f5-2c37f2452ff4),
        contract(InternalContract, 1),
        internal
#else
        uuid(05457b99-8090-4937-a637-b469f8edc74f)
#endif        
    ]
    interface IAdaptiveFactSet : IInspectable
    {
        [propget] HRESULT Facts([out, retval] Windows.Foundation.Collections.IVector<AdaptiveFact*>** value);
    };

    [
        version(NTDDI_WIN10_RS1),
        activatable(NTDDI_WIN10_RS1),
#ifdef ADAPTIVE_CARDS_WINDOWS
        contract(InternalContract, 1),
        internal,
        activatable(InternalContract, 1)
#endif        
    ]
    runtimeclass AdaptiveFactSet
    {
        [default] interface IAdaptiveFactSet;
        interface IAdaptiveCardElement;
    };

    [
        version(NTDDI_WIN10_RS1),
        exclusiveto(AdaptiveActionSet),
#ifdef ADAPTIVE_CARDS_WINDOWS
        uuid(EC0102C3-A40D-449D-939B-3AD770CE6DAD),
        contract(InternalContract, 1),
        internal
#else
        uuid(F9778A62-1317-486D-9D82-C71101FA01F8)
#endif
    ]
    interface IAdaptiveActionSet : IInspectable
    {
        [propget] HRESULT Actions([out, retval] Windows.Foundation.Collections.IVector<IAdaptiveActionElement*>** value);
    };

    [
        version(NTDDI_WIN10_RS1),
        activatable(NTDDI_WIN10_RS1)
#ifdef ADAPTIVE_CARDS_WINDOWS
        contract(InternalContract, 1),
        internal,
        activatable(InternalContract, 1)
#endif
    ]
    runtimeclass AdaptiveActionSet
    {
        [default] interface IAdaptiveActionSet;
        interface IAdaptiveCardElement;
    };

    [
        version(NTDDI_WIN10_RS1),
<<<<<<< HEAD
=======
        exclusiveto(AdaptiveUnsupportedAction),
#ifdef ADAPTIVE_CARDS_WINDOWS
        uuid(2F3B9EAD-294D-4EC9-AC96-47A34E5C59B8),
        contract(InternalContract, 1),
        internal
#else
        uuid(884C1DB2-E935-4678-8BAD-78E8DAEB73D2)
#endif
    ]
    interface IAdaptiveUnsupportedAction : IInspectable
    {
    };

    [
        version(NTDDI_WIN10_RS1),
        activatable(NTDDI_WIN10_RS1)
#ifdef ADAPTIVE_CARDS_WINDOWS
        contract(InternalContract, 1),
        internal,
        activatable(InternalContract, 1)
#endif
    ]
    runtimeclass AdaptiveUnsupportedAction
    {
        [default] interface IAdaptiveUnsupportedAction;
        interface IAdaptiveActionElement;
    };

    [
        version(NTDDI_WIN10_RS1),
        exclusiveto(AdaptiveUnsupportedElement),
#ifdef ADAPTIVE_CARDS_WINDOWS
        uuid(37CB2851-378C-48BE-A38D-59B9A88F62B9),
        contract(InternalContract, 1),
        internal
#else
        uuid(BAD9E18F-ACA2-46A7-A16E-31D0B8866ABA)
#endif
    ]
    interface IAdaptiveUnsupportedElement : IInspectable
    {
    };

    [
        version(NTDDI_WIN10_RS1),
        activatable(NTDDI_WIN10_RS1)
#ifdef ADAPTIVE_CARDS_WINDOWS
        contract(InternalContract, 1),
        internal,
        activatable(InternalContract, 1)
#endif
    ]
    runtimeclass AdaptiveUnsupportedElement
    {
        [default] interface IAdaptiveUnsupportedElement;
        interface IAdaptiveCardElement;
    };

    [
        version(NTDDI_WIN10_RS1),
>>>>>>> 0b76208f
        exclusiveto(AdaptiveCardRenderer),
#ifdef ADAPTIVE_CARDS_WINDOWS
        uuid(847e632d-328c-4b5e-86b3-685152dca0ce),
        contract(InternalContract, 1),
        internal
#else
        uuid(b0586bc4-b62a-4520-84b8-6c2afb88d022)
#endif        
    ]
    interface IAdaptiveCardRenderer : IInspectable
    {
        [propget] HRESULT ResourceResolvers([out, retval] AdaptiveCardResourceResolvers** value);

        [propget] HRESULT HostConfig([out, retval] AdaptiveHostConfig** hostConfig);
        [propput] HRESULT HostConfig([in] AdaptiveHostConfig* hostConfig);

        [propget] HRESULT OverrideStyles([out, retval] Windows.UI.Xaml.ResourceDictionary** overrideDictionary);
        [propput] HRESULT OverrideStyles([in] Windows.UI.Xaml.ResourceDictionary* overrideDictionary);

        HRESULT SetFixedDimensions([in] UINT32 desiredWidth, [in] UINT32 desiredHeight);
        HRESULT ResetFixedDimensions();

#ifdef ADAPTIVE_CARDS_WINDOWS
        HRESULT RenderCardAsXamlAsync([in] AdaptiveCard* adaptiveCard, [out, retval] Windows.Foundation.IAsyncOperation<RenderedAdaptiveCard*>** result);
#endif

        HRESULT RenderAdaptiveCard([in] AdaptiveCard* adaptiveCard, [out, retval] RenderedAdaptiveCard** result);

        HRESULT RenderAdaptiveCardFromJsonString([in] HSTRING adaptiveJson, [out, retval] RenderedAdaptiveCard** result);
        HRESULT RenderAdaptiveCardFromJson([in] Windows.Data.Json.JsonObject* adaptiveJson, [out, retval] RenderedAdaptiveCard** result);

        [propget] HRESULT ElementRenderers([out, retval] AdaptiveElementRendererRegistration** result);
        [propget] HRESULT ActionRenderers([out, retval] AdaptiveActionRendererRegistration** result);
    };

    [
        version(NTDDI_WIN10_RS1),
        activatable(NTDDI_WIN10_RS1),
#ifdef ADAPTIVE_CARDS_WINDOWS
        contract(InternalContract, 1),
        internal,
        activatable(InternalContract, 1)
#endif        
    ]
    runtimeclass AdaptiveCardRenderer
    {
        [default] interface IAdaptiveCardRenderer;
    };

    [
        version(NTDDI_WIN10_RS1),
        exclusiveto(AdaptiveActionEventArgs),
#ifdef ADAPTIVE_CARDS_WINDOWS
        uuid(57244994-491c-48da-8a20-af73e6bdf4d2),
        contract(InternalContract, 1),
        internal
#else
        uuid(6bc7a30c-6971-474d-8dd3-bb9e1bcde381)
#endif        
    ]
    interface IAdaptiveActionEventArgs : IInspectable
    {
        [propget] HRESULT Action([out, retval] IAdaptiveActionElement** action);
        [propget] HRESULT Inputs([out, retval] AdaptiveInputs** value);
    }

    [
        version(NTDDI_WIN10_RS1),
#ifdef ADAPTIVE_CARDS_WINDOWS
        contract(InternalContract, 1),
        internal
#endif        
    ]
    runtimeclass AdaptiveActionEventArgs
    {
        [default] interface IAdaptiveActionEventArgs;
    };

    [
        version(NTDDI_WIN10_RS1),
        exclusiveto(AdaptiveMediaEventArgs),
#ifdef ADAPTIVE_CARDS_WINDOWS
        uuid(DE57EF9E-1575-401A-9BD8-A84B9ADCB031),
        contract(InternalContract, 1),
        internal
#else
        uuid(D7B0DE38-2ADC-48DC-9168-76E52986A4EE)
#endif        
    ]
    interface IAdaptiveMediaEventArgs : IInspectable
    {
        [propget] HRESULT Media([out, retval] AdaptiveMedia** media);
    }

    [
        version(NTDDI_WIN10_RS1),
#ifdef ADAPTIVE_CARDS_WINDOWS
        contract(InternalContract, 1),
        internal
#endif        
    ]
    runtimeclass AdaptiveMediaEventArgs
    {
        [default] interface IAdaptiveMediaEventArgs;
    };


    [
        version(NTDDI_WIN10_RS1),
        exclusiveto(AdaptiveContainerStyleDefinition),
#ifdef ADAPTIVE_CARDS_WINDOWS
        uuid(a2d8b87c-7afa-4425-9c9b-38831dc0aef2),
        contract(InternalContract, 1),
        internal
#else
        uuid(ae687d0f-ce50-483c-8478-a17d017d4c25)
#endif        
    ]
    interface IAdaptiveContainerStyleDefinition : IInspectable
    {
        [propget] HRESULT BackgroundColor([out][retval] Windows.UI.Color* value);
        [propput] HRESULT BackgroundColor([in] Windows.UI.Color value);

        [propget] HRESULT ForegroundColors([out, retval] AdaptiveColorsConfig** value);
        [propput] HRESULT ForegroundColors([in] AdaptiveColorsConfig* value);
    };

    [
        version(NTDDI_WIN10_RS1),
        activatable(NTDDI_WIN10_RS1),
#ifdef ADAPTIVE_CARDS_WINDOWS
        contract(InternalContract, 1),
        internal,
        activatable(InternalContract, 1)
#endif        
    ]
    runtimeclass AdaptiveContainerStyleDefinition
    {
        [default] interface IAdaptiveContainerStyleDefinition;
    };

    [
        version(NTDDI_WIN10_RS1),
        exclusiveto(AdaptiveContainerStylesDefinition),
#ifdef ADAPTIVE_CARDS_WINDOWS
        uuid(7A0E0585-AE45-402F-B2C4-8B14721D1733),
        contract(InternalContract, 1),
        internal
#else
        uuid(AB0F1B0A-3B6E-4F43-8E0A-47EAB9903C0B)
#endif
    ]
    interface IAdaptiveContainerStylesDefinition : IInspectable
    {
        [propget] HRESULT Default([out, retval] AdaptiveContainerStyleDefinition** value);
        [propput] HRESULT Default([in] AdaptiveContainerStyleDefinition* value);

        [propget] HRESULT Emphasis([out, retval] AdaptiveContainerStyleDefinition** value);
        [propput] HRESULT Emphasis([in] AdaptiveContainerStyleDefinition* value);

        [propget] HRESULT Good([out, retval] AdaptiveContainerStyleDefinition * *value);
        [propput] HRESULT Good([in] AdaptiveContainerStyleDefinition * value);

        [propget] HRESULT Attention([out, retval] AdaptiveContainerStyleDefinition * *value);
        [propput] HRESULT Attention([in] AdaptiveContainerStyleDefinition * value);

        [propget] HRESULT Warning([out, retval] AdaptiveContainerStyleDefinition * *value);
        [propput] HRESULT Warning([in] AdaptiveContainerStyleDefinition * value);

        [propget] HRESULT Accent([out, retval] AdaptiveContainerStyleDefinition * *value);
        [propput] HRESULT Accent([in] AdaptiveContainerStyleDefinition * value);
    };

    [
        version(NTDDI_WIN10_RS1),
        activatable(NTDDI_WIN10_RS1),
#ifdef ADAPTIVE_CARDS_WINDOWS
        contract(InternalContract, 1),
        internal,
        activatable(InternalContract, 1)
#endif        
    ]
    runtimeclass AdaptiveContainerStylesDefinition
    {
        [default] interface IAdaptiveContainerStylesDefinition;
    };

    [
        version(NTDDI_WIN10_RS1),
        exclusiveto(AdaptiveFontSizesConfig),
#ifdef ADAPTIVE_CARDS_WINDOWS
        uuid(1843e1e9-edcb-4d49-a64e-99a82a0e8d09),
        contract(InternalContract, 1),
        internal
#else
        uuid(ebca0eab-b08b-4087-9c42-4667ec6ab0e0)
#endif        
    ]
    interface IAdaptiveFontSizesConfig : IInspectable
    {
        [propget] HRESULT Small([out, retval] UINT32* value);
        [propput] HRESULT Small([in] UINT32 value);

        [propget] HRESULT Default([out, retval] UINT32* value);
        [propput] HRESULT Default([in] UINT32 value);

        [propget] HRESULT Medium([out, retval] UINT32* value);
        [propput] HRESULT Medium([in] UINT32 value);

        [propget] HRESULT Large([out, retval] UINT32* value);
        [propput] HRESULT Large([in] UINT32 value);

        [propget] HRESULT ExtraLarge([out, retval] UINT32* value);
        [propput] HRESULT ExtraLarge([in] UINT32 value);
    };

    [
        version(NTDDI_WIN10_RS1),
        activatable(NTDDI_WIN10_RS1),
#ifdef ADAPTIVE_CARDS_WINDOWS
        contract(InternalContract, 1),
        internal,
        activatable(InternalContract, 1)
#endif        
    ]
    runtimeclass AdaptiveFontSizesConfig
    {
        [default] interface IAdaptiveFontSizesConfig;
    };

    [
        version(NTDDI_WIN10_RS1),
        exclusiveto(AdaptiveFontWeightsConfig),
#ifdef ADAPTIVE_CARDS_WINDOWS
        uuid(59ab4d2a-e219-47fb-a202-74494469b410),
        contract(InternalContract, 1),
        internal
#else
        uuid(23c9d287-afdc-4ca4-87b4-92c551e4c8bc)
#endif        
    ]
    interface IAdaptiveFontWeightsConfig : IInspectable
    {
        [propget] HRESULT Lighter([out, retval] UINT16 *value);
        [propput] HRESULT Lighter([in] UINT16 value);

        [propget] HRESULT Default([out, retval] UINT16 *value);
        [propput] HRESULT Default([in] UINT16 value);

        [propget] HRESULT Bolder([out, retval] UINT16 *value);
        [propput] HRESULT Bolder([in] UINT16 value);
    };

    [
        version(NTDDI_WIN10_RS1),
        activatable(NTDDI_WIN10_RS1),
#ifdef ADAPTIVE_CARDS_WINDOWS
        contract(InternalContract, 1),
        internal,
        activatable(InternalContract, 1)
#endif        
    ]
    runtimeclass AdaptiveFontWeightsConfig
    {
        [default] interface IAdaptiveFontWeightsConfig;
    };

    [
        version(NTDDI_WIN10_RS1),
        exclusiveto(AdaptiveFontStyleDefinition),
#ifdef ADAPTIVE_CARDS_WINDOWS
        uuid(485E4650-EDF1-4DAD-BB1A-FA6C85626453),
        contract(InternalContract, 1),
        internal
#else
        uuid(9D744C66-DC57-4D4B-9997-D16761FB11D1)
#endif        
    ]
    interface IAdaptiveFontStyleDefinition : IInspectable
    {
        [propget] HRESULT FontFamily([out, retval] HSTRING* value);
        [propput] HRESULT FontFamily([in] HSTRING value);

        [propget] HRESULT FontWeights([out, retval] AdaptiveFontWeightsConfig** value);
        [propput] HRESULT FontWeights([in] AdaptiveFontWeightsConfig* value);

        [propget] HRESULT FontSizes([out, retval] AdaptiveFontSizesConfig** value);
        [propput] HRESULT FontSizes([in] AdaptiveFontSizesConfig* value);
    };

    [
        version(NTDDI_WIN10_RS1),
        activatable(NTDDI_WIN10_RS1),
#ifdef ADAPTIVE_CARDS_WINDOWS
        contract(InternalContract, 1),
        internal,
        activatable(InternalContract, 1)
#endif        
    ]
    runtimeclass AdaptiveFontStyleDefinition
    {
        [default] interface IAdaptiveFontStyleDefinition;
    };

    [
        version(NTDDI_WIN10_RS1),
        exclusiveto(AdaptiveFontStylesDefinition),
#ifdef ADAPTIVE_CARDS_WINDOWS
        uuid(7EA49458-870F-40C9-908A-35E6A20579C6),
        contract(InternalContract, 1),
        internal
#else
        uuid(2445D5BF-F0DF-495D-873E-F5B36E53E5D1)
#endif        
    ]
    interface IAdaptiveFontStylesDefinition : IInspectable
    {
        [propget] HRESULT Default([out, retval] AdaptiveFontStyleDefinition** value);
        [propput] HRESULT Default([in] AdaptiveFontStyleDefinition* value);

        [propget] HRESULT Monospace([out, retval] AdaptiveFontStyleDefinition** value);
        [propput] HRESULT Monospace([in] AdaptiveFontStyleDefinition* value);
    };

    [
        version(NTDDI_WIN10_RS1),
        activatable(NTDDI_WIN10_RS1),
#ifdef ADAPTIVE_CARDS_WINDOWS
        contract(InternalContract, 1),
        internal,
        activatable(InternalContract, 1)
#endif        
    ]
    runtimeclass AdaptiveFontStylesDefinition
    {
        [default] interface IAdaptiveFontStylesDefinition;
    };

    [
        version(NTDDI_WIN10_RS1),
        exclusiveto(AdaptiveColorConfig),
#ifdef ADAPTIVE_CARDS_WINDOWS
        uuid(743e6ad3-c0ab-497d-a9c9-3dcf69e6a5a1),
        contract(InternalContract, 1),
        internal
#else
        uuid(421149d7-65e9-4ec9-b70b-802ba7d6cf98)
#endif        
    ]
    interface IAdaptiveColorConfig : IInspectable
    {
        [propget] HRESULT Default([out][retval] Windows.UI.Color* value);
        [propput] HRESULT Default([in] Windows.UI.Color value);

        [propget] HRESULT Subtle([out][retval] Windows.UI.Color* value);
        [propput] HRESULT Subtle([in] Windows.UI.Color value);
    };

    [
        version(NTDDI_WIN10_RS1),
        activatable(NTDDI_WIN10_RS1),
#ifdef ADAPTIVE_CARDS_WINDOWS
        contract(InternalContract, 1),
        internal,
        activatable(InternalContract, 1)
#endif        
    ]
    runtimeclass AdaptiveColorConfig
    {
        [default] interface IAdaptiveColorConfig;
    };

    [
        version(NTDDI_WIN10_RS1),
        exclusiveto(AdaptiveColorsConfig),
#ifdef ADAPTIVE_CARDS_WINDOWS
        uuid(e13e74e0-f944-4481-8fe9-4ac62a66bed0),
        contract(InternalContract, 1),
        internal
#else
        uuid(1ade7d94-f0ae-4301-a9e2-b1f9c065916f)
#endif        
    ]
    interface IAdaptiveColorsConfig : IInspectable
    {
        [propget] HRESULT Default([out][retval] AdaptiveColorConfig** value);
        [propput] HRESULT Default([in] AdaptiveColorConfig* value);

        [propget] HRESULT Accent([out][retval] AdaptiveColorConfig** value);
        [propput] HRESULT Accent([in] AdaptiveColorConfig* value);

        [propget] HRESULT Dark([out][retval] AdaptiveColorConfig** value);
        [propput] HRESULT Dark([in] AdaptiveColorConfig* value);

        [propget] HRESULT Light([out][retval] AdaptiveColorConfig** value);
        [propput] HRESULT Light([in] AdaptiveColorConfig* value);

        [propget] HRESULT Good([out][retval] AdaptiveColorConfig** value);
        [propput] HRESULT Good([in] AdaptiveColorConfig* value);

        [propget] HRESULT Warning([out][retval] AdaptiveColorConfig** value);
        [propput] HRESULT Warning([in] AdaptiveColorConfig* value);

        [propget] HRESULT Attention([out][retval] AdaptiveColorConfig** value);
        [propput] HRESULT Attention([in] AdaptiveColorConfig* value);
    };

    [
        version(NTDDI_WIN10_RS1),
        activatable(NTDDI_WIN10_RS1),
#ifdef ADAPTIVE_CARDS_WINDOWS
        contract(InternalContract, 1),
        internal,
        activatable(InternalContract, 1)
#endif        
    ]
    runtimeclass AdaptiveColorsConfig
    {
        [default] interface IAdaptiveColorsConfig;
    };

    [
        version(NTDDI_WIN10_RS1),
        exclusiveto(AdaptiveTextConfig),
#ifdef ADAPTIVE_CARDS_WINDOWS
        uuid(2fa24f2c-843c-4f3f-be65-023528901970),
        contract(InternalContract, 1),
        internal
#else
        uuid(d730ba59-1f48-4dc6-8375-17f364f6086a)
#endif        
    ]
    interface IAdaptiveTextConfig : IInspectable
    {
        [propget] HRESULT Weight([out, retval] TextWeight* value);
        [propput] HRESULT Weight([in] TextWeight value);

        [propget] HRESULT Size([out, retval] TextSize* value);
        [propput] HRESULT Size([in] TextSize value);

        [propget] HRESULT Color([out, retval] ForegroundColor* value);
        [propput] HRESULT Color([in] ForegroundColor value);
 
        [propget] HRESULT IsSubtle([out, retval] boolean* value);
        [propput] HRESULT IsSubtle([in] boolean value);

        [propget] HRESULT Wrap([out, retval] boolean* value);
        [propput] HRESULT Wrap([in] boolean value);

        [propget] HRESULT MaxWidth([out, retval] UINT32* value);
        [propput] HRESULT MaxWidth([in] UINT32 value);
    };

    [
        version(NTDDI_WIN10_RS1),
        activatable(NTDDI_WIN10_RS1),
#ifdef ADAPTIVE_CARDS_WINDOWS
        contract(InternalContract, 1),
        internal,
        activatable(InternalContract, 1)
#endif        
    ]
    runtimeclass AdaptiveTextConfig
    {
        [default] interface IAdaptiveTextConfig;
    };

    [
        version(NTDDI_WIN10_RS1),
        exclusiveto(AdaptiveSpacingConfig),
#ifdef ADAPTIVE_CARDS_WINDOWS
        uuid(f22005cd-d9b7-4ee1-9457-d1520951b021),
        contract(InternalContract, 1),
        internal
#else
        uuid(0e21ac82-4838-43cb-b7ef-7b023011061b)
#endif        
    ]
    interface IAdaptiveSpacingConfig : IInspectable
    {
        [propget] HRESULT Small([out, retval] UINT32* value);
        [propput] HRESULT Small([in] UINT32 value);

        [propget] HRESULT Default([out, retval] UINT32* value);
        [propput] HRESULT Default([in] UINT32 value);

        [propget] HRESULT Medium([out, retval] UINT32* value);
        [propput] HRESULT Medium([in] UINT32 value);

        [propget] HRESULT Large([out, retval] UINT32* value);
        [propput] HRESULT Large([in] UINT32 value);

        [propget] HRESULT ExtraLarge([out, retval] UINT32* value);
        [propput] HRESULT ExtraLarge([in] UINT32 value);

        [propget] HRESULT Padding([out, retval] UINT32* value);
        [propput] HRESULT Padding([in] UINT32 value);
    };

    [
        version(NTDDI_WIN10_RS1),
        activatable(NTDDI_WIN10_RS1),
#ifdef ADAPTIVE_CARDS_WINDOWS
        contract(InternalContract, 1),
        internal,
        activatable(InternalContract, 1)
#endif        
    ]
    runtimeclass AdaptiveSpacingConfig
    {
        [default] interface IAdaptiveSpacingConfig;
    };

    [
        version(NTDDI_WIN10_RS1),
        exclusiveto(AdaptiveSeparatorConfig),
#ifdef ADAPTIVE_CARDS_WINDOWS
        uuid(05058274-c987-4361-a4f6-0c3d5f955ba4),
        contract(InternalContract, 1),
        internal
#else
        uuid(c34a155d-6913-4f8b-9b94-f4ab8c578aee)
#endif        
    ]
    interface IAdaptiveSeparatorConfig : IInspectable
    {
        [propget] HRESULT LineThickness([out, retval] UINT32* value);
        [propput] HRESULT LineThickness([in] UINT32 value);

        [propget] HRESULT LineColor([out][retval] Windows.UI.Color* value);
        [propput] HRESULT LineColor([in] Windows.UI.Color value);
    };

    [
        version(NTDDI_WIN10_RS1),
        activatable(NTDDI_WIN10_RS1),
#ifdef ADAPTIVE_CARDS_WINDOWS
        contract(InternalContract, 1),
        internal,
        activatable(InternalContract, 1)
#endif        
    ]
    runtimeclass AdaptiveSeparatorConfig
    {
        [default] interface IAdaptiveSeparatorConfig;
    };

    [
        version(NTDDI_WIN10_RS1),
        exclusiveto(AdaptiveImageSizesConfig),
#ifdef ADAPTIVE_CARDS_WINDOWS
        uuid(ace2f9d0-3063-48ba-a69e-727246d1239d),
        contract(InternalContract, 1),
        internal
#else
        uuid(ce5cd318-502c-4017-a076-4f8cdbb0316d)
#endif        
    ]
    interface IAdaptiveImageSizesConfig : IInspectable
    {
        [propget] HRESULT Small([out, retval] UINT32* value);
        [propput] HRESULT Small([in] UINT32 value);

        [propget] HRESULT Medium([out, retval] UINT32* value);
        [propput] HRESULT Medium([in] UINT32 value);

        [propget] HRESULT Large([out, retval] UINT32* value);
        [propput] HRESULT Large([in] UINT32 value);
    };

    [
        version(NTDDI_WIN10_RS1),
        activatable(NTDDI_WIN10_RS1),
#ifdef ADAPTIVE_CARDS_WINDOWS
        contract(InternalContract, 1),
        internal,
        activatable(InternalContract, 1)
#endif        
    ]
    runtimeclass AdaptiveImageSizesConfig
    {
        [default] interface IAdaptiveImageSizesConfig;
    };
                
    [
        version(NTDDI_WIN10_RS1),
        exclusiveto(AdaptiveImageSetConfig),
#ifdef ADAPTIVE_CARDS_WINDOWS
        uuid(b5f7030a-7a42-4eaa-8cb1-88fb3ed81f66),
        contract(InternalContract, 1),
        internal
#else
        uuid(29685cc3-027f-4da8-9659-6d3a53c34d88)
#endif        
    ]
    interface IAdaptiveImageSetConfig : IInspectable
    {
        [propget] HRESULT ImageSize([out, retval] ImageSize* value);
        [propput] HRESULT ImageSize([in] ImageSize value);
        
        [propget] HRESULT MaxImageHeight([out, retval] UINT32* value);
        [propput] HRESULT MaxImageHeight([in] UINT32 value);
    };

    [
        version(NTDDI_WIN10_RS1),
        activatable(NTDDI_WIN10_RS1),
#ifdef ADAPTIVE_CARDS_WINDOWS
        contract(InternalContract, 1),
        internal,
        activatable(InternalContract, 1)
#endif        
    ]
    runtimeclass AdaptiveImageSetConfig
    {
        [default] interface IAdaptiveImageSetConfig;
    }

    [
        version(NTDDI_WIN10_RS1),
        exclusiveto(AdaptiveImageConfig),
#ifdef ADAPTIVE_CARDS_WINDOWS
        uuid(18a0c8f6-bcfc-41f9-964c-edd63fbfe0c3),
        contract(InternalContract, 1),
        internal
#else
        uuid(ba0d7d84-d708-4919-a2f2-5c322a6f5460)
#endif        
    ]
    interface IAdaptiveImageConfig : IInspectable
    {
        [propget] HRESULT ImageSize([out, retval] ImageSize* value);
        [propput] HRESULT ImageSize([in] ImageSize value);
    };

    [
        version(NTDDI_WIN10_RS1),
        activatable(NTDDI_WIN10_RS1),
#ifdef ADAPTIVE_CARDS_WINDOWS
        contract(InternalContract, 1),
        internal,
        activatable(InternalContract, 1)
#endif        
    ]
    runtimeclass AdaptiveImageConfig
    {
        [default] interface IAdaptiveImageConfig;
    };

    [
        version(NTDDI_WIN10_RS1),
        exclusiveto(AdaptiveCardConfig),
#ifdef ADAPTIVE_CARDS_WINDOWS
        uuid(27902b36-88db-421b-abd8-79a6cf3f1410),
        contract(InternalContract, 1),
        internal
#else
        uuid(9363ea9c-9f73-4e7d-8d6e-0559ac52b314)
#endif        
    ]
    interface IAdaptiveCardConfig : IInspectable
    {
        [propget] HRESULT AllowCustomStyle([out, retval] boolean* value);
        [propput] HRESULT AllowCustomStyle([in] boolean value);
    };

    [
        version(NTDDI_WIN10_RS1),
        activatable(NTDDI_WIN10_RS1),
#ifdef ADAPTIVE_CARDS_WINDOWS
        contract(InternalContract, 1),
        internal,
        activatable(InternalContract, 1)
#endif        
    ]
    runtimeclass AdaptiveCardConfig
    {
        [default] interface IAdaptiveCardConfig;
    };

    [
        version(NTDDI_WIN10_RS1),
        exclusiveto(AdaptiveFactSetConfig),
#ifdef ADAPTIVE_CARDS_WINDOWS
        uuid(d776f288-bdfa-434e-99d7-d1c6d2f21209),
        contract(InternalContract, 1),
        internal
#else
        uuid(9949ed60-fbc0-49fd-80d4-29fb1184854d)
#endif        
    ]
    interface IAdaptiveFactSetConfig : IInspectable
    {
        [propget] HRESULT Title([out, retval] AdaptiveTextConfig** value);
        [propput] HRESULT Title([in] AdaptiveTextConfig* value);

        [propget] HRESULT Value([out, retval] AdaptiveTextConfig** value);
        [propput] HRESULT Value([in] AdaptiveTextConfig* value);

        [propget] HRESULT Spacing([out][retval] UINT32* value);
        [propput] HRESULT Spacing([in] UINT32 value);
    };

    [
        version(NTDDI_WIN10_RS1),
        activatable(NTDDI_WIN10_RS1),
#ifdef ADAPTIVE_CARDS_WINDOWS
        contract(InternalContract, 1),
        internal,
        activatable(InternalContract, 1)
#endif        
    ]
    runtimeclass AdaptiveFactSetConfig
    {
        [default] interface IAdaptiveFactSetConfig;
    };

    [
        version(NTDDI_WIN10_RS1),
        exclusiveto(AdaptiveShowCardActionConfig),
#ifdef ADAPTIVE_CARDS_WINDOWS
        uuid(4c394fd8-a63a-4710-89dd-014a55b8fb6c),
        contract(InternalContract, 1),
        internal
#else
        uuid(eacabf24-288c-4307-bd5a-5888a00da918)
#endif        
    ]
    interface IAdaptiveShowCardActionConfig : IInspectable
    {
        [propget] HRESULT ActionMode([out, retval] ActionMode *value);
        [propput] HRESULT ActionMode([in] ActionMode value);

        [propget] HRESULT Style([out, retval] ContainerStyle* value);
        [propput] HRESULT Style([in] ContainerStyle value);

        [propget] HRESULT InlineTopMargin([out, retval] UINT32* value);
        [propput] HRESULT InlineTopMargin([in] UINT32 value);
    };

    [
        version(NTDDI_WIN10_RS1),
        activatable(NTDDI_WIN10_RS1),
#ifdef ADAPTIVE_CARDS_WINDOWS
        contract(InternalContract, 1),
        internal,
        activatable(InternalContract, 1)
#endif        
    ]
    runtimeclass AdaptiveShowCardActionConfig
    {
        [default] interface IAdaptiveShowCardActionConfig;
    };

    [
        version(NTDDI_WIN10_RS1),
        exclusiveto(AdaptiveActionsConfig),
#ifdef ADAPTIVE_CARDS_WINDOWS
        uuid(e4157ef5-e8e9-412e-bef6-48771e3aa532),
        contract(InternalContract, 1),
        internal
#else
        uuid(ce6981d7-8989-42a3-b335-30cbf7108183)
#endif        
    ]
    interface IAdaptiveActionsConfig : IInspectable
    {
        [propget] HRESULT ShowCard([out, retval] AdaptiveShowCardActionConfig** value);
        [propput] HRESULT ShowCard([in] AdaptiveShowCardActionConfig* value);

        [propget] HRESULT ActionsOrientation([out][retval] ActionsOrientation* value);
        [propput] HRESULT ActionsOrientation([in] ActionsOrientation value);

        [propget] HRESULT ActionAlignment([out, retval] ActionAlignment* value);
        [propput] HRESULT ActionAlignment([in] ActionAlignment value);

        [propget] HRESULT ButtonSpacing([out][retval] UINT32* value);
        [propput] HRESULT ButtonSpacing([in] UINT32 value);

        [propget] HRESULT MaxActions([out][retval] UINT32* value);
        [propput] HRESULT MaxActions([in] UINT32 value);

        [propget] HRESULT Spacing([out][retval] Spacing* value);
        [propput] HRESULT Spacing([in] Spacing value);

        [propget] HRESULT IconPlacement([out][retval] IconPlacement* value);
        [propput] HRESULT IconPlacement([in] IconPlacement value);

        [propget] HRESULT IconSize([out][retval] UINT32* value);
        [propput] HRESULT IconSize([in] UINT32 value);
    };

    [
        version(NTDDI_WIN10_RS1),
        activatable(NTDDI_WIN10_RS1),
#ifdef ADAPTIVE_CARDS_WINDOWS
        contract(InternalContract, 1),
        internal,
        activatable(InternalContract, 1)
#endif        
    ]
    runtimeclass AdaptiveActionsConfig
    {
        [default] interface IAdaptiveActionsConfig;
    };

    [
        version(NTDDI_WIN10_RS1),
        exclusiveto(AdaptiveMediaConfig),
#ifdef ADAPTIVE_CARDS_WINDOWS
        uuid(FE60D4DC-02E9-4465-8235-7CA98620C17C),
        contract(InternalContract, 1),
        internal
#else
        uuid(B8C95DEA-0668-4FD3-B1E2-98310610A6C3)
#endif        
    ]
    interface IAdaptiveMediaConfig : IInspectable
    {
        [propget] HRESULT DefaultPoster([out, retval] HSTRING* value);
        [propput] HRESULT DefaultPoster([in] HSTRING value);

        [propget] HRESULT PlayButton([out][retval] HSTRING* value);
        [propput] HRESULT PlayButton([in] HSTRING value);

        [propget] HRESULT AllowInlinePlayback([out, retval] boolean* value);
        [propput] HRESULT AllowInlinePlayback([in] boolean value);
    };

    [
        version(NTDDI_WIN10_RS1),
        activatable(NTDDI_WIN10_RS1),
#ifdef ADAPTIVE_CARDS_WINDOWS
        contract(InternalContract, 1),
        internal,
        activatable(InternalContract, 1)
#endif        
    ]
    runtimeclass AdaptiveMediaConfig
    {
        [default] interface IAdaptiveMediaConfig;
    };

    [
        version(NTDDI_WIN10_RS1),
        exclusiveto(AdaptiveHostConfig),
#ifdef ADAPTIVE_CARDS_WINDOWS
        uuid(15ae7240-f9b0-47e4-b444-62da42b8b863),
        contract(InternalContract, 1),
        internal
#else
        uuid(85ef9ddc-4599-4ab6-adf1-1e04238601a5)
#endif        
    ]
    interface IAdaptiveHostConfig : IInspectable
    {
        [propget] HRESULT FontFamily([out, retval] HSTRING* value);
        [propput] HRESULT FontFamily([in] HSTRING value);

        [propget] HRESULT FontSizes([out, retval] AdaptiveFontSizesConfig** value);
        [propput] HRESULT FontSizes([in] AdaptiveFontSizesConfig* value);

        [propget] HRESULT FontWeights([out, retval] AdaptiveFontWeightsConfig** value);
        [propput] HRESULT FontWeights([in] AdaptiveFontWeightsConfig* value);

        [propget] HRESULT FontStyles([out, retval] AdaptiveFontStylesDefinition** value);
        [propput] HRESULT FontStyles([in] AdaptiveFontStylesDefinition* value);

        [propget] HRESULT SupportsInteractivity([out, retval] boolean* value);
        [propput] HRESULT SupportsInteractivity([in] boolean value);

        [propget] HRESULT ImageBaseUrl([out, retval] HSTRING* value);
        [propput] HRESULT ImageBaseUrl([in] HSTRING value);

        [propget] HRESULT ContainerStyles([out, retval] AdaptiveContainerStylesDefinition** value);
        [propput] HRESULT ContainerStyles([in] AdaptiveContainerStylesDefinition* value);

        [propget] HRESULT ImageSizes([out, retval] AdaptiveImageSizesConfig** value);
        [propput] HRESULT ImageSizes([in] AdaptiveImageSizesConfig* value);

        [propget] HRESULT Separator([out, retval] AdaptiveSeparatorConfig** value);
        [propput] HRESULT Separator([in] AdaptiveSeparatorConfig* value);

        [propget] HRESULT Spacing([out, retval] AdaptiveSpacingConfig** value);
        [propput] HRESULT Spacing([in] AdaptiveSpacingConfig* value);

        [propget] HRESULT AdaptiveCard([out, retval] AdaptiveCardConfig** value);
        [propput] HRESULT AdaptiveCard([in] AdaptiveCardConfig* value);

        [propget] HRESULT ImageSet([out, retval] AdaptiveImageSetConfig** value);
        [propput] HRESULT ImageSet([in] AdaptiveImageSetConfig* value);

        [propget] HRESULT Image([out, retval] AdaptiveImageConfig** value);
        [propput] HRESULT Image([in] AdaptiveImageConfig* value);

        [propget] HRESULT FactSet([out, retval] AdaptiveFactSetConfig** value);
        [propput] HRESULT FactSet([in] AdaptiveFactSetConfig* value);

        [propget] HRESULT Actions([out, retval] AdaptiveActionsConfig** value);
        [propput] HRESULT Actions([in] AdaptiveActionsConfig* value);

        [propget] HRESULT Media([out, retval] AdaptiveMediaConfig** value);
        [propput] HRESULT Media([in] AdaptiveMediaConfig* value);
    };

    [
        version(NTDDI_WIN10_RS1),
        exclusiveto(AdaptiveHostConfigParseResult),
#ifdef ADAPTIVE_CARDS_WINDOWS
        uuid(0e333f58-43b8-48d3-aa68-e30f7e7f1007),
        contract(InternalContract, 1),
        internal
#else
        uuid(0b1f8963-9d45-4ac0-9af4-cd7923f5206e)
#endif        
    ]
    interface IAdaptiveHostConfigParseResult : IInspectable
    {
        [propget] HRESULT HostConfig([out, retval] AdaptiveHostConfig** value);
        [propget] HRESULT Errors([out, retval] Windows.Foundation.Collections.IVector<AdaptiveError*>** value);
    };

    [
        version(NTDDI_WIN10_RS1),
        activatable(NTDDI_WIN10_RS1),
#ifdef ADAPTIVE_CARDS_WINDOWS
        contract(InternalContract, 1),
        internal,
        activatable(InternalContract, 1)
#endif        
    ]
    runtimeclass AdaptiveHostConfigParseResult
    {
        [default] interface IAdaptiveHostConfigParseResult;
    }

    [
        version(NTDDI_WIN10_RS1),
        exclusiveto(AdaptiveHostConfig),
#ifdef ADAPTIVE_CARDS_WINDOWS
        uuid(11a659ac-a28d-42fc-ab0e-f103b3f5c4fd),
        contract(InternalContract, 1),
        internal
#else
        uuid(1a09b9b7-d678-495f-949e-3ad677424fdb)
#endif        
    ]
    interface IAdaptiveHostConfigStatics : IInspectable
    {
        HRESULT FromJsonString([in] HSTRING hostConfigJson, [out, retval] AdaptiveHostConfigParseResult** config);
        HRESULT FromJson([in] Windows.Data.Json.JsonObject* hostConfigJson, [out, retval] AdaptiveHostConfigParseResult** config);
    };

    [
        version(NTDDI_WIN10_RS1),
        activatable(NTDDI_WIN10_RS1),
        static(IAdaptiveHostConfigStatics, NTDDI_WIN10_RS1),
#ifdef ADAPTIVE_CARDS_WINDOWS
        static(IAdaptiveHostConfigStatics, InternalContract, 1),
        contract(InternalContract, 1),
        internal,
        activatable(InternalContract, 1)
#endif        
    ]
    runtimeclass AdaptiveHostConfig
    {
        [default] interface IAdaptiveHostConfig;
    };

    [
        version(NTDDI_WIN10_RS1),
#ifdef ADAPTIVE_CARDS_WINDOWS
        uuid(95ec200c-fad9-4d8d-b25d-cad3a7f3df61),
        contract(InternalContract, 1),
        internal
#else
        uuid(b9bbff79-17a0-45ae-9a5f-86b9ff31bf88)
#endif        
    ]
    interface IAdaptiveActionElement : IInspectable
    {
        [propget] HRESULT ActionType([out, retval] ActionType* value);
        [propget] HRESULT ActionTypeString([out, retval] HSTRING* value);

        [propget] HRESULT Title([out, retval] HSTRING* value);
        [propput] HRESULT Title([in] HSTRING value);

        [propget] HRESULT Id([out, retval] HSTRING* value);
        [propput] HRESULT Id([in] HSTRING value);

        [propget] HRESULT FallbackType([out, retval] FallbackType * value);
        [propput] HRESULT FallbackType([in] FallbackType value);
        [propget] HRESULT FallbackContent([out, retval] IAdaptiveActionElement ** content);
        [propput] HRESULT FallbackContent([in] IAdaptiveActionElement * content);

        [propget] HRESULT IconUrl([out, retval] HSTRING* value);
        [propput] HRESULT IconUrl([in] HSTRING value);

        [propget] HRESULT Sentiment([out, retval] HSTRING* value);
        [propput] HRESULT Sentiment([in] HSTRING value);

        [propget] HRESULT AdditionalProperties([out, retval] Windows.Data.Json.JsonObject** json);
        [propput] HRESULT AdditionalProperties([in] Windows.Data.Json.JsonObject* json);

        HRESULT ToJson([out, retval] Windows.Data.Json.JsonObject** value);
    };

    [
        version(NTDDI_WIN10_RS1),
        exclusiveto(AdaptiveOpenUrlAction),
#ifdef ADAPTIVE_CARDS_WINDOWS
        uuid(8a7f7888-f53b-4fdb-8f3c-968da4352031),
        contract(InternalContract, 1),
        internal
#else
        uuid(d70a58cb-4d51-4f96-bb6b-2698eced32ff)
#endif        
    ]
    interface IAdaptiveOpenUrlAction : IInspectable
    {
        [propput] HRESULT Url([in] Windows.Foundation.Uri* value);
        [propget] HRESULT Url([out, retval] Windows.Foundation.Uri** value);
    };

    [
        version(NTDDI_WIN10_RS1),
        activatable(NTDDI_WIN10_RS1),
#ifdef ADAPTIVE_CARDS_WINDOWS
        contract(InternalContract, 1),
        internal,
        activatable(InternalContract, 1)
#endif        
    ]
    runtimeclass AdaptiveOpenUrlAction
    {
        [default] interface IAdaptiveOpenUrlAction;
        interface IAdaptiveActionElement;
    };

    [
        version(NTDDI_WIN10_RS1),
        exclusiveto(AdaptiveShowCardAction),
#ifdef ADAPTIVE_CARDS_WINDOWS
        uuid(201859e9-1179-4c2b-91fa-3f561210a7f6),
        contract(InternalContract, 1),
        internal
#else
        uuid(435ea974-33c7-43b0-a6ac-8137c1b7bb44)
#endif        
    ]
    interface IAdaptiveShowCardAction : IInspectable
    {
        [propget] HRESULT Card([out, retval] AdaptiveCard** value);
        [propput] HRESULT Card([in] AdaptiveCard* value);
    };

    [
        version(NTDDI_WIN10_RS1),
        activatable(NTDDI_WIN10_RS1),
#ifdef ADAPTIVE_CARDS_WINDOWS
        contract(InternalContract, 1),
        internal,
        activatable(InternalContract, 1)
#endif        
    ]
    runtimeclass AdaptiveShowCardAction
    {
        [default] interface IAdaptiveShowCardAction;
        interface IAdaptiveActionElement;
    };

    [
        version(NTDDI_WIN10_RS1),
        exclusiveto(AdaptiveSubmitAction),
#ifdef ADAPTIVE_CARDS_WINDOWS
        uuid(c89015c8-1a8e-4819-8e93-d5fed276efc5),
        contract(InternalContract, 1),
        internal
#else
        uuid(97b9b3a3-657b-4d38-a136-154cc8da19a9)
#endif        
    ]
    interface IAdaptiveSubmitAction : IInspectable
    {
        [propget] HRESULT DataJson([out, retval] Windows.Data.Json.JsonValue** value);
        [propput] HRESULT DataJson([in] Windows.Data.Json.JsonValue* value);
    };

    [
        version(NTDDI_WIN10_RS1),
        activatable(NTDDI_WIN10_RS1),
#ifdef ADAPTIVE_CARDS_WINDOWS
        contract(InternalContract, 1),
        internal,
        activatable(InternalContract, 1)
#endif        
    ]
    runtimeclass AdaptiveSubmitAction
    {
        [default] interface IAdaptiveSubmitAction;
        interface IAdaptiveActionElement;
    };


    [
        version(NTDDI_WIN10_RS1),
        exclusiveto(AdaptiveToggleVisibilityTarget),
#ifdef ADAPTIVE_CARDS_WINDOWS
        uuid(045FA1AE-A5CA-4359-AC35-16FC162F3BF0),
        contract(InternalContract, 1),
        internal
#else
        uuid(1F626040-8C2F-4C64-AB3E-A80ECE538E5F)
#endif
    ] 
    interface IAdaptiveToggleVisibilityTarget : IInspectable
    {
        [propget] HRESULT ElementId([out, retval] HSTRING * value);
        [propput] HRESULT ElementId([in] HSTRING value);

        [propget] HRESULT IsVisible([out, retval] IsVisible * value);
        [propput] HRESULT IsVisible([in] IsVisible value);
    };

    [
        version(NTDDI_WIN10_RS1),
        activatable(NTDDI_WIN10_RS1),
#ifdef ADAPTIVE_CARDS_WINDOWS
         contract(InternalContract, 1),
         internal,
        activatable(InternalContract, 1)
#endif
    ] 
    runtimeclass AdaptiveToggleVisibilityTarget {
        [default] interface IAdaptiveToggleVisibilityTarget;
    };

    [
        version(NTDDI_WIN10_RS1),
        exclusiveto(AdaptiveToggleVisibilityAction),
#ifdef ADAPTIVE_CARDS_WINDOWS
        uuid(7DD38D1D-338A-40D3-9AF8-912FBC61427C),
        contract(InternalContract, 1),
        internal
#else
        uuid(DF122310-5768-4111-A155-92F6F34BB37A)
#endif
    ] 
    interface IAdaptiveToggleVisibility : IInspectable
    {
        [propget] HRESULT TargetElements([out, retval] Windows.Foundation.Collections.IVector<AdaptiveToggleVisibilityTarget*> * *value);
    };

    [
        version(NTDDI_WIN10_RS1),
        activatable(NTDDI_WIN10_RS1),
#ifdef ADAPTIVE_CARDS_WINDOWS
        contract(InternalContract, 1),
        internal,
        activatable(InternalContract, 1)
#endif
    ] 
    runtimeclass AdaptiveToggleVisibilityAction {
        [default] interface IAdaptiveToggleVisibility;
        interface IAdaptiveActionElement;
    };

    [
        version(NTDDI_WIN10_RS1),
        exclusiveto(AdaptiveCardResourceResolvers),
#ifdef ADAPTIVE_CARDS_WINDOWS
        uuid(8e467d28-ef21-4b9c-aad5-36e6073b1132),
        contract(InternalContract, 1),
        internal
#else
        uuid(3b655db6-54d2-47e7-8658-b58ced5fb237)
#endif        
    ]
    interface IAdaptiveCardResourceResolvers : IInspectable
    {
        HRESULT Set([in] HSTRING scheme, [in] IAdaptiveCardResourceResolver* resolver);
        HRESULT Get([in] HSTRING scheme, [out, retval] IAdaptiveCardResourceResolver** resolver);
    };

    [
        version(NTDDI_WIN10_RS1),
        activatable(NTDDI_WIN10_RS1),
#ifdef ADAPTIVE_CARDS_WINDOWS
        contract(InternalContract, 1),
        internal,
        activatable(InternalContract, 1)
#endif        
    ]
    runtimeclass AdaptiveCardResourceResolvers
    {
        [default] interface IAdaptiveCardResourceResolvers;
    };

    [
        version(NTDDI_WIN10_RS1),
#ifdef ADAPTIVE_CARDS_WINDOWS
        uuid(1dd4f5ee-f11a-485c-a048-c2370d88e4e0),
        contract(InternalContract, 1),
        internal
#else
        uuid(30f17ba9-133a-4484-8002-a8f4b6764e3f)
#endif        
    ]
    interface IAdaptiveCardResourceResolver : IInspectable
    {
        HRESULT GetResourceStreamAsync([in] AdaptiveCardGetResourceStreamArgs* args, [out, retval] Windows.Foundation.IAsyncOperation<Windows.Storage.Streams.IRandomAccessStream*>** result);
    };

    [
        version(NTDDI_WIN10_RS1),
        exclusiveto(AdaptiveCardGetResourceStreamArgs),
#ifdef ADAPTIVE_CARDS_WINDOWS
        uuid(602eee1f-5756-46bd-b703-b7a4130b25f4),
        contract(InternalContract, 1),
        internal
#else
        uuid(e1d63f44-6550-454f-99f4-d02df5ae9b8c)
#endif        
    ]
    interface IAdaptiveCardGetResourceStreamArgsFactory : IInspectable
    {
        HRESULT CreateAdaptiveCardGetResourceStreamArgs(
            [in] Windows.Foundation.Uri* value,
            [out, retval] AdaptiveCardGetResourceStreamArgs** args
            );
    };

    [
        version(NTDDI_WIN10_RS1),
        exclusiveto(AdaptiveCardGetResourceStreamArgs),
#ifdef ADAPTIVE_CARDS_WINDOWS
        uuid(413365b8-3e56-4cb9-a06a-1f5d1d8c2dac),
        contract(InternalContract, 1),
        internal
#else
        uuid(0eea761b-5a3e-4f1f-86f6-d511c178e671)
#endif        
    ]
    interface IAdaptiveCardGetResourceStreamArgs : IInspectable
    {
        [propget] HRESULT Url([out, retval] Windows.Foundation.Uri** value);
    };

    [
        version(NTDDI_WIN10_RS1),
        activatable(IAdaptiveCardGetResourceStreamArgsFactory, NTDDI_WIN10_RS1),
#ifdef ADAPTIVE_CARDS_WINDOWS
        contract(InternalContract, 1),
        internal,
        activatable(InternalContract, 1)
#endif        
    ]
    runtimeclass AdaptiveCardGetResourceStreamArgs
    {
        [default] interface IAdaptiveCardGetResourceStreamArgs;
    };

    [
        version(NTDDI_WIN10_RS1),
        exclusiveto(RenderedAdaptiveCard),
#ifdef ADAPTIVE_CARDS_WINDOWS
        uuid(81793291-582c-42f5-8582-8275b0a64913),
        contract(InternalContract, 1),
        internal
#else
        uuid(7bf9ceac-105c-421a-8b4e-8e5be9ead986)
#endif        
    ]
    interface IRenderedAdaptiveCard : IInspectable
    {
        [propget] HRESULT OriginatingCard([out, retval] AdaptiveCard** value);

        [propget] HRESULT OriginatingHostConfig([out, retval] AdaptiveHostConfig** value);

        [propget] HRESULT FrameworkElement([out, retval] Windows.UI.Xaml.FrameworkElement** value);

        [propget] HRESULT UserInputs([out, retval] AdaptiveInputs** value);

        [propget] HRESULT Errors([out, retval] Windows.Foundation.Collections.IVector<AdaptiveError*>** value);

        [propget] HRESULT Warnings([out, retval] Windows.Foundation.Collections.IVector<AdaptiveWarning*>** value);

        [eventadd] HRESULT Action([in] Windows.Foundation.TypedEventHandler<RenderedAdaptiveCard*, AdaptiveActionEventArgs*>* pHandler, [out][retval] EventRegistrationToken* pToken);
        [eventremove] HRESULT Action([in] EventRegistrationToken token);

        [eventadd] HRESULT MediaClicked([in] Windows.Foundation.TypedEventHandler<RenderedAdaptiveCard*, AdaptiveMediaEventArgs*>* pHandler, [out][retval] EventRegistrationToken* pToken);
        [eventremove] HRESULT MediaClicked([in] EventRegistrationToken token);
    };

    [
        version(NTDDI_WIN10_RS1),
        activatable(NTDDI_WIN10_RS1),
#ifdef ADAPTIVE_CARDS_WINDOWS
        contract(InternalContract, 1),
        internal,
        activatable(InternalContract, 1)
#endif        
    ]
    runtimeclass RenderedAdaptiveCard
    {
        [default] interface IRenderedAdaptiveCard;
    };

    [
        version(NTDDI_WIN10_RS1),
        exclusiveto(AdaptiveInputs),
#ifdef ADAPTIVE_CARDS_WINDOWS
        uuid(eb02a75b-0b51-4c3c-affb-1eeca347a6b9),
        contract(InternalContract, 1),
        internal
#else
        uuid(a172be96-7ab5-4faa-a0fd-99e8160e359e)
#endif        
    ]
    interface IAdaptiveInputs : IInspectable
    {
        HRESULT AsJson([out, retval] Windows.Data.Json.JsonObject** value);
        HRESULT AsValueSet([out, retval] Windows.Foundation.Collections.ValueSet** value);
    };

    [
        version(NTDDI_WIN10_RS1),
        activatable(NTDDI_WIN10_RS1),
#ifdef ADAPTIVE_CARDS_WINDOWS
        contract(InternalContract, 1),
        internal,
        activatable(InternalContract, 1)
#endif        
    ]
    runtimeclass AdaptiveInputs
    {
        [default] interface IAdaptiveInputs;
    };

    [
        version(NTDDI_WIN10_RS1),
#ifdef ADAPTIVE_CARDS_WINDOWS
        uuid(3324e9f6-86f0-4d59-a06f-6bb464ffd558),
        contract(InternalContract, 1),
        internal
#else
        uuid(c42c7757-8cf0-49dc-8c8e-a341963eaba2)
#endif        
    ]
    interface IAdaptiveElementParser : IInspectable
    {
        HRESULT FromJson(
            [in] Windows.Data.Json.JsonObject* inputJson,
            [in] AdaptiveElementParserRegistration* elementParsers,
            [in] AdaptiveActionParserRegistration* actionParsers,
            [in] Windows.Foundation.Collections.IVector<AdaptiveWarning*>* warnings,
            [out, retval] IAdaptiveCardElement** result);
    };

    [
        version(NTDDI_WIN10_RS1),
        exclusiveto(AdaptiveElementParserRegistration),
#ifdef ADAPTIVE_CARDS_WINDOWS
        uuid(494f5d4a-c005-4203-a170-1446cbaa857f),
        contract(InternalContract, 1),
        internal
#else
        uuid(ae307fdc-6a4e-4e10-a9d4-518ccee99c3b)
#endif        
    ]
    interface IAdaptiveElementParserRegistration : IInspectable
    {
        HRESULT Set([in] HSTRING type, [in] IAdaptiveElementParser* parser);
        HRESULT Get([in] HSTRING type, [out, retval] IAdaptiveElementParser** result);
        HRESULT Remove([in] HSTRING type);
    };

    [
        version(NTDDI_WIN10_RS1),
        activatable(NTDDI_WIN10_RS1),
#ifdef ADAPTIVE_CARDS_WINDOWS
        contract(InternalContract, 1),
        internal,
        activatable(InternalContract, 1)
#endif        
    ]
    runtimeclass AdaptiveElementParserRegistration
    {
        [default] interface IAdaptiveElementParserRegistration;
    };

    [
        version(NTDDI_WIN10_RS1),
        exclusiveto(AdaptiveActionParserRegistration),
#ifdef ADAPTIVE_CARDS_WINDOWS
        uuid(b8484c16-a9bd-48bf-a28c-ef130c13300d),
        contract(InternalContract, 1),
        internal
#else
        uuid(a730c2e9-6ee8-4b03-b706-60138c66a4a8)
#endif        
    ]
    interface IAdaptiveActionParserRegistration : IInspectable
    {
        HRESULT Set([in] HSTRING type, [in] IAdaptiveActionParser* Parser);
        HRESULT Get([in] HSTRING type, [out, retval] IAdaptiveActionParser** result);
        HRESULT Remove([in] HSTRING type);
    };

    [
        version(NTDDI_WIN10_RS1),
        activatable(NTDDI_WIN10_RS1),
#ifdef ADAPTIVE_CARDS_WINDOWS
        contract(InternalContract, 1),
        internal,
        activatable(InternalContract, 1)
#endif        
    ]
    runtimeclass AdaptiveActionParserRegistration
    {
        [default] interface IAdaptiveActionParserRegistration;
    };

    [
        version(NTDDI_WIN10_RS1),
#ifdef ADAPTIVE_CARDS_WINDOWS
        uuid(88a79c26-ded3-4b32-b57c-527fcbeff6a4),
        contract(InternalContract, 1),
        internal
#else
        uuid(355d37ed-d622-49c0-9b43-75975f1b6dbe)
#endif        
    ]
    interface IAdaptiveActionParser : IInspectable
    {
        HRESULT FromJson(
            [in] Windows.Data.Json.JsonObject* inputJson,
            [in] AdaptiveElementParserRegistration* elementParsers,
            [in] AdaptiveActionParserRegistration* actionParsers,
            [in] Windows.Foundation.Collections.IVector<AdaptiveWarning*>* warnings,
            [out, retval] IAdaptiveActionElement** result);
    };

    [
        version(NTDDI_WIN10_RS1),
        exclusiveto(AdaptiveElementRendererRegistration),
#ifdef ADAPTIVE_CARDS_WINDOWS
        uuid(2ebd4f56-2c5a-45c1-acaf-d956578e8048),
        contract(InternalContract, 1),
        internal
#else
        uuid(f5a25e03-4d0e-4f0b-9ef6-3e6c37477e86)
#endif        
    ]
    interface IAdaptiveElementRendererRegistration : IInspectable
    {
        HRESULT Set([in] HSTRING type, [in] IAdaptiveElementRenderer* renderer);
        HRESULT Get([in] HSTRING type, [out, retval] IAdaptiveElementRenderer** result);
        HRESULT Remove([in] HSTRING type);
    };

    [
        version(NTDDI_WIN10_RS1),
        activatable(NTDDI_WIN10_RS1),
#ifdef ADAPTIVE_CARDS_WINDOWS
        contract(InternalContract, 1),
        internal,
        activatable(InternalContract, 1)
#endif        
    ]
    runtimeclass AdaptiveElementRendererRegistration
    {
        [default] interface IAdaptiveElementRendererRegistration;
    };

    [
        version(NTDDI_WIN10_RS1),
        exclusiveto(AdaptiveActionRendererRegistration),
#ifdef ADAPTIVE_CARDS_WINDOWS
        uuid(41EF351F-45AF-428A-A3AC-88455EB03698),
        contract(InternalContract, 1),
        internal
#else
        uuid(C638667B-984C-4C33-9AD0-DDCD456C45F2)
#endif
    ]
    interface IAdaptiveActionRendererRegistration : IInspectable
    {
        HRESULT Set([in] HSTRING type, [in] IAdaptiveActionRenderer* renderer);
        HRESULT Get([in] HSTRING type, [out, retval] IAdaptiveActionRenderer** result);
        HRESULT Remove([in] HSTRING type);
    };

    [
        version(NTDDI_WIN10_RS1),
        activatable(NTDDI_WIN10_RS1),
#ifdef ADAPTIVE_CARDS_WINDOWS
        contract(InternalContract, 1),
        internal,
        activatable(InternalContract, 1)
#endif
    ]
    runtimeclass AdaptiveActionRendererRegistration
    {
        [default] interface IAdaptiveActionRendererRegistration;
    };


    [
        version(NTDDI_WIN10_RS1),
        exclusiveto(AdaptiveActionInvoker),
#ifdef ADAPTIVE_CARDS_WINDOWS
        uuid(81d601c7-ebad-4445-a84d-2517d610c993),
        contract(InternalContract, 1),
        internal
#else
        uuid(c7435e94-1028-4543-b52e-54126fcb411f)
#endif        
    ]
    interface IAdaptiveActionInvoker : IInspectable
    {
        HRESULT SendActionEvent([in] IAdaptiveActionElement* actionElement);
    };

    [
        version(NTDDI_WIN10_RS1),
        activatable(NTDDI_WIN10_RS1),
#ifdef ADAPTIVE_CARDS_WINDOWS
        contract(InternalContract, 1),
        internal,
        activatable(InternalContract, 1)
#endif        
    ]
    runtimeclass AdaptiveActionInvoker
    {
        [default] interface IAdaptiveActionInvoker;
    };
        
    [
        version(NTDDI_WIN10_RS1),
        exclusiveto(AdaptiveMediaEventInvoker),
#ifdef ADAPTIVE_CARDS_WINDOWS
        uuid(C4B6BBF1-599F-4CCF-904E-4CEFAAA44454),
        contract(InternalContract, 1),
        internal
#else
        uuid(DBB394A0-2EDD-4D04-911D-8E1A5CEB88E2)
#endif        
    ]
    interface IAdaptiveMediaEventInvoker : IInspectable
    {
        HRESULT SendMediaClickedEvent([in] AdaptiveMedia* mediaElement);
    };

    [
        version(NTDDI_WIN10_RS1),
        activatable(NTDDI_WIN10_RS1),
#ifdef ADAPTIVE_CARDS_WINDOWS
        contract(InternalContract, 1),
        internal,
        activatable(InternalContract, 1)
#endif        
    ]
    runtimeclass AdaptiveMediaEventInvoker
    {
        [default] interface IAdaptiveMediaEventInvoker;
    };


    [
        version(NTDDI_WIN10_RS1),
#ifdef ADAPTIVE_CARDS_WINDOWS
        uuid(e138cceb-7a0a-41d4-9477-14e68e8cd67e),
        contract(InternalContract, 1),
        internal
#else
        uuid(7855E78D-E217-4D12-9203-0136E79FF869)
#endif        
    ]
    interface IAdaptiveInputValue : IInspectable
    {
        [propget] HRESULT InputElement([out, retval] IAdaptiveInputElement** inputCardElement);
        [propget] HRESULT CurrentValue([out, retval] HSTRING * currentInputValue);
    };

    [
        version(NTDDI_WIN10_RS1),
        exclusiveto(AdaptiveRenderContext),
#ifdef ADAPTIVE_CARDS_WINDOWS
        uuid(98e4b78a-683c-48f2-a7d2-42b0556e5e63),
        contract(InternalContract, 1),
        internal
#else
        uuid(d2ad59a2-01aa-4b39-b2a7-5ce1d4028fbb)
#endif        
    ]
    interface IAdaptiveRenderContext : IInspectable
    {
        [propget] HRESULT HostConfig([out, retval] AdaptiveHostConfig** value);

        [propget] HRESULT ElementRenderers([out, retval] AdaptiveElementRendererRegistration** value);

        [propget] HRESULT ActionRenderers([out, retval] AdaptiveActionRendererRegistration** value);

        [propget] HRESULT ResourceResolvers([out, retval] AdaptiveCardResourceResolvers** value);

        [propget] HRESULT ActionInvoker([out, retval] AdaptiveActionInvoker** value);

        [propget] HRESULT MediaEventInvoker([out, retval] AdaptiveMediaEventInvoker** value);

        [propget] HRESULT OverrideStyles([out, retval] Windows.UI.Xaml.ResourceDictionary** overrideDictionary);

        HRESULT AddInputValue([in] IAdaptiveInputValue* inputValue);

        HRESULT AddInlineShowCard([in] AdaptiveActionSet * inputValue,
                                  [in] AdaptiveShowCardAction * showCardAction,
                                  [in] Windows.UI.Xaml.UIElement * showCardUIElement);

        HRESULT AddError([in] ErrorStatusCode statusCode, [in] HSTRING message);
        HRESULT AddWarning([in] WarningStatusCode statusCode, [in] HSTRING message);
    };

    [
        version(NTDDI_WIN10_RS1),
        activatable(NTDDI_WIN10_RS1),
#ifdef ADAPTIVE_CARDS_WINDOWS
        contract(InternalContract, 1),
        internal,
        activatable(InternalContract, 1)
#endif        
    ]
    runtimeclass AdaptiveRenderContext
    {
        [default] interface IAdaptiveRenderContext;
    };

    [
        version(NTDDI_WIN10_RS1),
#ifdef ADAPTIVE_CARDS_WINDOWS
        uuid(880f5743-9132-4ddc-a5e6-b2c6e9351063),
        contract(InternalContract, 1),
        internal
#else
        uuid(8682c91f-28e3-48fa-8de3-15ba4ec495ca)
#endif        
    ]
    interface IAdaptiveElementRenderer : IInspectable
    {
        HRESULT Render([in] IAdaptiveCardElement* element, [in] AdaptiveRenderContext* context, [in] AdaptiveRenderArgs* renderArgs, [out, retval] Windows.UI.Xaml.UIElement** result);
    };

    [
        version(NTDDI_WIN10_RS1),
#ifdef ADAPTIVE_CARDS_WINDOWS
        uuid(0AFBC719-6F2A-4CC7-AAC8-C84E98F78A68),
        contract(InternalContract, 1),
        internal
#else
        uuid(B028B6B4-3773-4414-B5E3-58397F8CA37C)
#endif
    ]
    interface IAdaptiveActionRenderer : IInspectable
    {
        HRESULT Render([in] IAdaptiveActionElement * action,
                       [in] AdaptiveRenderContext * context,
                       [in] AdaptiveRenderArgs * renderArgs,
                       [out, retval] Windows.UI.Xaml.UIElement * *result);
    };

    [
        version(NTDDI_WIN10_RS1),
        activatable(NTDDI_WIN10_RS1),
#ifdef ADAPTIVE_CARDS_WINDOWS
        contract(InternalContract, 1),
        internal,
        activatable(InternalContract, 1)
#endif        
    ]
    runtimeclass AdaptiveTextBlockRenderer
    {
        [default] interface IAdaptiveElementRenderer;
        interface IAdaptiveElementParser;
    };

    [
        version(NTDDI_WIN10_RS1),
        activatable(NTDDI_WIN10_RS1),
#ifdef ADAPTIVE_CARDS_WINDOWS
        contract(InternalContract, 1),
        internal,
        activatable(InternalContract, 1)
#endif        
    ]
    runtimeclass AdaptiveImageRenderer
    {
        [default] interface IAdaptiveElementRenderer;
        interface IAdaptiveElementParser;
    };

    [
        version(NTDDI_WIN10_RS1),
        activatable(NTDDI_WIN10_RS1),
#ifdef ADAPTIVE_CARDS_WINDOWS
        contract(InternalContract, 1),
        internal,
        activatable(InternalContract, 1)
#endif        
    ]
    runtimeclass AdaptiveImageSetRenderer
    {
        [default] interface IAdaptiveElementRenderer;
        interface IAdaptiveElementParser;
    };

    [
        version(NTDDI_WIN10_RS1),
        activatable(NTDDI_WIN10_RS1),
#ifdef ADAPTIVE_CARDS_WINDOWS
        contract(InternalContract, 1),
        internal,
        activatable(InternalContract, 1)
#endif        
    ]
    runtimeclass AdaptiveContainerRenderer
    {
        [default] interface IAdaptiveElementRenderer;
        interface IAdaptiveElementParser;
    };

    [
        version(NTDDI_WIN10_RS1),
        activatable(NTDDI_WIN10_RS1),
#ifdef ADAPTIVE_CARDS_WINDOWS
        contract(InternalContract, 1),
        internal,
        activatable(InternalContract, 1)
#endif        
    ]
    runtimeclass AdaptiveColumnRenderer
    {
        [default] interface IAdaptiveElementRenderer;
        interface IAdaptiveElementParser;
    };

    [
        version(NTDDI_WIN10_RS1),
        activatable(NTDDI_WIN10_RS1),
#ifdef ADAPTIVE_CARDS_WINDOWS
        contract(InternalContract, 1),
        internal,
        activatable(InternalContract, 1)
#endif        
    ]
    runtimeclass AdaptiveColumnSetRenderer
    {
        [default] interface IAdaptiveElementRenderer;
        interface IAdaptiveElementParser;
    };

    [
        version(NTDDI_WIN10_RS1),
        activatable(NTDDI_WIN10_RS1),
#ifdef ADAPTIVE_CARDS_WINDOWS
        contract(InternalContract, 1),
        internal,
        activatable(InternalContract, 1)
#endif        
    ]
    runtimeclass AdaptiveFactRenderer
    {
        [default] interface IAdaptiveElementRenderer;
        interface IAdaptiveElementParser;
    };

    [
        version(NTDDI_WIN10_RS1),
        activatable(NTDDI_WIN10_RS1),
#ifdef ADAPTIVE_CARDS_WINDOWS
        contract(InternalContract, 1),
        internal,
        activatable(InternalContract, 1)
#endif        
    ]
    runtimeclass AdaptiveChoiceSetInputRenderer
    {
        [default] interface IAdaptiveElementRenderer;
        interface IAdaptiveElementParser;
    };

    [
        version(NTDDI_WIN10_RS1),
        activatable(NTDDI_WIN10_RS1),
#ifdef ADAPTIVE_CARDS_WINDOWS
        contract(InternalContract, 1),
        internal,
        activatable(InternalContract, 1)
#endif        
    ]
    runtimeclass AdaptiveDateInputRenderer
    {
        [default] interface IAdaptiveElementRenderer;
        interface IAdaptiveElementParser;
    };

    [
        version(NTDDI_WIN10_RS1),
        activatable(NTDDI_WIN10_RS1),
#ifdef ADAPTIVE_CARDS_WINDOWS
        contract(InternalContract, 1),
        internal,
        activatable(InternalContract, 1)
#endif        
    ]
    runtimeclass AdaptiveNumberInputRenderer
    {
        [default] interface IAdaptiveElementRenderer;
        interface IAdaptiveElementParser;
    };

    [
        version(NTDDI_WIN10_RS1),
        activatable(NTDDI_WIN10_RS1),
#ifdef ADAPTIVE_CARDS_WINDOWS
        contract(InternalContract, 1),
        internal,
        activatable(InternalContract, 1)
#endif        
    ]
    runtimeclass AdaptiveTextInputRenderer
    {
        [default] interface IAdaptiveElementRenderer;
        interface IAdaptiveElementParser;
    };

    [
        version(NTDDI_WIN10_RS1),
        activatable(NTDDI_WIN10_RS1),
#ifdef ADAPTIVE_CARDS_WINDOWS
        contract(InternalContract, 1),
        internal,
        activatable(InternalContract, 1)
#endif        
    ]
    runtimeclass AdaptiveTimeInputRenderer
    {
        [default] interface IAdaptiveElementRenderer;
        interface IAdaptiveElementParser;
    };

    [
        version(NTDDI_WIN10_RS1),
        activatable(NTDDI_WIN10_RS1),
#ifdef ADAPTIVE_CARDS_WINDOWS
        contract(InternalContract, 1),
        internal,
        activatable(InternalContract, 1)
#endif        
    ]
    runtimeclass AdaptiveToggleInputRenderer
    {
        [default] interface IAdaptiveElementRenderer;
        interface IAdaptiveElementParser;
    };

    [
        version(NTDDI_WIN10_RS1),
        activatable(NTDDI_WIN10_RS1),
#ifdef ADAPTIVE_CARDS_WINDOWS
        contract(InternalContract, 1),
        internal,
        activatable(InternalContract, 1)
#endif        
    ]
    runtimeclass AdaptiveFactSetRenderer
    {
        [default] interface IAdaptiveElementRenderer;
        interface IAdaptiveElementParser;
    };

    [
        version(NTDDI_WIN10_RS1),
        activatable(NTDDI_WIN10_RS1),
#ifdef ADAPTIVE_CARDS_WINDOWS
        contract(InternalContract, 1),
        internal,
        activatable(InternalContract, 1)
#endif        
    ]
    runtimeclass AdaptiveMediaRenderer
    {
        [default] interface IAdaptiveElementRenderer;
        interface IAdaptiveElementParser;
    };

    [
        version(NTDDI_WIN10_RS1),
        activatable(NTDDI_WIN10_RS1)
#ifdef ADAPTIVE_CARDS_WINDOWS
        contract(InternalContract, 1),
        internal,
        activatable(InternalContract, 1)
#endif
    ]
    runtimeclass AdaptiveActionSetRenderer
    {
        [default] interface IAdaptiveElementRenderer;
        interface IAdaptiveElementParser;
    };

    [
        version(NTDDI_WIN10_RS1),
        activatable(NTDDI_WIN10_RS1),
#ifdef ADAPTIVE_CARDS_WINDOWS
        contract(InternalContract, 1),
        internal,
        activatable(InternalContract, 1)
#endif
    ]
    runtimeclass AdaptiveOpenUrlActionRenderer
    {
        [default] interface IAdaptiveActionRenderer;
        interface IAdaptiveActionParser;
    };

    [
        version(NTDDI_WIN10_RS1),
        activatable(NTDDI_WIN10_RS1),
#ifdef ADAPTIVE_CARDS_WINDOWS
         contract(InternalContract, 1),
        internal,
        activatable(InternalContract, 1)
#endif
    ]
    runtimeclass AdaptiveShowCardActionRenderer
    {
        [default] interface IAdaptiveActionRenderer;
        interface IAdaptiveActionParser;
    };

    [
        version(NTDDI_WIN10_RS1),
        activatable(NTDDI_WIN10_RS1),
#ifdef ADAPTIVE_CARDS_WINDOWS
        contract(InternalContract, 1),
        internal,
        activatable(InternalContract, 1)
#endif
    ]
    runtimeclass AdaptiveSubmitActionRenderer
    {
        [default] interface IAdaptiveActionRenderer;
        interface IAdaptiveActionParser;
    };

    [version(NTDDI_WIN10_RS1),
     activatable(NTDDI_WIN10_RS1),
#ifdef ADAPTIVE_CARDS_WINDOWS
     contract(InternalContract, 1),
     internal,
     activatable(InternalContract, 1)
#endif
    ] runtimeclass AdaptiveToggleVisibilityActionRenderer
    {
        [default] interface IAdaptiveActionRenderer;
        interface IAdaptiveActionParser;
    };

    [
        version(NTDDI_WIN10_RS1),
        exclusiveto(AdaptiveRenderArgs),
#ifdef ADAPTIVE_CARDS_WINDOWS
        uuid(e75cbfea-77a6-4562-be66-c86b36ac193a),
        contract(InternalContract, 1),
        internal
#else
        uuid(8615baba-2695-46d2-a764-9ab473c65bb9)
#endif        
    ]
    interface IAdaptiveRenderArgs : IInspectable
    {
        [propget] HRESULT ContainerStyle([out, retval] ContainerStyle* value);
        [propput] HRESULT ContainerStyle([in] ContainerStyle value);
        [propget] HRESULT ParentElement([out, retval] IInspectable** value);
        [propput] HRESULT ParentElement([in] IInspectable* value);
        [propget] HRESULT IsInShowCard([out, retval] boolean * value);
        [propput] HRESULT IsInShowCard([in] boolean value);
        [propget] HRESULT AllowAboveTitleIconPlacement([out, retval] boolean * value);
        [propput] HRESULT AllowAboveTitleIconPlacement([in] boolean value);
        [propget] HRESULT AncestorHasFallback([out, retval] boolean* value);
        [propput] HRESULT AncestorHasFallback([in] boolean value);
    };

    [
        version(NTDDI_WIN10_RS1),
        activatable(NTDDI_WIN10_RS1),
#ifdef ADAPTIVE_CARDS_WINDOWS
        contract(InternalContract, 1),
        internal,
        activatable(InternalContract, 1)
#endif        
    ]
    runtimeclass AdaptiveRenderArgs
    {
        [default] interface IAdaptiveRenderArgs;
    };

    [
        version(NTDDI_WIN10_RS1),
        exclusiveto(AdaptiveError),
#ifdef ADAPTIVE_CARDS_WINDOWS
        uuid(f3c95797-25ad-4ee1-a4ad-0fafb986213f),
        contract(InternalContract, 1),
        internal
#else
        uuid(c0222295-bbec-4ff6-bdf3-f207ce78df69)
#endif        
    ]
    interface IAdaptiveError : IInspectable
    {
        [propget] HRESULT StatusCode([out, retval] ErrorStatusCode* value);

        [propget] HRESULT Message([out, retval] HSTRING* value);
    };

    [
        version(NTDDI_WIN10_RS1),
        activatable(NTDDI_WIN10_RS1),
#ifdef ADAPTIVE_CARDS_WINDOWS
        contract(InternalContract, 1),
        internal,
        activatable(InternalContract, 1)
#endif        
    ]
    runtimeclass AdaptiveError
    {
        [default] interface IAdaptiveError;
    };

    [
        version(NTDDI_WIN10_RS1),
        exclusiveto(AdaptiveWarning),
#ifdef ADAPTIVE_CARDS_WINDOWS
        uuid(d978d794-6585-4e97-b602-9e6a2ffa3948),
        contract(InternalContract, 1),
        internal
#else
        uuid(4b5b28fe-9645-4e11-89c9-b9d25dd1b777)
#endif        
    ]
    interface IAdaptiveWarning : IInspectable
    {
        [propget] HRESULT StatusCode([out, retval] WarningStatusCode* value);

        [propget] HRESULT Message([out, retval] HSTRING* value);
    };

    [
        version(NTDDI_WIN10_RS1),
        activatable(NTDDI_WIN10_RS1),
#ifdef ADAPTIVE_CARDS_WINDOWS
        contract(InternalContract, 1),
        internal,
        activatable(InternalContract, 1)
#endif        
    ]
    runtimeclass AdaptiveWarning
    {
        [default] interface IAdaptiveWarning;
    };

    [
        version(NTDDI_WIN10_RS1),
        exclusiveto(TileControl),
#ifdef ADAPTIVE_CARDS_WINDOWS
        uuid(cd0a4aaf-d7f7-4398-a874-e5735f72f78d),
        contract(InternalContract, 1),
        internal
#else
        uuid(779a1ef5-69a2-4b62-8ed4-ab239aab96d0)
#endif
    ] interface ITileControl : IInspectable
    {
        [propget] HRESULT BackgroundImage([out, retval] AdaptiveBackgroundImage** value);
        [propput] HRESULT BackgroundImage([in] AdaptiveBackgroundImage* value);

        [propget] HRESULT RootElement([out, retval] Windows.UI.Xaml.FrameworkElement * *value);
        [propput] HRESULT RootElement([in] Windows.UI.Xaml.FrameworkElement * value);

        [propget] HRESULT ResolvedImage([out, retval] Windows.UI.Xaml.UIElement * *value);
        [propput] HRESULT ResolvedImage([in] Windows.UI.Xaml.UIElement * value);

        [propget] HRESULT ImageSize([out, retval] Windows.Foundation.Size * value);
        [propput] HRESULT ImageSize([in] Windows.Foundation.Size value);

        HRESULT LoadImageBrush([in] Windows.UI.Xaml.UIElement * uielement);
    }

    [
        version(NTDDI_WIN10_RS1),
        activatable(NTDDI_WIN10_RS1),
        threading(both),
        marshaling_behavior(agile),
#ifdef ADAPTIVE_CARDS_WINDOWS
        contract(InternalContract, 1),
        internal,
        activatable(InternalContract, 1)
#endif
    ] runtimeclass TileControl : Windows.UI.Xaml.Controls.ContentControl
    {
        [default] interface ITileControl;
    }

    [
        version(NTDDI_WIN10_RS1),
        exclusiveto(WholeItemsPanel),
#ifdef ADAPTIVE_CARDS_WINDOWS
        uuid(bfe6f968-3c42-44df-b1e9-8830424a8616),
        contract(InternalContract, 1),
        internal
#else
        uuid(cced6652-8ca5-4841-b650-851770ec6ecf)
#endif        
    ]
    interface IWholeItemsPanel : IInspectable
    {
        HRESULT GetAltText([out, retval] HSTRING *pResult);
        HRESULT IsAllContentClippedOut([out, retval] boolean* pResult);
        HRESULT IsTruncated([out, retval] boolean* pResult);
    }

    [
        version(NTDDI_WIN10_RS1),
        activatable(NTDDI_WIN10_RS1),
        threading(both),
        marshaling_behavior(agile),
#ifdef ADAPTIVE_CARDS_WINDOWS
        contract(InternalContract, 1),
        internal,
        activatable(InternalContract, 1)
#endif
    ]
    runtimeclass WholeItemsPanel : Windows.UI.Xaml.Controls.Panel
    {
        [default] interface IWholeItemsPanel;
    }

AdaptiveNamespaceEnd<|MERGE_RESOLUTION|>--- conflicted
+++ resolved
@@ -53,11 +53,8 @@
     runtimeclass AdaptiveShowCardAction;
     runtimeclass AdaptiveSubmitAction;
     runtimeclass AdaptiveToggleVisibilityAction;
-<<<<<<< HEAD
-=======
     runtimeclass AdaptiveUnsupportedAction;
     runtimeclass AdaptiveUnsupportedElement;
->>>>>>> 0b76208f
     runtimeclass AdaptiveActionSet;
 
     runtimeclass AdaptiveFontSizesConfig;
@@ -145,11 +142,8 @@
     interface IAdaptiveSeparator;
     interface IAdaptiveError;
     interface IAdaptiveWarning;
-<<<<<<< HEAD
-=======
     interface IAdaptiveUnsupportedAction;
     interface IAdaptiveUnsupportedElement;
->>>>>>> 0b76208f
     interface IAdaptiveActionSet;
 
     interface IAdaptiveFontSizesConfig;
@@ -1612,8 +1606,6 @@
 
     [
         version(NTDDI_WIN10_RS1),
-<<<<<<< HEAD
-=======
         exclusiveto(AdaptiveUnsupportedAction),
 #ifdef ADAPTIVE_CARDS_WINDOWS
         uuid(2F3B9EAD-294D-4EC9-AC96-47A34E5C59B8),
@@ -1674,7 +1666,6 @@
 
     [
         version(NTDDI_WIN10_RS1),
->>>>>>> 0b76208f
         exclusiveto(AdaptiveCardRenderer),
 #ifdef ADAPTIVE_CARDS_WINDOWS
         uuid(847e632d-328c-4b5e-86b3-685152dca0ce),
