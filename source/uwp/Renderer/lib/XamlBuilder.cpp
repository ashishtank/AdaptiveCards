--- conflicted
+++ resolved
@@ -839,16 +839,13 @@
                 }
             }
 
-<<<<<<< HEAD
-            XamlHelpers::AppendXamlElementToPanel(buttonIcon.Get(), buttonContentsPanel.Get()); // Add image to stack panel
-=======
+
             // Create title text block
             ComPtr<ITextBlock> buttonText = XamlHelpers::CreateXamlClass<ITextBlock>(HStringReference(RuntimeClass_Windows_UI_Xaml_Controls_TextBlock));
             THROW_IF_FAILED(buttonText->put_Text(title.Get()));
             THROW_IF_FAILED(buttonText->put_TextAlignment(TextAlignment::TextAlignment_Center));
 
             // Handle different arrangements inside button
->>>>>>> 7d2350ea
             ComPtr<IFrameworkElement> buttonIconAsFrameworkElement;
             THROW_IF_FAILED(buttonIcon.As(&buttonIconAsFrameworkElement));
             ComPtr<IUIElement> separator;
@@ -882,21 +879,6 @@
                 separator = CreateSeparator(renderContext, spacingSize, spacingSize, color, false);
             }
 
-<<<<<<< HEAD
-            // Add text to button
-            ComPtr<ITextBlock> buttonText = XamlHelpers::CreateXamlClass<ITextBlock>(HStringReference(RuntimeClass_Windows_UI_Xaml_Controls_TextBlock));
-            THROW_IF_FAILED(buttonText->put_Text(title.Get()));
-            THROW_IF_FAILED(buttonText->put_TextAlignment(TextAlignment::TextAlignment_Center));
-            XamlHelpers::AppendXamlElementToPanel(buttonText.Get(), buttonContentsPanel.Get()); // Add text to stack panel
-                                                                                                
-            ComPtr<IImage> buttonIconAsImage;
-            THROW_IF_FAILED(buttonIcon.As(&buttonIconAsImage));
-
-            // Add event to the image to resize itself when the textblock is rendered
-            EventRegistrationToken eventToken;
-            THROW_IF_FAILED(buttonIconAsImage->add_ImageOpened(Callback<IRoutedEventHandler>(
-                [buttonIconAsFrameworkElement, buttonText](IInspectable* /*sender*/, IRoutedEventArgs* /*args*/) -> HRESULT
-=======
             ComPtr<IPanel> buttonContentsPanel;
             THROW_IF_FAILED(buttonContentsStackPanel.As(&buttonContentsPanel));
 
@@ -905,7 +887,6 @@
 
             // Add separator to stack panel
             if (separator != nullptr)
->>>>>>> 7d2350ea
             {
                 XamlHelpers::AppendXamlElementToPanel(separator.Get(), buttonContentsPanel.Get());
             }
