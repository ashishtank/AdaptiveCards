#include "pch.h"

#include "AdaptiveColorsConfig.h"
#include "AdaptiveColorConfig.h"
#include "AdaptiveHostConfig.h"
#include "AdaptiveImage.h"
#include <windows.foundation.collections.h>
#include <windows.storage.h>
#include <windows.ui.xaml.markup.h>
#include <windows.ui.xaml.shapes.h>
#include <windows.web.http.h>
#include <windows.web.http.filters.h>
#include "XamlBuilder.h"
#include "AdaptiveCardGetResourceStreamArgs.h"
#include "AdaptiveCardResourceResolvers.h"
#include "XamlHelpers.h"
#include "AdaptiveRenderArgs.h"
#include "json/json.h"
#include "WholeItemsPanel.h"
#include "AdaptiveCardRendererComponent.h"
#include "MarkDownParser.h"
#include "HtmlHelpers.h"
#include "DateTimeParser.h"
#include "MediaHelpers.h"
#include "AdaptiveBase64Util.h"
#include <robuffer.h>
#include "TileControl.h"

using namespace Microsoft::WRL;
using namespace Microsoft::WRL::Wrappers;
using namespace ABI::AdaptiveNamespace;
using namespace ABI::Windows::Data::Json;
using namespace ABI::Windows::Foundation;
using namespace ABI::Windows::Foundation::Collections;
using namespace ABI::Windows::Storage;
using namespace ABI::Windows::Storage::Streams;
using namespace ABI::Windows::UI;
using namespace ABI::Windows::UI::Text;
using namespace ABI::Windows::UI::Xaml;
using namespace ABI::Windows::UI::Xaml::Data;
using namespace ABI::Windows::UI::Xaml::Controls;
using namespace ABI::Windows::UI::Xaml::Controls::Primitives;
using namespace ABI::Windows::UI::Xaml::Markup;
using namespace ABI::Windows::UI::Xaml::Media;
using namespace ABI::Windows::UI::Xaml::Media::Imaging;
using namespace ABI::Windows::UI::Xaml::Shapes;
using namespace ABI::Windows::UI::Xaml::Input;
using namespace ABI::Windows::UI::Xaml::Automation;
using namespace ABI::Windows::Web::Http;
using namespace ABI::Windows::Web::Http::Filters;

const PCWSTR c_TextBlockSubtleOpacityKey = L"TextBlock.SubtleOpacity";
const PCWSTR c_BackgroundImageOverlayBrushKey = L"AdaptiveCard.BackgroundOverlayBrush";

namespace AdaptiveNamespace
{
    XamlBuilder::XamlBuilder()
    {
        m_imageLoadTracker.AddListener(dynamic_cast<IImageLoadTrackerListener*>(this));

        THROW_IF_FAILED(GetActivationFactory(HStringReference(RuntimeClass_Windows_Storage_Streams_RandomAccessStream).Get(),
                                             &m_randomAccessStreamStatics));
    }

    ComPtr<IUIElement> XamlBuilder::CreateSeparator(_In_ IAdaptiveRenderContext* renderContext,
                                                    UINT spacing,
                                                    UINT separatorThickness,
                                                    ABI::Windows::UI::Color separatorColor,
                                                    bool isHorizontal)
    {
        ComPtr<IGrid> separator =
            XamlHelpers::CreateXamlClass<IGrid>(HStringReference(RuntimeClass_Windows_UI_Xaml_Controls_Grid));
        ComPtr<IFrameworkElement> separatorAsFrameworkElement;
        THROW_IF_FAILED(separator.As(&separatorAsFrameworkElement));

        ComPtr<IBrush> lineColorBrush = GetSolidColorBrush(separatorColor);
        ComPtr<IPanel> separatorAsPanel;
        THROW_IF_FAILED(separator.As(&separatorAsPanel));
        separatorAsPanel->put_Background(lineColorBrush.Get());

        UINT32 separatorMarginValue = spacing > separatorThickness ? (spacing - separatorThickness) / 2 : 0;
        Thickness margin = {0, 0, 0, 0};

        if (isHorizontal)
        {
            margin.Top = margin.Bottom = separatorMarginValue;
            separatorAsFrameworkElement->put_Height(separatorThickness);
        }
        else
        {
            margin.Left = margin.Right = separatorMarginValue;
            separatorAsFrameworkElement->put_Width(separatorThickness);
        }

        THROW_IF_FAILED(separatorAsFrameworkElement->put_Margin(margin));

        THROW_IF_FAILED(SetStyleFromResourceDictionary(renderContext, L"Adaptive.Separator", separatorAsFrameworkElement.Get()));

        ComPtr<IUIElement> result;
        THROW_IF_FAILED(separator.As(&result));
        return result;
    }

    HRESULT XamlBuilder::AllImagesLoaded()
    {
        FireAllImagesLoaded();
        return S_OK;
    }

    HRESULT XamlBuilder::ImagesLoadingHadError()
    {
        FireImagesLoadingHadError();
        return S_OK;
    }

    void XamlBuilder::BuildXamlTreeFromAdaptiveCard(_In_ IAdaptiveCard* adaptiveCard,
                                                    _Outptr_ IFrameworkElement** xamlTreeRoot,
                                                    _In_ IAdaptiveRenderContext* renderContext,
                                                    std::shared_ptr<XamlBuilder> xamlBuilder,
                                                    boolean isOuterCard,
                                                    ABI::AdaptiveNamespace::ContainerStyle defaultContainerStyle)
    {
        *xamlTreeRoot = nullptr;
        if (adaptiveCard != nullptr)
        {
            ComPtr<IAdaptiveHostConfig> hostConfig;
            THROW_IF_FAILED(renderContext->get_HostConfig(&hostConfig));
            ComPtr<IAdaptiveCardConfig> adaptiveCardConfig;
            THROW_IF_FAILED(hostConfig->get_AdaptiveCard(&adaptiveCardConfig));

            boolean allowCustomStyle;
            THROW_IF_FAILED(adaptiveCardConfig->get_AllowCustomStyle(&allowCustomStyle));

            ABI::AdaptiveNamespace::ContainerStyle containerStyle = defaultContainerStyle;
            if (allowCustomStyle)
            {
                ABI::AdaptiveNamespace::ContainerStyle cardStyle;
                THROW_IF_FAILED(adaptiveCard->get_Style(&cardStyle));

                if (cardStyle != ABI::AdaptiveNamespace::ContainerStyle::None)
                {
                    containerStyle = cardStyle;
                }
            }
            ComPtr<IAdaptiveRenderArgs> renderArgs;
            THROW_IF_FAILED(MakeAndInitialize<AdaptiveRenderArgs>(&renderArgs, containerStyle, nullptr));

            ComPtr<IPanel> bodyElementContainer;
            ComPtr<IUIElement> rootElement =
                CreateRootCardElement(adaptiveCard, renderContext, renderArgs.Get(), xamlBuilder, &bodyElementContainer);
            ComPtr<IFrameworkElement> rootAsFrameworkElement;
            THROW_IF_FAILED(rootElement.As(&rootAsFrameworkElement));

            ComPtr<IAdaptiveActionElement> selectAction;
            THROW_IF_FAILED(adaptiveCard->get_SelectAction(&selectAction));

            // Create a new IUIElement pointer to house the root element decorated with select action
            ComPtr<IUIElement> rootSelectActionElement;
            HandleSelectAction(nullptr,
                               selectAction.Get(),
                               renderContext,
                               rootElement.Get(),
                               SupportsInteractivity(hostConfig.Get()),
                               true,
                               &rootSelectActionElement);
            THROW_IF_FAILED(rootSelectActionElement.As(&rootAsFrameworkElement));

            ComPtr<AdaptiveNamespace::AdaptiveRenderContext> contextImpl =
                PeekInnards<AdaptiveNamespace::AdaptiveRenderContext>(renderContext);

            THROW_IF_FAILED(contextImpl->put_CardFrameworkElement(rootAsFrameworkElement.Get()));

            // Enumerate the child items of the card and build xaml for them
            ComPtr<IVector<IAdaptiveCardElement*>> body;
            THROW_IF_FAILED(adaptiveCard->get_Body(&body));
            ComPtr<IAdaptiveRenderArgs> bodyRenderArgs;
            THROW_IF_FAILED(
                MakeAndInitialize<AdaptiveRenderArgs>(&bodyRenderArgs, containerStyle, rootAsFrameworkElement.Get()));
            BuildPanelChildren(body.Get(), bodyElementContainer.Get(), renderContext, bodyRenderArgs.Get(), [](IUIElement*) {});

            ABI::AdaptiveNamespace::VerticalContentAlignment verticalContentAlignment;
            THROW_IF_FAILED(adaptiveCard->get_VerticalContentAlignment(&verticalContentAlignment));
            XamlBuilder::SetVerticalContentAlignmentToChildren(bodyElementContainer.Get(), verticalContentAlignment);

            ComPtr<IVector<IAdaptiveActionElement*>> actions;
            THROW_IF_FAILED(adaptiveCard->get_Actions(&actions));
            UINT32 actionsSize;
            THROW_IF_FAILED(actions->get_Size(&actionsSize));
            if (actionsSize > 0)
            {
                if (SupportsInteractivity(hostConfig.Get()))
                {
                    unsigned int bodyCount;
                    THROW_IF_FAILED(body->get_Size(&bodyCount));
                    BuildActions(actions.Get(), bodyElementContainer.Get(), bodyCount > 0, renderContext, containerStyle);
                }
                else
                {
                    renderContext->AddWarning(
                        ABI::AdaptiveNamespace::WarningStatusCode::InteractivityNotSupported,
                        HStringReference(L"Actions collection was present in card, but interactivity is not supported").Get());
                }
            }

            if (isOuterCard)
            {
                THROW_IF_FAILED(SetStyleFromResourceDictionary(renderContext, L"Adaptive.Card", rootAsFrameworkElement.Get()));
            }
            else
            {
                THROW_IF_FAILED(
                    SetStyleFromResourceDictionary(renderContext, L"Adaptive.ShowCard.Card", rootAsFrameworkElement.Get()));
            }

            THROW_IF_FAILED(rootAsFrameworkElement.CopyTo(xamlTreeRoot));

            if (isOuterCard && (xamlBuilder != nullptr))
            {
                if (xamlBuilder->m_listeners.size() == 0)
                {
                    // If we're done and no one's listening for the images to load, make sure
                    // any outstanding image loads are no longer tracked.
                    xamlBuilder->m_imageLoadTracker.AbandonOutstandingImages();
                }
                else if (xamlBuilder->m_imageLoadTracker.GetTotalImagesTracked() == 0)
                {
                    // If there are no images to track, fire the all images loaded
                    // event to signal the xaml is ready
                    xamlBuilder->FireAllImagesLoaded();
                }
            }
        }
    }

    HRESULT XamlBuilder::AddListener(_In_ IXamlBuilderListener* listener) noexcept try
    {
        if (m_listeners.find(listener) == m_listeners.end())
        {
            m_listeners.emplace(listener);
        }
        else
        {
            return E_INVALIDARG;
        }
        return S_OK;
    }
    CATCH_RETURN;

    HRESULT XamlBuilder::RemoveListener(_In_ IXamlBuilderListener* listener) noexcept try
    {
        if (m_listeners.find(listener) != m_listeners.end())
        {
            m_listeners.erase(listener);
        }
        else
        {
            return E_INVALIDARG;
        }
        return S_OK;
    }
    CATCH_RETURN;

    HRESULT XamlBuilder::SetFixedDimensions(UINT width, UINT height) noexcept
    {
        m_fixedDimensions = true;
        m_fixedWidth = width;
        m_fixedHeight = height;
        return S_OK;
    }

    HRESULT XamlBuilder::SetEnableXamlImageHandling(bool enableXamlImageHandling) noexcept
    {
        m_enableXamlImageHandling = enableXamlImageHandling;
        return S_OK;
    }

    template<typename T>
    HRESULT XamlBuilder::TryGetResourceFromResourceDictionaries(_In_ IResourceDictionary* resourceDictionary,
                                                                std::wstring resourceName,
                                                                _COM_Outptr_ T** style)
    {
        if (resourceDictionary == nullptr)
        {
            return E_INVALIDARG;
        }

        *style = nullptr;
        try
        {
            // Get a resource key for the requested style that we can use for ResourceDistionary Lookups
            ComPtr<IPropertyValueStatics> propertyValueStatics;
            THROW_IF_FAILED(GetActivationFactory(HStringReference(RuntimeClass_Windows_Foundation_PropertyValue).Get(),
                                                 &propertyValueStatics));
            ComPtr<IInspectable> resourceKey;
            THROW_IF_FAILED(propertyValueStatics->CreateString(HStringReference(resourceName.c_str()).Get(),
                                                               resourceKey.GetAddressOf()));

            // Search for the named resource
            ComPtr<IResourceDictionary> strongDictionary = resourceDictionary;
            ComPtr<IInspectable> dictionaryValue;
            ComPtr<IMap<IInspectable*, IInspectable*>> resourceDictionaryMap;

            boolean hasKey{};
            if (SUCCEEDED(strongDictionary.As(&resourceDictionaryMap)) &&
                SUCCEEDED(resourceDictionaryMap->HasKey(resourceKey.Get(), &hasKey)) && hasKey &&
                SUCCEEDED(resourceDictionaryMap->Lookup(resourceKey.Get(), dictionaryValue.GetAddressOf())))
            {
                ComPtr<T> resourceToReturn;
                if (SUCCEEDED(dictionaryValue.As(&resourceToReturn)))
                {
                    THROW_IF_FAILED(resourceToReturn.CopyTo(style));
                    return S_OK;
                }
            }
        }
        catch (...)
        {
        }
        return E_FAIL;
    }

    HRESULT XamlBuilder::TryInsertResourceToResourceDictionaries(_In_ IResourceDictionary* resourceDictionary,
                                                                 std::wstring resourceName,
                                                                 _In_ IInspectable* value)
    {
        if (resourceDictionary == nullptr)
        {
            return E_INVALIDARG;
        }

        try
        {
            ComPtr<IPropertyValueStatics> propertyValueStatics;
            THROW_IF_FAILED(GetActivationFactory(HStringReference(RuntimeClass_Windows_Foundation_PropertyValue).Get(),
                                                 &propertyValueStatics));

            ComPtr<IInspectable> resourceKey;
            THROW_IF_FAILED(propertyValueStatics->CreateString(HStringReference(resourceName.c_str()).Get(),
                                                               resourceKey.GetAddressOf()));

            ComPtr<IResourceDictionary> strongDictionary = resourceDictionary;
            ComPtr<IMap<IInspectable*, IInspectable*>> resourceDictionaryMap;
            THROW_IF_FAILED(strongDictionary.As(&resourceDictionaryMap));

            boolean replaced{};
            THROW_IF_FAILED(resourceDictionaryMap->Insert(resourceKey.Get(), value, &replaced));
            return S_OK;
        }
        catch (...)
        {
        }
        return E_FAIL;
    }

    HRESULT XamlBuilder::SetStyleFromResourceDictionary(_In_ IAdaptiveRenderContext* renderContext,
                                                        std::wstring resourceName,
                                                        _In_ IFrameworkElement* frameworkElement)
    {
        ComPtr<IResourceDictionary> resourceDictionary;
        RETURN_IF_FAILED(renderContext->get_OverrideStyles(&resourceDictionary));

        ComPtr<IStyle> style;
        if (SUCCEEDED(TryGetResourceFromResourceDictionaries<IStyle>(resourceDictionary.Get(), resourceName, &style)))
        {
            RETURN_IF_FAILED(frameworkElement->put_Style(style.Get()));
        }

        return S_OK;
    }

    ComPtr<IUIElement> XamlBuilder::CreateRootCardElement(_In_ IAdaptiveCard* adaptiveCard,
                                                          _In_ IAdaptiveRenderContext* renderContext,
                                                          _In_ IAdaptiveRenderArgs* renderArgs,
                                                          std::shared_ptr<XamlBuilder> xamlBuilder,
                                                          _Outptr_ IPanel** bodyElementContainer)
    {
        // The root of an adaptive card is a composite of several elements, depending on the card
        // properties.  From back to front these are:
        // Grid - Root element, used to enable children to stack above each other and size to fit
        // Image (optional) - Holds the background image if one is set
        // Shape (optional) - Provides the background image overlay, if one is set
        // StackPanel - The container for all the card's body elements
        ComPtr<IGrid> rootElement =
            XamlHelpers::CreateXamlClass<IGrid>(HStringReference(RuntimeClass_Windows_UI_Xaml_Controls_Grid));
        ComPtr<IAdaptiveHostConfig> hostConfig;
        THROW_IF_FAILED(renderContext->get_HostConfig(&hostConfig));
        ComPtr<IAdaptiveCardConfig> adaptiveCardConfig;
        THROW_IF_FAILED(hostConfig->get_AdaptiveCard(&adaptiveCardConfig));

        ComPtr<IPanel> rootAsPanel;
        THROW_IF_FAILED(rootElement.As(&rootAsPanel));
        ABI::AdaptiveNamespace::ContainerStyle containerStyle;
        THROW_IF_FAILED(renderArgs->get_ContainerStyle(&containerStyle));

        ABI::Windows::UI::Color backgroundColor;
        if (SUCCEEDED(GetBackgroundColorFromStyle(containerStyle, hostConfig.Get(), &backgroundColor)))
        {
            ComPtr<IBrush> backgroundColorBrush = GetSolidColorBrush(backgroundColor);
            THROW_IF_FAILED(rootAsPanel->put_Background(backgroundColorBrush.Get()));
        }

        HSTRING backgroundImageUrl;
        ComPtr<IAdaptiveBackgroundImage> backgroundImage;
        THROW_IF_FAILED(adaptiveCard->get_BackgroundImage(&backgroundImage));
        THROW_IF_FAILED(backgroundImage->get_Url(&backgroundImageUrl));
        if (backgroundImageUrl != nullptr)
        {
            ApplyBackgroundToRoot(rootAsPanel.Get(), backgroundImage.Get(), renderContext, renderArgs);
        }

        // Now create the inner stack panel to serve as the root host for all the
        // body elements and apply padding from host configuration
        ComPtr<WholeItemsPanel> bodyElementHost;
        THROW_IF_FAILED(MakeAndInitialize<WholeItemsPanel>(&bodyElementHost));
        bodyElementHost->SetMainPanel(TRUE);
        bodyElementHost->SetAdaptiveHeight(TRUE);

        ComPtr<IFrameworkElement> bodyElementHostAsElement;
        THROW_IF_FAILED(bodyElementHost.As(&bodyElementHostAsElement));
        ApplyMarginToXamlElement(hostConfig.Get(), bodyElementHostAsElement.Get());

        ABI::AdaptiveNamespace::HeightType adaptiveCardHeightType;
        THROW_IF_FAILED(adaptiveCard->get_Height(&adaptiveCardHeightType));

        XamlHelpers::AppendXamlElementToPanel(bodyElementHost.Get(), rootAsPanel.Get(), adaptiveCardHeightType);
        THROW_IF_FAILED(bodyElementHost.CopyTo(bodyElementContainer));

        if (xamlBuilder && xamlBuilder->m_fixedDimensions)
        {
            ComPtr<IFrameworkElement> rootAsFrameworkElement;
            THROW_IF_FAILED(rootElement.As(&rootAsFrameworkElement));
            rootAsFrameworkElement->put_Width(xamlBuilder->m_fixedWidth);
            rootAsFrameworkElement->put_Height(xamlBuilder->m_fixedHeight);
            rootAsFrameworkElement->put_MaxHeight(xamlBuilder->m_fixedHeight);
        }

        if (adaptiveCardHeightType == ABI::AdaptiveNamespace::HeightType::Stretch)
        {
            ComPtr<IFrameworkElement> rootAsFrameworkElement;
            THROW_IF_FAILED(rootElement.As(&rootAsFrameworkElement));
            rootAsFrameworkElement->put_VerticalAlignment(ABI::Windows::UI::Xaml::VerticalAlignment::VerticalAlignment_Stretch);
        }

        ComPtr<IUIElement> rootAsUIElement;
        THROW_IF_FAILED(rootElement.As(&rootAsUIElement));
        return rootAsUIElement;
    }

    void XamlBuilder::ApplyBackgroundToRoot(_In_ ABI::Windows::UI::Xaml::Controls::IPanel* rootPanel,
                                            _In_ IAdaptiveBackgroundImage* backgroundImage,
                                            _In_ IAdaptiveRenderContext* renderContext,
                                            _In_ IAdaptiveRenderArgs* renderArgs)
    {
        // In order to reuse the image creation code paths, we simply create an adaptive card
        // image element and then build that into xaml and apply to the root.
        ComPtr<IAdaptiveImage> adaptiveImage;
        HSTRING url;
        THROW_IF_FAILED(MakeAndInitialize<AdaptiveImage>(&adaptiveImage));
        THROW_IF_FAILED(backgroundImage->get_Url(&url));
        THROW_IF_FAILED(adaptiveImage->put_Url(url));

        ComPtr<IAdaptiveCardElement> adaptiveCardElement;
        THROW_IF_FAILED(adaptiveImage.As(&adaptiveCardElement));
        ComPtr<IUIElement> background;

        ComPtr<IAdaptiveElementRendererRegistration> elementRenderers;
        THROW_IF_FAILED(renderContext->get_ElementRenderers(&elementRenderers));

        ComPtr<IAdaptiveElementRenderer> elementRenderer;
        THROW_IF_FAILED(elementRenderers->Get(HStringReference(L"Image").Get(), &elementRenderer));
        if (elementRenderer != nullptr)
        {
            elementRenderer->Render(adaptiveCardElement.Get(), renderContext, renderArgs, &background);
            if (background== nullptr)
            {
                return;
            }
        }

        ComPtr<IImage> xamlImage;
        THROW_IF_FAILED(background.As(&xamlImage));

        ABI::AdaptiveNamespace::BackgroundImageMode mode;
        backgroundImage->get_Mode(&mode);

        // Apply Background Image Mode
        ComPtr<IFrameworkElement> backgroundAsFrameworkElement;
        switch (mode)
        {
        case ABI::AdaptiveNamespace::BackgroundImageMode::Stretch:
            // Ignored: horizontalAlignment, verticalAlignment
            THROW_IF_FAILED(xamlImage->put_Stretch(Stretch::Stretch_UniformToFill));

            THROW_IF_FAILED(xamlImage.As(&backgroundAsFrameworkElement));
            THROW_IF_FAILED(backgroundAsFrameworkElement->put_VerticalAlignment(VerticalAlignment_Stretch));
            break;
        case ABI::AdaptiveNamespace::BackgroundImageMode::Repeat:
        case ABI::AdaptiveNamespace::BackgroundImageMode::RepeatHorizontally:
        case ABI::AdaptiveNamespace::BackgroundImageMode::RepeatVertically:
        default:
            ComPtr<TileControl> tileControl;
            MakeAndInitialize<TileControl>(&tileControl);
            tileControl->put_BackgroundImage(backgroundImage);

            ComPtr<IFrameworkElement> rootElement;
            rootPanel->QueryInterface(rootElement.GetAddressOf());
            tileControl->put_RootElement(rootElement.Get());

            tileControl->LoadImageBrush(background.Get());

            tileControl.As(&backgroundAsFrameworkElement);
            break;
        }

        XamlHelpers::AppendXamlElementToPanel(backgroundAsFrameworkElement.Get(), rootPanel);

        // The overlay applied to the background image is determined by a resouce, so create
        // the overlay if that resources exists
        ComPtr<IResourceDictionary> resourceDictionary;
        THROW_IF_FAILED(renderContext->get_OverrideStyles(&resourceDictionary));
        ComPtr<IBrush> backgroundOverlayBrush;
        if (SUCCEEDED(TryGetResourceFromResourceDictionaries<IBrush>(resourceDictionary.Get(), c_BackgroundImageOverlayBrushKey, &backgroundOverlayBrush)))
        {
            ComPtr<IShape> overlayRectangle =
                XamlHelpers::CreateXamlClass<IShape>(HStringReference(RuntimeClass_Windows_UI_Xaml_Shapes_Rectangle));
            THROW_IF_FAILED(overlayRectangle->put_Fill(backgroundOverlayBrush.Get()));

            ComPtr<IUIElement> overlayRectangleAsUIElement;
            THROW_IF_FAILED(overlayRectangle.As(&overlayRectangleAsUIElement));
            XamlHelpers::AppendXamlElementToPanel(overlayRectangle.Get(), rootPanel);
        }
    }

    template<typename T>
    void XamlBuilder::SetImageSource(_In_ T* destination, _In_ IImageSource* imageSource, ABI::Windows::UI::Xaml::Media::Stretch /*stretch*/)
    {
        THROW_IF_FAILED(destination->put_Source(imageSource));
    };

    template<>
    void XamlBuilder::SetImageSource<IEllipse>(_In_ IEllipse* destination,
                                               _In_ IImageSource* imageSource,
                                               ABI::Windows::UI::Xaml::Media::Stretch stretch)
    {
        ComPtr<IImageBrush> imageBrush =
            XamlHelpers::CreateXamlClass<IImageBrush>(HStringReference(RuntimeClass_Windows_UI_Xaml_Media_ImageBrush));
        THROW_IF_FAILED(imageBrush->put_ImageSource(imageSource));

        ComPtr<ITileBrush> tileBrush;
        THROW_IF_FAILED(imageBrush.As(&tileBrush));
        THROW_IF_FAILED(tileBrush->put_Stretch(stretch));

        ComPtr<IBrush> brush;
        THROW_IF_FAILED(imageBrush.As(&brush));

        ComPtr<IShape> ellipseAsShape;
        ComPtr<IEllipse> ellipse(destination);
        THROW_IF_FAILED(ellipse.As(&ellipseAsShape));

        THROW_IF_FAILED(ellipseAsShape->put_Fill(brush.Get()));
    };

    template<typename T>
    void XamlBuilder::SetImageOnUIElement(_In_ ABI::Windows::Foundation::IUriRuntimeClass* imageUrl,
                                          _In_ T* uiElement,
                                          _In_opt_ IAdaptiveCardResourceResolvers* resolvers,
                                          bool isAutoSize,
                                          IInspectable* parentElement,
                                          IInspectable* imageContainer,
                                          bool isVisible,
                                          _Out_ bool* mustHideElement,
                                          ABI::Windows::UI::Xaml::Media::Stretch stretch)
    {
        *mustHideElement = true;

        // Get the image url scheme
        HString schemeName;
        THROW_IF_FAILED(imageUrl->get_SchemeName(schemeName.GetAddressOf()));

        // Get the resolver for the image
        ComPtr<IAdaptiveCardResourceResolver> resolver;
        if (resolvers != nullptr)
        {
            THROW_IF_FAILED(resolvers->Get(schemeName.Get(), &resolver));
            // If we have a resolver
            if (resolver != nullptr)
            {
                // Create a BitmapImage to hold the image data.  We use BitmapImage in order to allow
                // the tracker to subscribe to the ImageLoaded/Failed events
                ComPtr<IBitmapImage> bitmapImage = XamlHelpers::CreateXamlClass<IBitmapImage>(
                    HStringReference(RuntimeClass_Windows_UI_Xaml_Media_Imaging_BitmapImage));

                if (!m_enableXamlImageHandling && (m_listeners.size() != 0))
                {
                    m_imageLoadTracker.TrackBitmapImage(bitmapImage.Get());
                }

                THROW_IF_FAILED(bitmapImage->put_CreateOptions(BitmapCreateOptions::BitmapCreateOptions_None));
                ComPtr<IBitmapSource> bitmapSource;
                bitmapImage.As(&bitmapSource);

                // Create the arguments to pass to the resolver
                ComPtr<IAdaptiveCardGetResourceStreamArgs> args;
                THROW_IF_FAILED(MakeAndInitialize<AdaptiveCardGetResourceStreamArgs>(&args, imageUrl));

                // And call the resolver to get the image stream
                ComPtr<IAsyncOperation<IRandomAccessStream*>> getResourceStreamOperation;
                THROW_IF_FAILED(resolver->GetResourceStreamAsync(args.Get(), &getResourceStreamOperation));

                ComPtr<T> strongImageControl(uiElement);
                ComPtr<XamlBuilder> strongThis(this);
                THROW_IF_FAILED(getResourceStreamOperation->put_Completed(
                    Callback<Implements<RuntimeClassFlags<WinRtClassicComMix>, IAsyncOperationCompletedHandler<IRandomAccessStream*>>>(
                        [strongThis, this, bitmapSource, strongImageControl, bitmapImage, stretch, isAutoSize, parentElement, imageContainer, isVisible](
                            IAsyncOperation<IRandomAccessStream*>* operation, AsyncStatus status) -> HRESULT {
                            if (status == AsyncStatus::Completed)
                            {
                                // Get the random access stream
                                ComPtr<IRandomAccessStream> randomAccessStream;
                                RETURN_IF_FAILED(operation->GetResults(&randomAccessStream));

                                if (randomAccessStream == nullptr)
                                {
                                    m_imageLoadTracker.MarkFailedLoadBitmapImage(bitmapImage.Get());
                                    return S_OK;
                                }

                                RETURN_IF_FAILED(bitmapSource->SetSource(randomAccessStream.Get()));

                                ComPtr<IImageSource> imageSource;
                                RETURN_IF_FAILED(bitmapSource.As(&imageSource));

                                SetImageSource(strongImageControl.Get(), imageSource.Get(), stretch);

                                // Here should be the auto resizing, at this time we already have the image and everything set
                                if (isAutoSize)
                                {
                                    SetAutoSize(strongImageControl.Get(), parentElement, imageContainer, isVisible, false /* imageFiresOpenEvent */);
                                }

                                return S_OK;
                            }
                            else
                            {
                                m_imageLoadTracker.MarkFailedLoadBitmapImage(bitmapImage.Get());
                                return S_OK;
                            }
                        })
                        .Get()));

                return;
            }
        }

        INT32 isDataUriImage{};
        THROW_IF_FAILED(WindowsCompareStringOrdinal(schemeName.Get(), HStringReference(L"data").Get(), &isDataUriImage));
        if (isDataUriImage == 0)
        {
            // Decode base 64 string
            HString dataPath;
            THROW_IF_FAILED(imageUrl->get_Path(dataPath.GetAddressOf()));

            std::string data = AdaptiveBase64Util::ExtractDataFromUri(HStringToUTF8(dataPath.Get()));
            std::vector<char> decodedData = AdaptiveBase64Util::Decode(data);

            ComPtr<IBufferFactory> bufferFactory;
            THROW_IF_FAILED(GetActivationFactory(HStringReference(RuntimeClass_Windows_Storage_Streams_Buffer).Get(),
                                                 bufferFactory.GetAddressOf()));

            ComPtr<IBuffer> buffer;
            THROW_IF_FAILED(bufferFactory->Create(static_cast<UINT32>(decodedData.size()), buffer.GetAddressOf()));

            ComPtr<::Windows::Storage::Streams::IBufferByteAccess> bufferByteAccess;
            THROW_IF_FAILED(buffer.As(&bufferByteAccess));

            BYTE* dataInternal{};
            THROW_IF_FAILED(bufferByteAccess->Buffer(&dataInternal));

            memcpy_s(dataInternal, decodedData.size(), decodedData.data(), decodedData.size());

            THROW_IF_FAILED(buffer->put_Length(static_cast<UINT32>(decodedData.size())));

            ComPtr<IBitmapImage> bitmapImage = XamlHelpers::CreateXamlClass<IBitmapImage>(
                HStringReference(RuntimeClass_Windows_UI_Xaml_Media_Imaging_BitmapImage));
            m_imageLoadTracker.TrackBitmapImage(bitmapImage.Get());
            THROW_IF_FAILED(bitmapImage->put_CreateOptions(BitmapCreateOptions::BitmapCreateOptions_IgnoreImageCache));
            ComPtr<IBitmapSource> bitmapSource;
            THROW_IF_FAILED(bitmapImage.As(&bitmapSource));

            ComPtr<IRandomAccessStream> randomAccessStream = XamlHelpers::CreateXamlClass<IRandomAccessStream>(
                HStringReference(RuntimeClass_Windows_Storage_Streams_InMemoryRandomAccessStream));

            ComPtr<IOutputStream> outputStream;
            THROW_IF_FAILED(randomAccessStream.As(&outputStream));

            ComPtr<IAsyncOperationWithProgress<UINT32, UINT32>> bufferWriteOperation;
            THROW_IF_FAILED(outputStream->WriteAsync(buffer.Get(), &bufferWriteOperation));

            ComPtr<T> strongImageControl(uiElement);
            ComPtr<XamlBuilder> strongThis(this);
            THROW_IF_FAILED(bufferWriteOperation->put_Completed(
                Callback<Implements<RuntimeClassFlags<WinRtClassicComMix>, IAsyncOperationWithProgressCompletedHandler<UINT32, UINT32>>>(
                    [strongThis, this, bitmapSource, randomAccessStream, strongImageControl, isAutoSize, parentElement, imageContainer, isVisible](
                        IAsyncOperationWithProgress<UINT32, UINT32>* /*operation*/, AsyncStatus /*status*/) -> HRESULT {
                        randomAccessStream->Seek(0);
                        RETURN_IF_FAILED(bitmapSource->SetSource(randomAccessStream.Get()));

                        ComPtr<IImageSource> imageSource;
                        RETURN_IF_FAILED(bitmapSource.As(&imageSource));

                        SetImageSource(strongImageControl.Get(), imageSource.Get());

                        if (isAutoSize)
                        {
                            SetAutoSize(strongImageControl.Get(), parentElement, imageContainer, isVisible, false /* imageFiresOpenEvent */);
                        }

                        return S_OK;
                    })
                    .Get()));

            m_writeAsyncOperations.push_back(bufferWriteOperation);
            *mustHideElement = false;
            return;
        }

        // Otherwise, no resolver...
        if ((m_enableXamlImageHandling) || (m_listeners.size() == 0))
        {
            // If we've been explicitly told to let Xaml handle the image loading, or there are
            // no listeners waiting on the image load callbacks, use Xaml to load the images
            ComPtr<IBitmapImage> bitmapImage = XamlHelpers::CreateXamlClass<IBitmapImage>(
                HStringReference(RuntimeClass_Windows_UI_Xaml_Media_Imaging_BitmapImage));
            THROW_IF_FAILED(bitmapImage->put_UriSource(imageUrl));

            ComPtr<IImageSource> bitmapImageSource;
            THROW_IF_FAILED(bitmapImage.As(&bitmapImageSource));
            SetImageSource(uiElement, bitmapImageSource.Get(), stretch);

            if (isAutoSize)
            {
                SetAutoSize(uiElement, parentElement, imageContainer, isVisible, true /* imageFiresOpenEvent */);
            }
        }
        else
        {
            PopulateImageFromUrlAsync(imageUrl, uiElement);
        }
    }

    template<typename T>
    void XamlBuilder::PopulateImageFromUrlAsync(_In_ IUriRuntimeClass* imageUrl, _In_ T* imageControl)
    {
        // Create the HttpClient to load the image stream
        ComPtr<IHttpBaseProtocolFilter> httpBaseProtocolFilter = XamlHelpers::CreateXamlClass<IHttpBaseProtocolFilter>(
            HStringReference(RuntimeClass_Windows_Web_Http_Filters_HttpBaseProtocolFilter));
        THROW_IF_FAILED(httpBaseProtocolFilter->put_AllowUI(false));
        ComPtr<IHttpFilter> httpFilter;
        THROW_IF_FAILED(httpBaseProtocolFilter.As(&httpFilter));
        ComPtr<IHttpClient> httpClient;
        ComPtr<IHttpClientFactory> httpClientFactory;
        THROW_IF_FAILED(GetActivationFactory(HStringReference(RuntimeClass_Windows_Web_Http_HttpClient).Get(),
                                             httpClientFactory.ReleaseAndGetAddressOf()));
        THROW_IF_FAILED(httpClientFactory->Create(httpFilter.Get(), httpClient.ReleaseAndGetAddressOf()));

        // Create a BitmapImage to hold the image data.  We use BitmapImage in order to allow
        // the tracker to subscribe to the ImageLoaded/Failed events
        ComPtr<IBitmapImage> bitmapImage =
            XamlHelpers::CreateXamlClass<IBitmapImage>(HStringReference(RuntimeClass_Windows_UI_Xaml_Media_Imaging_BitmapImage));
        m_imageLoadTracker.TrackBitmapImage(bitmapImage.Get());
        THROW_IF_FAILED(bitmapImage->put_CreateOptions(BitmapCreateOptions::BitmapCreateOptions_None));
        ComPtr<IBitmapSource> bitmapSource;
        bitmapImage.As(&bitmapSource);
        ComPtr<IAsyncOperationWithProgress<IInputStream*, HttpProgress>> getStreamOperation;
        THROW_IF_FAILED(httpClient->GetInputStreamAsync(imageUrl, &getStreamOperation));

        ComPtr<T> strongImageControl(imageControl);
        ComPtr<XamlBuilder> strongThis(this);
        THROW_IF_FAILED(getStreamOperation->put_Completed(
            Callback<Implements<RuntimeClassFlags<WinRtClassicComMix>, IAsyncOperationWithProgressCompletedHandler<IInputStream*, HttpProgress>>>(
                [strongThis, this, bitmapSource, strongImageControl, bitmapImage](
                    IAsyncOperationWithProgress<IInputStream*, HttpProgress>* operation, AsyncStatus status) -> HRESULT {
                    if (status == AsyncStatus::Completed)
                    {
                        // Load the image stream into an in memory random access stream, which is what
                        // SetSource needs
                        ComPtr<IInputStream> imageStream;
                        RETURN_IF_FAILED(operation->GetResults(&imageStream));
                        ComPtr<IRandomAccessStream> randomAccessStream = XamlHelpers::CreateXamlClass<IRandomAccessStream>(
                            HStringReference(RuntimeClass_Windows_Storage_Streams_InMemoryRandomAccessStream));
                        ComPtr<IOutputStream> outputStream;
                        RETURN_IF_FAILED(randomAccessStream.As(&outputStream));
                        ComPtr<IAsyncOperationWithProgress<UINT64, UINT64>> copyStreamOperation;
                        RETURN_IF_FAILED(m_randomAccessStreamStatics->CopyAsync(imageStream.Get(), outputStream.Get(), &copyStreamOperation));

                        return copyStreamOperation->put_Completed(
                            Callback<Implements<RuntimeClassFlags<WinRtClassicComMix>, IAsyncOperationWithProgressCompletedHandler<UINT64, UINT64>>>(
                                [strongThis, this, bitmapSource, randomAccessStream, strongImageControl](
                                    IAsyncOperationWithProgress<UINT64, UINT64>* /*operation*/, AsyncStatus /*status*/) -> HRESULT {
                                    randomAccessStream->Seek(0);
                                    RETURN_IF_FAILED(bitmapSource->SetSource(randomAccessStream.Get()));

                                    ComPtr<IImageSource> imageSource;
                                    RETURN_IF_FAILED(bitmapSource.As(&imageSource));

                                    SetImageSource(strongImageControl.Get(), imageSource.Get());
                                    return S_OK;
                                })
                                .Get());
                        m_copyStreamOperations.push_back(copyStreamOperation);
                    }
                    else
                    {
                        m_imageLoadTracker.MarkFailedLoadBitmapImage(bitmapImage.Get());
                        return S_OK;
                    }
                })
                .Get()));
        m_getStreamOperations.push_back(getStreamOperation);
    }

    void XamlBuilder::FireAllImagesLoaded()
    {
        for (auto& listener : m_listeners)
        {
            listener->AllImagesLoaded();
        }
    }

    void XamlBuilder::FireImagesLoadingHadError()
    {
        for (auto& listener : m_listeners)
        {
            listener->ImagesLoadingHadError();
        }
    }

    void XamlBuilder::BuildPanelChildren(_In_ IVector<IAdaptiveCardElement*>* children,
                                         _In_ IPanel* parentPanel,
                                         _In_ ABI::AdaptiveNamespace::IAdaptiveRenderContext* renderContext,
                                         _In_ ABI::AdaptiveNamespace::IAdaptiveRenderArgs* renderArgs,
                                         std::function<void(IUIElement* child)> childCreatedCallback)
    {
        int currentElement = 0;
        unsigned int childrenSize;
        THROW_IF_FAILED(children->get_Size(&childrenSize));
        XamlHelpers::IterateOverVector<IAdaptiveCardElement>(children, [&](IAdaptiveCardElement* element) {
            HString elementType;
            THROW_IF_FAILED(element->get_ElementTypeString(elementType.GetAddressOf()));
            ComPtr<IAdaptiveElementRendererRegistration> elementRenderers;
            THROW_IF_FAILED(renderContext->get_ElementRenderers(&elementRenderers));
            ComPtr<IAdaptiveElementRenderer> elementRenderer;
            THROW_IF_FAILED(elementRenderers->Get(elementType.Get(), &elementRenderer));
            if (elementRenderer != nullptr)
            {
                ComPtr<IAdaptiveHostConfig> hostConfig;
                THROW_IF_FAILED(renderContext->get_HostConfig(&hostConfig));
                // First element does not need a separator added
                if (currentElement++ > 0)
                {
                    bool needsSeparator;
                    UINT spacing;
                    UINT separatorThickness;
                    ABI::Windows::UI::Color separatorColor;
                    GetSeparationConfigForElement(element, hostConfig.Get(), &spacing, &separatorThickness, &separatorColor, &needsSeparator);
                    if (needsSeparator)
                    {
                        auto separator = CreateSeparator(renderContext, spacing, separatorThickness, separatorColor);
                        XamlHelpers::AppendXamlElementToPanel(separator.Get(), parentPanel);
                    }
                }

                ComPtr<IUIElement> newControl;
                elementRenderer->Render(element, renderContext, renderArgs, &newControl);

                if (newControl != nullptr)
                {
                    boolean isVisible;
                    THROW_IF_FAILED(element->get_IsVisible(&isVisible));

                    if (!isVisible)
                    {
                        THROW_IF_FAILED(newControl->put_Visibility(Visibility_Collapsed));
                    }

                    HString id;
                    THROW_IF_FAILED(element->get_Id(id.GetAddressOf()));

                    if (id.IsValid())
                    {
                        ComPtr<IFrameworkElement> newControlAsFrameworkElement;
                        THROW_IF_FAILED(newControl.As(&newControlAsFrameworkElement));
                        THROW_IF_FAILED(newControlAsFrameworkElement->put_Name(id.Get()));
                    }

                    ABI::AdaptiveNamespace::HeightType heightType{};
                    THROW_IF_FAILED(element->get_Height(&heightType));
                    XamlHelpers::AppendXamlElementToPanel(newControl.Get(), parentPanel, heightType);

                    childCreatedCallback(newControl.Get());
                }
            }
            else
            {
                std::wstring errorString = L"No Renderer found for type: ";
                errorString += elementType.GetRawBuffer(nullptr);
                renderContext->AddWarning(ABI::AdaptiveNamespace::WarningStatusCode::NoRendererForType,
                                          HStringReference(errorString.c_str()).Get());
            }
        });
    }

    void XamlBuilder::BuildShowCard(_In_ IAdaptiveShowCardActionConfig* showCardActionConfig,
                                    _In_ IAdaptiveActionElement* action,
                                    _In_ IAdaptiveRenderContext* renderContext,
                                    bool isBottomActionBar,
                                    _Outptr_ IUIElement** uiShowCard)
    {
        ComPtr<IAdaptiveActionElement> localAction(action);
        ComPtr<IAdaptiveRenderContext> localRenderContext(renderContext);
        ComPtr<IAdaptiveShowCardAction> showCardAction;
        THROW_IF_FAILED(localAction.As(&showCardAction));

        ABI::AdaptiveNamespace::ContainerStyle showCardConfigStyle;
        THROW_IF_FAILED(showCardActionConfig->get_Style(&showCardConfigStyle));

        ComPtr<IAdaptiveCard> showCard;
        THROW_IF_FAILED(showCardAction->get_Card(showCard.GetAddressOf()));

        ComPtr<IFrameworkElement> localUiShowCard;
        BuildXamlTreeFromAdaptiveCard(showCard.Get(), localUiShowCard.GetAddressOf(), localRenderContext.Get(), nullptr, false, showCardConfigStyle);

        ComPtr<IGrid2> showCardGrid;
        THROW_IF_FAILED(localUiShowCard.As(&showCardGrid));

        // Set the padding
        ComPtr<IAdaptiveHostConfig> hostConfig;
        THROW_IF_FAILED(renderContext->get_HostConfig(&hostConfig));
        ComPtr<IAdaptiveSpacingConfig> spacingConfig;
        THROW_IF_FAILED(hostConfig->get_Spacing(&spacingConfig));

        UINT32 padding;
        THROW_IF_FAILED(spacingConfig->get_Padding(&padding));

        ABI::AdaptiveNamespace::ActionMode showCardActionMode;
        THROW_IF_FAILED(showCardActionConfig->get_ActionMode(&showCardActionMode));

        // Set the top margin
        ComPtr<IFrameworkElement> showCardFrameworkElement;
        THROW_IF_FAILED(localUiShowCard.As(&showCardFrameworkElement));

        UINT32 inlineTopMargin;
        THROW_IF_FAILED(showCardActionConfig->get_InlineTopMargin(&inlineTopMargin));

        double sideMargin = (double)padding * -1;
        double topMargin = isBottomActionBar ? inlineTopMargin + padding : inlineTopMargin;
        double bottomMargin = isBottomActionBar ? (double)padding * -1 : 0;

        Thickness margin = {sideMargin, topMargin, sideMargin, bottomMargin};
        THROW_IF_FAILED(showCardFrameworkElement->put_Margin(margin));

        ComPtr<IUIElement> showCardUIElement;
        THROW_IF_FAILED(localUiShowCard.As(&showCardUIElement));

        // Set the visibility as Collapsed until the action is triggered
        THROW_IF_FAILED(showCardUIElement->put_Visibility(Visibility_Collapsed));

        *uiShowCard = showCardUIElement.Detach();
    }

    void XamlBuilder::ArrangeButtonContent(_In_ IAdaptiveActionElement* action,
                                           _In_ IAdaptiveActionsConfig* actionsConfig,
                                           _In_ IAdaptiveRenderContext* renderContext,
                                           ABI::AdaptiveNamespace::ContainerStyle containerStyle,
                                           _In_ ABI::AdaptiveNamespace::IAdaptiveHostConfig* hostConfig,
                                           bool allActionsHaveIcons,
                                           _In_ IButton* button)
    {
        HString title;
        THROW_IF_FAILED(action->get_Title(title.GetAddressOf()));

        HSTRING iconUrl;
        THROW_IF_FAILED(action->get_IconUrl(&iconUrl));

        ComPtr<IButton> localButton(button);

        // Check if the button has an iconUrl
        if (iconUrl != nullptr)
        {
            // Get icon configs
            ABI::AdaptiveNamespace::IconPlacement iconPlacement;
            UINT32 iconSize;

            THROW_IF_FAILED(actionsConfig->get_IconPlacement(&iconPlacement));
            THROW_IF_FAILED(actionsConfig->get_IconSize(&iconSize));

            // Define the alignment for the button contents
            ComPtr<IStackPanel> buttonContentsStackPanel =
                XamlHelpers::CreateXamlClass<IStackPanel>(HStringReference(RuntimeClass_Windows_UI_Xaml_Controls_StackPanel));

            // Create image and add it to the button
            ComPtr<IAdaptiveImage> adaptiveImage;
            THROW_IF_FAILED(MakeAndInitialize<AdaptiveImage>(&adaptiveImage));

            adaptiveImage->put_Url(iconUrl);
            adaptiveImage->put_HorizontalAlignment(ABI::AdaptiveNamespace::HorizontalAlignment::Center);

            ComPtr<IAdaptiveCardElement> adaptiveCardElement;
            THROW_IF_FAILED(adaptiveImage.As(&adaptiveCardElement));
            ComPtr<AdaptiveRenderArgs> childRenderArgs;
            THROW_IF_FAILED(
                MakeAndInitialize<AdaptiveRenderArgs>(&childRenderArgs, containerStyle, buttonContentsStackPanel.Get()));

            ComPtr<IAdaptiveElementRendererRegistration> elementRenderers;
            THROW_IF_FAILED(renderContext->get_ElementRenderers(&elementRenderers));

            ComPtr<IUIElement> buttonIcon;
            ComPtr<IAdaptiveElementRenderer> elementRenderer;
            THROW_IF_FAILED(elementRenderers->Get(HStringReference(L"Image").Get(), &elementRenderer));
            if (elementRenderer != nullptr)
            {
                elementRenderer->Render(adaptiveCardElement.Get(), renderContext, childRenderArgs.Get(), &buttonIcon);
                if (buttonIcon == nullptr)
                {
                    XamlHelpers::SetContent(localButton.Get(), title.Get());
                    return;
                }
            }

            // Create title text block
            ComPtr<ITextBlock> buttonText =
                XamlHelpers::CreateXamlClass<ITextBlock>(HStringReference(RuntimeClass_Windows_UI_Xaml_Controls_TextBlock));
            THROW_IF_FAILED(buttonText->put_Text(title.Get()));
            THROW_IF_FAILED(buttonText->put_TextAlignment(TextAlignment::TextAlignment_Center));

            // Handle different arrangements inside button
            ComPtr<IFrameworkElement> buttonIconAsFrameworkElement;
            THROW_IF_FAILED(buttonIcon.As(&buttonIconAsFrameworkElement));
            ComPtr<IUIElement> separator;
            if (iconPlacement == ABI::AdaptiveNamespace::IconPlacement::AboveTitle && allActionsHaveIcons)
            {
                THROW_IF_FAILED(buttonContentsStackPanel->put_Orientation(Orientation::Orientation_Vertical));

                // Set icon height to iconSize (aspect ratio is automatically maintained)
                THROW_IF_FAILED(buttonIconAsFrameworkElement->put_Height(iconSize));
            }
            else
            {
                THROW_IF_FAILED(buttonContentsStackPanel->put_Orientation(Orientation::Orientation_Horizontal));

                // Add event to the image to resize itself when the textblock is rendered
                ComPtr<IImage> buttonIconAsImage;
                THROW_IF_FAILED(buttonIcon.As(&buttonIconAsImage));

                EventRegistrationToken eventToken;
                THROW_IF_FAILED(buttonIconAsImage->add_ImageOpened(
                    Callback<IRoutedEventHandler>([buttonIconAsFrameworkElement,
                                                   buttonText](IInspectable* /*sender*/, IRoutedEventArgs * /*args*/) -> HRESULT {
                        ComPtr<IFrameworkElement> buttonTextAsFrameworkElement;
                        RETURN_IF_FAILED(buttonText.As(&buttonTextAsFrameworkElement));

                        return SetMatchingHeight(buttonIconAsFrameworkElement.Get(), buttonTextAsFrameworkElement.Get());
                    })
                        .Get(),
                    &eventToken));

                // Only add spacing when the icon must be located at the left of the title
                UINT spacingSize;
                THROW_IF_FAILED(GetSpacingSizeFromSpacing(hostConfig, ABI::AdaptiveNamespace::Spacing::Default, &spacingSize));

                ABI::Windows::UI::Color color = {0};
                separator = CreateSeparator(renderContext, spacingSize, spacingSize, color, false);
            }

            ComPtr<IPanel> buttonContentsPanel;
            THROW_IF_FAILED(buttonContentsStackPanel.As(&buttonContentsPanel));

            // Add image to stack panel
            XamlHelpers::AppendXamlElementToPanel(buttonIcon.Get(), buttonContentsPanel.Get());

            // Add separator to stack panel
            if (separator != nullptr)
            {
                XamlHelpers::AppendXamlElementToPanel(separator.Get(), buttonContentsPanel.Get());
            }

            // Add text to stack panel
            XamlHelpers::AppendXamlElementToPanel(buttonText.Get(), buttonContentsPanel.Get());

            // Finally, put the stack panel inside the final button
            ComPtr<IContentControl> buttonContentControl;
            THROW_IF_FAILED(localButton.As(&buttonContentControl));
            THROW_IF_FAILED(buttonContentControl->put_Content(buttonContentsPanel.Get()));
        }
        else
        {
            XamlHelpers::SetContent(localButton.Get(), title.Get());
        }
    }

    HRESULT XamlBuilder::HandleToggleVisibilityClick(_In_ IAdaptiveRenderContext* renderContext, _In_ IAdaptiveActionElement* action)
    {
        ComPtr<IAdaptiveActionElement> localAction(action);
        ComPtr<IAdaptiveToggleVisibility> toggleAction;
        RETURN_IF_FAILED(localAction.As(&toggleAction));

        ComPtr<IFrameworkElement> cardFrameworkElement;
        RETURN_IF_FAILED(renderContext->get_CardFrameworkElement(&cardFrameworkElement));

        ComPtr<IVector<AdaptiveToggleVisibilityTarget*>> targets;
        RETURN_IF_FAILED(toggleAction->get_TargetElements(&targets));

        ComPtr<IIterable<AdaptiveToggleVisibilityTarget*>> targetsIterable;
        RETURN_IF_FAILED(targets.As<IIterable<AdaptiveToggleVisibilityTarget*>>(&targetsIterable));

        boolean hasCurrent;
        ComPtr<IIterator<AdaptiveToggleVisibilityTarget*>> targetIterator;
        HRESULT hr = targetsIterable->First(&targetIterator);
        RETURN_IF_FAILED(targetIterator->get_HasCurrent(&hasCurrent));

        while (SUCCEEDED(hr) && hasCurrent)
        {
            ComPtr<IAdaptiveToggleVisibilityTarget> currentTarget;
            RETURN_IF_FAILED(targetIterator->get_Current(&currentTarget));

            HString toggleId;
            RETURN_IF_FAILED(currentTarget->get_ElementId(toggleId.GetAddressOf()));

            ABI::AdaptiveNamespace::IsVisible toggle;
            RETURN_IF_FAILED(currentTarget->get_IsVisible(&toggle));

            ComPtr<IInspectable> toggleElement;
            RETURN_IF_FAILED(cardFrameworkElement->FindName(toggleId.Get(), &toggleElement));

            if (toggleElement != nullptr)
            {
                ComPtr<IUIElement> toggleElementAsUIElement;
                RETURN_IF_FAILED(toggleElement.As(&toggleElementAsUIElement));

                Visibility visibilityToSet;
                if (toggle == ABI::AdaptiveNamespace::IsVisible_IsVisibleTrue)
                {
                    visibilityToSet = Visibility_Visible;
                }
                else if (toggle == ABI::AdaptiveNamespace::IsVisible_IsVisibleFalse)
                {
                    visibilityToSet = Visibility_Collapsed;
                }
                else if (toggle == ABI::AdaptiveNamespace::IsVisible_IsVisibleToggle)
                {
                    Visibility currentVisibility;
                    RETURN_IF_FAILED(toggleElementAsUIElement->get_Visibility(&currentVisibility));
                    visibilityToSet = (currentVisibility == Visibility_Collapsed) ? Visibility_Visible : Visibility_Collapsed;
                }

                RETURN_IF_FAILED(toggleElementAsUIElement->put_Visibility(visibilityToSet));
            }

            hr = targetIterator->MoveNext(&hasCurrent);
        }

        return S_OK;
    }

    void XamlBuilder::BuildActionSet(_In_ IAdaptiveCardElement* adaptiveCardElement,
                                     _In_ IAdaptiveRenderContext* renderContext,
                                     _In_ IAdaptiveRenderArgs* renderArgs,
                                     _Outptr_ IUIElement** actionSetControl)
    {
        ComPtr<IAdaptiveHostConfig> hostConfig;
        THROW_IF_FAILED(renderContext->get_HostConfig(&hostConfig));

        if (!SupportsInteractivity(hostConfig.Get()))
        {
            renderContext->AddWarning(
                ABI::AdaptiveNamespace::WarningStatusCode::InteractivityNotSupported,
                HStringReference(L"ActionSet was stripped from card because interactivity is not supported").Get());
            return;
        }

        ComPtr<IAdaptiveCardElement> cardElement(adaptiveCardElement);
        ComPtr<IAdaptiveActionSet> adaptiveActionSet;
        THROW_IF_FAILED(cardElement.As(&adaptiveActionSet));

        ComPtr<IVector<IAdaptiveActionElement*>> actions;
        THROW_IF_FAILED(adaptiveActionSet->get_Actions(&actions));

        ABI::AdaptiveNamespace::ContainerStyle containerStyle;
        renderArgs->get_ContainerStyle(&containerStyle);

        BuildActionSetHelper(actions.Get(), renderContext, false, actionSetControl, containerStyle);
    }

    void XamlBuilder::BuildActions(_In_ IVector<IAdaptiveActionElement*>* children,
                                   _In_ IPanel* bodyPanel,
                                   bool insertSeparator,
                                   _In_ IAdaptiveRenderContext* renderContext,
                                   ABI::AdaptiveNamespace::ContainerStyle containerStyle)
    {
        ComPtr<IAdaptiveHostConfig> hostConfig;
        THROW_IF_FAILED(renderContext->get_HostConfig(&hostConfig));
        ComPtr<IAdaptiveActionsConfig> actionsConfig;
        THROW_IF_FAILED(hostConfig->get_Actions(actionsConfig.GetAddressOf()));

        // Create a separator between the body and the actions
        if (insertSeparator)
        {
            ABI::AdaptiveNamespace::Spacing spacing;
            THROW_IF_FAILED(actionsConfig->get_Spacing(&spacing));

            UINT spacingSize;
            THROW_IF_FAILED(GetSpacingSizeFromSpacing(hostConfig.Get(), spacing, &spacingSize));

            ABI::Windows::UI::Color color = {0};
            auto separator = CreateSeparator(renderContext, spacingSize, 0, color);
            XamlHelpers::AppendXamlElementToPanel(separator.Get(), bodyPanel);
        }

        ComPtr<IUIElement> actionSetControl;
        BuildActionSetHelper(children, renderContext, true, &actionSetControl, containerStyle);

        XamlHelpers::AppendXamlElementToPanel(actionSetControl.Get(), bodyPanel);
    }

    void XamlBuilder::BuildActionSetHelper(IVector<IAdaptiveActionElement*>* children,
                                           IAdaptiveRenderContext* renderContext,
                                           bool isBottomActionBar,
                                           IUIElement** actionSetControl,
                                           ABI::AdaptiveNamespace::ContainerStyle containerStyle)
    {
        ComPtr<IAdaptiveHostConfig> hostConfig;
        THROW_IF_FAILED(renderContext->get_HostConfig(&hostConfig));
        ComPtr<IAdaptiveActionsConfig> actionsConfig;
        THROW_IF_FAILED(hostConfig->get_Actions(actionsConfig.GetAddressOf()));
        ComPtr<IAdaptiveRenderContext> strongRenderContext(renderContext);

        ABI::AdaptiveNamespace::ActionAlignment actionAlignment;
        THROW_IF_FAILED(actionsConfig->get_ActionAlignment(&actionAlignment));

        ABI::AdaptiveNamespace::ActionsOrientation actionsOrientation;
        THROW_IF_FAILED(actionsConfig->get_ActionsOrientation(&actionsOrientation));

        // Declare the panel that will host the buttons
        ComPtr<IPanel> actionsPanel;
        ComPtr<IVector<ColumnDefinition*>> columnDefinitions;

        if (actionAlignment == ABI::AdaptiveNamespace::ActionAlignment::Stretch &&
            actionsOrientation == ABI::AdaptiveNamespace::ActionsOrientation::Horizontal)
        {
            // If stretch alignment and orientation is horizontal, we use a grid with equal column widths to achieve
            // stretch behavior. For vertical orientation, we'll still just use a stack panel since the concept of
            // stretching buttons height isn't really valid, especially when the height of cards are typically dynamic.
            ComPtr<IGrid> actionsGrid =
                XamlHelpers::CreateXamlClass<IGrid>(HStringReference(RuntimeClass_Windows_UI_Xaml_Controls_Grid));
            THROW_IF_FAILED(actionsGrid->get_ColumnDefinitions(&columnDefinitions));
            THROW_IF_FAILED(actionsGrid.As(&actionsPanel));
        }

        else
        {
            // Create a stack panel for the action buttons
            ComPtr<IStackPanel> actionStackPanel =
                XamlHelpers::CreateXamlClass<IStackPanel>(HStringReference(RuntimeClass_Windows_UI_Xaml_Controls_StackPanel));

            auto uiOrientation = (actionsOrientation == ABI::AdaptiveNamespace::ActionsOrientation::Horizontal) ?
                Orientation::Orientation_Horizontal :
                Orientation::Orientation_Vertical;

            THROW_IF_FAILED(actionStackPanel->put_Orientation(uiOrientation));

            ComPtr<IFrameworkElement> actionsFrameworkElement;
            THROW_IF_FAILED(actionStackPanel.As(&actionsFrameworkElement));

            switch (actionAlignment)
            {
            case ABI::AdaptiveNamespace::ActionAlignment::Center:
                THROW_IF_FAILED(actionsFrameworkElement->put_HorizontalAlignment(ABI::Windows::UI::Xaml::HorizontalAlignment_Center));
                break;
            case ABI::AdaptiveNamespace::ActionAlignment::Left:
                THROW_IF_FAILED(actionsFrameworkElement->put_HorizontalAlignment(ABI::Windows::UI::Xaml::HorizontalAlignment_Left));
                break;
            case ABI::AdaptiveNamespace::ActionAlignment::Right:
                THROW_IF_FAILED(actionsFrameworkElement->put_HorizontalAlignment(ABI::Windows::UI::Xaml::HorizontalAlignment_Right));
                break;
            case ABI::AdaptiveNamespace::ActionAlignment::Stretch:
                THROW_IF_FAILED(actionsFrameworkElement->put_HorizontalAlignment(ABI::Windows::UI::Xaml::HorizontalAlignment_Stretch));
                break;
            }

            // Add the action buttons to the stack panel
            THROW_IF_FAILED(actionStackPanel.As(&actionsPanel));
        }

        UINT32 buttonSpacing;
        THROW_IF_FAILED(actionsConfig->get_ButtonSpacing(&buttonSpacing));

        Thickness buttonMargin = {0, 0, 0, 0};
        if (actionsOrientation == ABI::AdaptiveNamespace::ActionsOrientation::Horizontal)
        {
            buttonMargin.Left = buttonMargin.Right = buttonSpacing / 2;

            // Negate the spacing on the sides so the left and right buttons are flush on the side.
            // We do NOT remove the margin from the individual button itself, since that would cause
            // the equal columns stretch behavior to not have equal columns (since the first and last
            // button would be narrower without the same margins as its peers).
            ComPtr<IFrameworkElement> actionsPanelAsFrameworkElement;
            THROW_IF_FAILED(actionsPanel.As(&actionsPanelAsFrameworkElement));
            THROW_IF_FAILED(actionsPanelAsFrameworkElement->put_Margin({buttonMargin.Left * -1, 0, buttonMargin.Right * -1, 0}));
        }
        else
        {
            buttonMargin.Top = buttonMargin.Bottom = buttonSpacing / 2;

            // Negate the spacing on the top and bottom so the first and last buttons don't have extra padding
            ComPtr<IFrameworkElement> actionsPanelAsFrameworkElement;
            THROW_IF_FAILED(actionsPanel.As(&actionsPanelAsFrameworkElement));
            THROW_IF_FAILED(actionsPanelAsFrameworkElement->put_Margin({0, buttonMargin.Top * -1, 0, buttonMargin.Bottom * -1}));
        }

        UINT32 maxActions;
        THROW_IF_FAILED(actionsConfig->get_MaxActions(&maxActions));

        ComPtr<IAdaptiveShowCardActionConfig> showCardActionConfig;
        THROW_IF_FAILED(actionsConfig->get_ShowCard(&showCardActionConfig));

        ABI::AdaptiveNamespace::ActionMode showCardActionMode;
        THROW_IF_FAILED(showCardActionConfig->get_ActionMode(&showCardActionMode));

        bool allActionsHaveIcons{true};
        XamlHelpers::IterateOverVector<IAdaptiveActionElement>(children, [&](IAdaptiveActionElement* child) {
            HSTRING iconUrl;
            THROW_IF_FAILED(child->get_IconUrl(&iconUrl));

            bool iconUrlIsEmpty = WindowsIsStringEmpty(iconUrl);
            if (iconUrlIsEmpty)
            {
                allActionsHaveIcons = false;
            }
        });

        UINT currentAction = 0;

        std::shared_ptr<std::vector<ComPtr<IUIElement>>> allShowCards = std::make_shared<std::vector<ComPtr<IUIElement>>>();
        ComPtr<IStackPanel> showCardsStackPanel =
            XamlHelpers::CreateXamlClass<IStackPanel>(HStringReference(RuntimeClass_Windows_UI_Xaml_Controls_StackPanel));
        ComPtr<IGridStatics> gridStatics;
        THROW_IF_FAILED(GetActivationFactory(HStringReference(RuntimeClass_Windows_UI_Xaml_Controls_Grid).Get(), &gridStatics));
        XamlHelpers::IterateOverVector<IAdaptiveActionElement>(children, [&](IAdaptiveActionElement* child) {
            if (currentAction < maxActions)
            {
                // Render a button for each action
                ComPtr<IAdaptiveActionElement> action(child);
                ComPtr<IButton> button =
                    XamlHelpers::CreateXamlClass<IButton>(HStringReference(RuntimeClass_Windows_UI_Xaml_Controls_Button));

                ComPtr<IFrameworkElement> buttonFrameworkElement;
                THROW_IF_FAILED(button.As(&buttonFrameworkElement));

                THROW_IF_FAILED(buttonFrameworkElement->put_Margin(buttonMargin));

                if (actionsOrientation == ABI::AdaptiveNamespace::ActionsOrientation::Horizontal)
                {
                    // For horizontal alignment, we always use stretch
                    THROW_IF_FAILED(buttonFrameworkElement->put_HorizontalAlignment(
                        ABI::Windows::UI::Xaml::HorizontalAlignment::HorizontalAlignment_Stretch));
                }
                else
                {
                    switch (actionAlignment)
                    {
                    case ABI::AdaptiveNamespace::ActionAlignment::Center:
                        THROW_IF_FAILED(buttonFrameworkElement->put_HorizontalAlignment(ABI::Windows::UI::Xaml::HorizontalAlignment_Center));
                        break;
                    case ABI::AdaptiveNamespace::ActionAlignment::Left:
                        THROW_IF_FAILED(buttonFrameworkElement->put_HorizontalAlignment(ABI::Windows::UI::Xaml::HorizontalAlignment_Left));
                        break;
                    case ABI::AdaptiveNamespace::ActionAlignment::Right:
                        THROW_IF_FAILED(buttonFrameworkElement->put_HorizontalAlignment(ABI::Windows::UI::Xaml::HorizontalAlignment_Right));
                        break;
                    case ABI::AdaptiveNamespace::ActionAlignment::Stretch:
                        THROW_IF_FAILED(buttonFrameworkElement->put_HorizontalAlignment(ABI::Windows::UI::Xaml::HorizontalAlignment_Stretch));
                        break;
                    }
                }

                ArrangeButtonContent(action.Get(),
                                     actionsConfig.Get(),
                                     renderContext,
                                     containerStyle,
                                     hostConfig.Get(),
                                     allActionsHaveIcons,
                                     button.Get());

                ABI::AdaptiveNamespace::ActionType actionType;
                THROW_IF_FAILED(action->get_ActionType(&actionType));

                // If this is a show card action and we're rendering the actions inline, render the card that will be shown
                ComPtr<IUIElement> uiShowCard;
                if (actionType == ABI::AdaptiveNamespace::ActionType::ShowCard &&
                    showCardActionMode == ABI::AdaptiveNamespace::ActionMode::Inline)
                {
                    BuildShowCard(showCardActionConfig.Get(),
                                  action.Get(),
                                  strongRenderContext.Get(),
                                  isBottomActionBar,
                                  uiShowCard.GetAddressOf());
                    allShowCards->push_back(uiShowCard);

                    ComPtr<IPanel> showCardsPanel;
                    THROW_IF_FAILED(showCardsStackPanel.As(&showCardsPanel));
                    XamlHelpers::AppendXamlElementToPanel(uiShowCard.Get(), showCardsPanel.Get());
                }

                // Add click handler
                ComPtr<IButtonBase> buttonBase;
                THROW_IF_FAILED(button.As(&buttonBase));
                ComPtr<IAdaptiveActionInvoker> actionInvoker;
                THROW_IF_FAILED(strongRenderContext->get_ActionInvoker(&actionInvoker));
                EventRegistrationToken clickToken;
                THROW_IF_FAILED(buttonBase->add_Click(
                    Callback<IRoutedEventHandler>([action, actionType, showCardActionMode, uiShowCard, allShowCards, actionInvoker, strongRenderContext](
                                                      IInspectable* /*sender*/, IRoutedEventArgs * /*args*/) -> HRESULT {
                        if (actionType == ABI::AdaptiveNamespace::ActionType::ShowCard &&
                            showCardActionMode != ABI::AdaptiveNamespace::ActionMode_Popup)
                        {
                            // Check if this show card is currently visible
                            Visibility currentVisibility;
                            RETURN_IF_FAILED(uiShowCard->get_Visibility(&currentVisibility));

                            // Collapse all cards to make sure that no other show cards are visible
                            for (std::vector<ComPtr<IUIElement>>::iterator it = allShowCards->begin();
                                 it != allShowCards->end();
                                 ++it)
                            {
                                RETURN_IF_FAILED((*it)->put_Visibility(Visibility_Collapsed));
                            }

                            // If the card had been collapsed before, show it now
                            if (currentVisibility == Visibility_Collapsed)
                            {
                                RETURN_IF_FAILED(uiShowCard->put_Visibility(Visibility_Visible));
                            }
                        }
                        else if (actionType == ABI::AdaptiveNamespace::ActionType::ToggleVisibility)
                        {
                            RETURN_IF_FAILED(HandleToggleVisibilityClick(strongRenderContext.Get(), action.Get()));
                        }
                        else
                        {
                            RETURN_IF_FAILED(actionInvoker->SendActionEvent(action.Get()));
                        }

                        return S_OK;
                    })
                        .Get(),
                    &clickToken));

                HString actionSentiment;
                THROW_IF_FAILED(action->get_Sentiment(actionSentiment.GetAddressOf()));

                INT32 isSentimentPositive{}, isSentimentDestructive{}, isSentimentDefault{};

                ComPtr<AdaptiveNamespace::AdaptiveRenderContext> contextImpl =
                    PeekInnards<AdaptiveNamespace::AdaptiveRenderContext>(renderContext);

                ComPtr<IResourceDictionary> resourceDictionary;
                THROW_IF_FAILED(renderContext->get_OverrideStyles(&resourceDictionary));
                ComPtr<IStyle> styleToApply;

                if ((SUCCEEDED(WindowsCompareStringOrdinal(actionSentiment.Get(), HStringReference(L"default").Get(), &isSentimentDefault))
                    && (isSentimentDefault == 0))
                    || WindowsIsStringEmpty(actionSentiment.Get()))
                {
                    THROW_IF_FAILED(
                        SetStyleFromResourceDictionary(renderContext, L"Adaptive.Action", buttonFrameworkElement.Get()));
                }
                else if (SUCCEEDED(WindowsCompareStringOrdinal(actionSentiment.Get(), HStringReference(L"positive").Get(), &isSentimentPositive))
                    && (isSentimentPositive == 0))
                {
                    if (SUCCEEDED(TryGetResourceFromResourceDictionaries<IStyle>(resourceDictionary.Get(),
                        L"Adaptive.Action.Positive",
                        &styleToApply)))
                    {
                        THROW_IF_FAILED(buttonFrameworkElement->put_Style(styleToApply.Get()));
                    }
                    else
                    {
                        // By default, set the action background color to accent color
                        ComPtr<IResourceDictionary> actionSentimentDictionary =
                            contextImpl->GetDefaultActionSentimentDictionary();

                        if (SUCCEEDED(TryGetResourceFromResourceDictionaries(actionSentimentDictionary.Get(),
                            L"PositiveActionDefaultStyle",
                            styleToApply.GetAddressOf())))
                        {
                            THROW_IF_FAILED(buttonFrameworkElement->put_Style(styleToApply.Get()));
                        }
                    }
                }
                else if (SUCCEEDED(WindowsCompareStringOrdinal(actionSentiment.Get(), HStringReference(L"destructive").Get(), &isSentimentDestructive))
                         && (isSentimentDestructive == 0))
                {
                    if (SUCCEEDED(TryGetResourceFromResourceDictionaries<IStyle>(resourceDictionary.Get(),
                        L"Adaptive.Action.Destructive",
                        &styleToApply)))
                    {
                        THROW_IF_FAILED(buttonFrameworkElement->put_Style(styleToApply.Get()));
                    }
                    else
                    {
                        // By default, set the action text color to attention color
                        ComPtr<IResourceDictionary> actionSentimentDictionary =
                            contextImpl->GetDefaultActionSentimentDictionary();

                        if (SUCCEEDED(TryGetResourceFromResourceDictionaries(actionSentimentDictionary.Get(),
                            L"DestructiveActionDefaultStyle",
                            styleToApply.GetAddressOf())))
                        {
                            THROW_IF_FAILED(buttonFrameworkElement->put_Style(styleToApply.Get()));
                        }
                    }
                }
                else
                {
                    HString actionSentimentStyle;
                    THROW_IF_FAILED(WindowsConcatString(HStringReference(L"Adaptive.Action.").Get(), actionSentiment.Get(), actionSentimentStyle.GetAddressOf()));
                    THROW_IF_FAILED(
                        SetStyleFromResourceDictionary(renderContext, StringToWstring(HStringToUTF8(actionSentimentStyle.Get())), buttonFrameworkElement.Get()));
                }

                XamlHelpers::AppendXamlElementToPanel(button.Get(), actionsPanel.Get());

                if (columnDefinitions != nullptr)
                {
                    // If using the equal width columns, we'll add a column and assign the column
                    ComPtr<IColumnDefinition> columnDefinition = XamlHelpers::CreateXamlClass<IColumnDefinition>(
                        HStringReference(RuntimeClass_Windows_UI_Xaml_Controls_ColumnDefinition));
                    THROW_IF_FAILED(columnDefinition->put_Width({1.0, GridUnitType::GridUnitType_Star}));
                    THROW_IF_FAILED(columnDefinitions->Append(columnDefinition.Get()));

                    gridStatics->SetColumn(buttonFrameworkElement.Get(), currentAction);
                }
            }
            else
            {
                renderContext->AddWarning(ABI::AdaptiveNamespace::WarningStatusCode::MaxActionsExceeded,
                                          HStringReference(L"Some actions were not rendered due to exceeding the maximum number of actions allowed")
                                              .Get());
                return;
            }
            currentAction++;
        });

        ComPtr<IFrameworkElement> actionsPanelAsFrameworkElement;
        THROW_IF_FAILED(actionsPanel.As(&actionsPanelAsFrameworkElement));
        THROW_IF_FAILED(
            SetStyleFromResourceDictionary(renderContext, L"Adaptive.Actions", actionsPanelAsFrameworkElement.Get()));

        ComPtr<IStackPanel> actionSet =
            XamlHelpers::CreateXamlClass<IStackPanel>(HStringReference(RuntimeClass_Windows_UI_Xaml_Controls_StackPanel));
        ComPtr<IPanel> actionSetAsPanel;
        actionSet.As(&actionSetAsPanel);

        // Add buttons and show cards to panel
        XamlHelpers::AppendXamlElementToPanel(actionsPanel.Get(), actionSetAsPanel.Get());
        XamlHelpers::AppendXamlElementToPanel(showCardsStackPanel.Get(), actionSetAsPanel.Get());

        THROW_IF_FAILED(actionSetAsPanel.CopyTo(actionSetControl));
    }

    void XamlBuilder::ApplyMarginToXamlElement(_In_ IAdaptiveHostConfig* hostConfig, _In_ IFrameworkElement* element)
    {
        ComPtr<IFrameworkElement> localElement(element);
        ComPtr<IAdaptiveSpacingConfig> spacingConfig;
        THROW_IF_FAILED(hostConfig->get_Spacing(&spacingConfig));

        UINT32 padding;
        spacingConfig->get_Padding(&padding);
        Thickness margin = {(double)padding, (double)padding, (double)padding, (double)padding};

        THROW_IF_FAILED(localElement->put_Margin(margin));
    }

    void XamlBuilder::GetSeparationConfigForElement(_In_ IAdaptiveCardElement* cardElement,
                                                    _In_ IAdaptiveHostConfig* hostConfig,
                                                    _Out_ UINT* spacing,
                                                    _Out_ UINT* separatorThickness,
                                                    _Out_ ABI::Windows::UI::Color* separatorColor,
                                                    _Out_ bool* needsSeparator)
    {
        ABI::AdaptiveNamespace::Spacing elementSpacing;
        THROW_IF_FAILED(cardElement->get_Spacing(&elementSpacing));

        UINT localSpacing;
        THROW_IF_FAILED(GetSpacingSizeFromSpacing(hostConfig, elementSpacing, &localSpacing));

        boolean hasSeparator;
        THROW_IF_FAILED(cardElement->get_Separator(&hasSeparator));

        ABI::Windows::UI::Color localColor = {0};
        UINT localThickness = 0;
        if (hasSeparator)
        {
            ComPtr<IAdaptiveSeparatorConfig> separatorConfig;
            THROW_IF_FAILED(hostConfig->get_Separator(&separatorConfig));

            THROW_IF_FAILED(separatorConfig->get_LineColor(&localColor));
            THROW_IF_FAILED(separatorConfig->get_LineThickness(&localThickness));
        }

        *needsSeparator = hasSeparator || (elementSpacing != ABI::AdaptiveNamespace::Spacing::None);

        *spacing = localSpacing;
        *separatorThickness = localThickness;
        *separatorColor = localColor;
    }

    ComPtr<IBrush> XamlBuilder::GetSolidColorBrush(ABI::Windows::UI::Color color)
    {
        ComPtr<ISolidColorBrush> solidColorBrush =
            XamlHelpers::CreateXamlClass<ISolidColorBrush>(HStringReference(RuntimeClass_Windows_UI_Xaml_Media_SolidColorBrush));
        THROW_IF_FAILED(solidColorBrush->put_Color(color));
        ComPtr<IBrush> solidColorBrushAsBrush;
        THROW_IF_FAILED(solidColorBrush.As(&solidColorBrushAsBrush));
        return solidColorBrushAsBrush;
    }

    void XamlBuilder::StyleXamlTextBlock(ABI::AdaptiveNamespace::FontStyle fontStyle,
                                         ABI::AdaptiveNamespace::TextSize size,
                                         ABI::AdaptiveNamespace::ForegroundColor color,
                                         ABI::AdaptiveNamespace::ContainerStyle containerStyle,
                                         bool isSubtle,
                                         bool wrap,
                                         UINT32 maxWidth,
                                         ABI::AdaptiveNamespace::TextWeight weight,
                                         _In_ ABI::Windows::UI::Xaml::Controls::ITextBlock* xamlTextBlock,
                                         _In_ IAdaptiveHostConfig* hostConfig)
    {
        ComPtr<ITextBlock> localTextBlock(xamlTextBlock);

        ABI::Windows::UI::Color fontColor;
        THROW_IF_FAILED(GetColorFromAdaptiveColor(hostConfig, color, containerStyle, isSubtle, &fontColor));

        ComPtr<IBrush> fontColorBrush = GetSolidColorBrush(fontColor);
        THROW_IF_FAILED(localTextBlock->put_Foreground(fontColorBrush.Get()));

        HString fontFamilyName;
        UINT32 fontSize;
        ABI::Windows::UI::Text::FontWeight xamlFontWeight;

        // Retrieve the desired FontFamily, FontSize, and FontWeight values
        THROW_IF_FAILED(GetFontDataFromStyle(hostConfig, fontStyle, size, weight, fontFamilyName.GetAddressOf(), &fontSize, &xamlFontWeight));

        // Apply font size
        THROW_IF_FAILED(localTextBlock->put_FontSize((double)fontSize));

        // Apply font weight
        THROW_IF_FAILED(localTextBlock->put_FontWeight(xamlFontWeight));

        // Apply the wrap value to the xaml element
        THROW_IF_FAILED(localTextBlock->put_TextWrapping(wrap ? TextWrapping::TextWrapping_WrapWholeWords :
                                                                TextWrapping::TextWrapping_NoWrap));
        THROW_IF_FAILED(localTextBlock->put_TextTrimming(TextTrimming::TextTrimming_CharacterEllipsis));

        // Apply font family
        ComPtr<IInspectable> inspectable;
        ComPtr<IFontFamily> fontFamily;
        ComPtr<IFontFamilyFactory> fontFamilyFactory;
        THROW_IF_FAILED(Windows::Foundation::GetActivationFactory(HStringReference(L"Windows.UI.Xaml.Media.FontFamily").Get(),
                                                                  &fontFamilyFactory));
        THROW_IF_FAILED(
            fontFamilyFactory->CreateInstanceWithName(fontFamilyName.Get(), nullptr, inspectable.ReleaseAndGetAddressOf(), &fontFamily));
        THROW_IF_FAILED(xamlTextBlock->put_FontFamily(fontFamily.Get()));

        ComPtr<IFrameworkElement> textBlockAsFrameworkElement;
        THROW_IF_FAILED(localTextBlock.As(&textBlockAsFrameworkElement));
        THROW_IF_FAILED(textBlockAsFrameworkElement->put_MaxWidth(maxWidth));
    }

    void XamlBuilder::StyleXamlTextBlock(_In_ IAdaptiveTextConfig* textConfig,
                                         ABI::AdaptiveNamespace::ContainerStyle containerStyle,
                                         _In_ ITextBlock* xamlTextBlock,
                                         _In_ IAdaptiveHostConfig* hostConfig)
    {
        ABI::AdaptiveNamespace::TextWeight textWeight;
        THROW_IF_FAILED(textConfig->get_Weight(&textWeight));

        ABI::AdaptiveNamespace::ForegroundColor textColor;
        THROW_IF_FAILED(textConfig->get_Color(&textColor));

        ABI::AdaptiveNamespace::TextSize textSize;
        THROW_IF_FAILED(textConfig->get_Size(&textSize));

        boolean isSubtle;
        THROW_IF_FAILED(textConfig->get_IsSubtle(&isSubtle));

        boolean wrap;
        THROW_IF_FAILED(textConfig->get_Wrap(&wrap));

        UINT32 maxWidth;
        THROW_IF_FAILED(textConfig->get_MaxWidth(&maxWidth));

        StyleXamlTextBlock(ABI::AdaptiveNamespace::FontStyle::Default,
                           textSize,
                           textColor,
                           containerStyle,
                           Boolify(isSubtle),
                           wrap,
                           maxWidth,
                           textWeight,
                           xamlTextBlock,
                           hostConfig);
    }

    static HRESULT SetTextOnXamlTextBlock(_In_ IAdaptiveRenderContext* renderContext,
                                          _In_ HSTRING textIn,
                                          ABI::AdaptiveNamespace::FontStyle fontStyle,
                                          _In_ HSTRING language,
                                          _In_ ITextBlock* textBlock)
    {
        ComPtr<IVector<ABI::Windows::UI::Xaml::Documents::Inline*>> inlines;
        RETURN_IF_FAILED(textBlock->get_Inlines(inlines.GetAddressOf()));

        DateTimeParser parser(HStringToUTF8(language));
        auto textWithParsedDates = parser.GenerateString(HStringToUTF8(textIn));

        MarkDownParser markdownParser(textWithParsedDates);
        auto htmlString = markdownParser.TransformToHtml();

        bool handledAsHtml = false;
        if (markdownParser.HasHtmlTags())
        {
            HString htmlHString;
            UTF8ToHString(htmlString, htmlHString.GetAddressOf());

            ComPtr<ABI::Windows::Data::Xml::Dom::IXmlDocument> xmlDocument =
                XamlHelpers::CreateXamlClass<ABI::Windows::Data::Xml::Dom::IXmlDocument>(
                    HStringReference(RuntimeClass_Windows_Data_Xml_Dom_XmlDocument));

            ComPtr<ABI::Windows::Data::Xml::Dom::IXmlDocumentIO> xmlDocumentIO;
            RETURN_IF_FAILED(xmlDocument.As(&xmlDocumentIO));

            HRESULT hr = xmlDocumentIO->LoadXml(htmlHString.Get());
            if (SUCCEEDED(hr))
            {
                ComPtr<ABI::Windows::Data::Xml::Dom::IXmlNode> xmlDocumentAsNode;
                RETURN_IF_FAILED(xmlDocument.As(&xmlDocumentAsNode));

                RETURN_IF_FAILED(AddHtmlInlines(renderContext, xmlDocumentAsNode.Get(), inlines.Get(), fontStyle));
                handledAsHtml = true;
            }
        }

        if (!handledAsHtml)
        {
            HString hString;
            UTF8ToHString(textWithParsedDates, hString.GetAddressOf());
            AddSingleTextInline(renderContext, hString.Get(), fontStyle, false, false, inlines.Get());
        }

        return S_OK;
    }

    void XamlBuilder::BuildTextBlock(_In_ IAdaptiveCardElement* adaptiveCardElement,
                                     _In_ IAdaptiveRenderContext* renderContext,
                                     _In_ IAdaptiveRenderArgs* renderArgs,
                                     _Outptr_ IUIElement** textBlockControl)
    {
        ComPtr<IAdaptiveCardElement> cardElement(adaptiveCardElement);
        ComPtr<IAdaptiveTextBlock> adaptiveTextBlock;
        THROW_IF_FAILED(cardElement.As(&adaptiveTextBlock));

        ComPtr<ITextBlock> xamlTextBlock =
            XamlHelpers::CreateXamlClass<ITextBlock>(HStringReference(RuntimeClass_Windows_UI_Xaml_Controls_TextBlock));

        // ITextBlock2 will be used later on
        ComPtr<ITextBlock2> xamlTextBlock2;
        THROW_IF_FAILED(xamlTextBlock.As(&xamlTextBlock2));

        HString text;
        THROW_IF_FAILED(adaptiveTextBlock->get_Text(text.GetAddressOf()));
        HString language;
        THROW_IF_FAILED(adaptiveTextBlock->get_Language(language.GetAddressOf()));
        ABI::AdaptiveNamespace::FontStyle fontStyle;
        THROW_IF_FAILED(adaptiveTextBlock->get_FontStyle(&fontStyle));
        THROW_IF_FAILED(SetTextOnXamlTextBlock(renderContext, text.Get(), fontStyle, language.Get(), xamlTextBlock.Get()));

        ABI::AdaptiveNamespace::ForegroundColor textColor;
        THROW_IF_FAILED(adaptiveTextBlock->get_Color(&textColor));
        boolean isSubtle = false;
        THROW_IF_FAILED(adaptiveTextBlock->get_IsSubtle(&isSubtle));

        // The subtle boolean is rendered by setting the opacity on the text block, so retrieve
        // that value from the resource dictionary and set the Opacity
        if (isSubtle)
        {
            ComPtr<IResourceDictionary> resourceDictionary;
            THROW_IF_FAILED(renderContext->get_OverrideStyles(&resourceDictionary));
            ComPtr<IInspectable> subtleOpacityInspectable;
            if (SUCCEEDED(TryGetResourceFromResourceDictionaries<IInspectable>(resourceDictionary.Get(),
                                                                               c_TextBlockSubtleOpacityKey,
                                                                               &subtleOpacityInspectable)))
            {
                ComPtr<IReference<double>> subtleOpacityReference;
                if (SUCCEEDED(subtleOpacityInspectable.As(&subtleOpacityReference)))
                {
                    double subtleOpacity;
                    subtleOpacityReference.Get()->get_Value(&subtleOpacity);

                    ComPtr<IUIElement> textBlockAsUIElement;
                    THROW_IF_FAILED(xamlTextBlock.As(&textBlockAsUIElement));
                    textBlockAsUIElement->put_Opacity(subtleOpacity);
                }
            }
        }

        // Set the maximum number of lines the text block should show
        UINT maxLines;
        THROW_IF_FAILED(adaptiveTextBlock->get_MaxLines(&maxLines));
        THROW_IF_FAILED(xamlTextBlock2->put_MaxLines(maxLines));

        ABI::AdaptiveNamespace::HorizontalAlignment adaptiveHorizontalAlignment;
        THROW_IF_FAILED(adaptiveTextBlock->get_HorizontalAlignment(&adaptiveHorizontalAlignment));

        // Set the horizontal alignment of the text
        switch (adaptiveHorizontalAlignment)
        {
        case ABI::AdaptiveNamespace::HorizontalAlignment::Left:
            THROW_IF_FAILED(xamlTextBlock->put_TextAlignment(TextAlignment::TextAlignment_Left));
            break;
        case ABI::AdaptiveNamespace::HorizontalAlignment::Right:
            THROW_IF_FAILED(xamlTextBlock->put_TextAlignment(TextAlignment::TextAlignment_Right));
            break;
        case ABI::AdaptiveNamespace::HorizontalAlignment::Center:
            THROW_IF_FAILED(xamlTextBlock->put_TextAlignment(TextAlignment::TextAlignment_Center));
            break;
        }
        ABI::AdaptiveNamespace::TextSize textblockSize;
        THROW_IF_FAILED(adaptiveTextBlock->get_Size(&textblockSize));

        ABI::AdaptiveNamespace::TextWeight textWeight;
        THROW_IF_FAILED(adaptiveTextBlock->get_Weight(&textWeight));

        boolean shouldWrap = false;
        THROW_IF_FAILED(adaptiveTextBlock->get_Wrap(&shouldWrap));

        // Ensure left edge of text is consistent regardless of font size, so both small and large fonts
        // are flush on the left edge of the card by enabling TrimSideBearings
        THROW_IF_FAILED(xamlTextBlock2->put_OpticalMarginAlignment(OpticalMarginAlignment_TrimSideBearings));

        // Style the TextBlock using Host config
        ComPtr<IAdaptiveHostConfig> hostConfig;
        THROW_IF_FAILED(renderContext->get_HostConfig(&hostConfig));
        ABI::AdaptiveNamespace::ContainerStyle containerStyle;
        THROW_IF_FAILED(renderArgs->get_ContainerStyle(&containerStyle));
        StyleXamlTextBlock(fontStyle,
                           textblockSize,
                           textColor,
                           containerStyle,
                           isSubtle,
                           shouldWrap,
                           MAXUINT32,
                           textWeight,
                           xamlTextBlock.Get(),
                           hostConfig.Get());

        ComPtr<IFrameworkElement> frameworkElement;
        THROW_IF_FAILED(xamlTextBlock.As(&frameworkElement));
        THROW_IF_FAILED(SetStyleFromResourceDictionary(renderContext, L"Adaptive.TextBlock", frameworkElement.Get()));

        THROW_IF_FAILED(xamlTextBlock.CopyTo(textBlockControl));
    }

    HRESULT XamlBuilder::SetAutoImageSize(_In_ IFrameworkElement* imageControl,
                                          _In_ IInspectable* parentElement,
                                          _In_ IBitmapSource* imageSource,
                                          bool setVisible)
    {
        INT32 pixelHeight;
        RETURN_IF_FAILED(imageSource->get_PixelHeight(&pixelHeight));
        INT32 pixelWidth;
        RETURN_IF_FAILED(imageSource->get_PixelWidth(&pixelWidth));
        DOUBLE maxHeight;
        DOUBLE maxWidth;
        ComPtr<IInspectable> localParentElement(parentElement);
        ComPtr<IFrameworkElement> localElement(imageControl);
        ComPtr<IColumnDefinition> parentAsColumnDefinition;

        RETURN_IF_FAILED(localElement->get_MaxHeight(&maxHeight));
        RETURN_IF_FAILED(localElement->get_MaxWidth(&maxWidth));

        if (SUCCEEDED(localParentElement.As(&parentAsColumnDefinition)))
        {
            DOUBLE parentWidth;
            RETURN_IF_FAILED(parentAsColumnDefinition->get_ActualWidth(&parentWidth));
            if (parentWidth >= pixelWidth)
            {
                // Make sure to keep the aspect ratio of the image
                maxWidth = min(maxWidth, parentWidth);
                double aspectRatio = (double)pixelHeight / pixelWidth;
                maxHeight = maxWidth * aspectRatio;
            }
        }

        // Prevent an image from being stretched out if it is smaller than the
        // space allocated for it (when in auto mode).
        RETURN_IF_FAILED(localElement->put_MaxHeight(min(maxHeight, pixelHeight)));
        RETURN_IF_FAILED(localElement->put_MaxWidth(min(maxWidth, pixelWidth)));

        if (setVisible)
        {
            ComPtr<IUIElement> frameworkElementAsUIElement;
            RETURN_IF_FAILED(localElement.As(&frameworkElementAsUIElement));
            RETURN_IF_FAILED(frameworkElementAsUIElement->put_Visibility(Visibility::Visibility_Visible));
        }

        return S_OK;
    }

    HRESULT XamlBuilder::SetMatchingHeight(_In_ IFrameworkElement* elementToChange, _In_ IFrameworkElement* elementToMatch)
    {
        DOUBLE actualHeight;
        RETURN_IF_FAILED(elementToMatch->get_ActualHeight(&actualHeight));

        ComPtr<IFrameworkElement> localElement(elementToChange);
        RETURN_IF_FAILED(localElement->put_Height(actualHeight));

        ComPtr<IUIElement> frameworkElementAsUIElement;
        RETURN_IF_FAILED(localElement.As(&frameworkElementAsUIElement));
        RETURN_IF_FAILED(frameworkElementAsUIElement->put_Visibility(Visibility::Visibility_Visible));
        return S_OK;
    }

    template<>
    void XamlBuilder::SetAutoSize<IEllipse>(IEllipse* destination, IInspectable* parentElement, IInspectable* imageContainer, bool isVisible, bool imageFiresOpenEvent)
    {
        // Check if the image source fits in the parent container, if so, set the framework element's size to match the original image.
        if (parentElement != nullptr && m_enableXamlImageHandling)
        {
            ComPtr<IInspectable> ellipseShape(imageContainer);
            ComPtr<IShape> ellipseAsShape;
            THROW_IF_FAILED(ellipseShape.As(&ellipseAsShape));

            ComPtr<IBrush> ellipseBrush;
            THROW_IF_FAILED(ellipseAsShape->get_Fill(&ellipseBrush));
            ComPtr<IImageBrush> brushAsImageBrush;
            THROW_IF_FAILED(ellipseBrush.As(&brushAsImageBrush));

            ComPtr<IEllipse> ellipse(destination);

            ComPtr<IUIElement> ellipseAsUIElement;
            THROW_IF_FAILED(ellipse.As(&ellipseAsUIElement));

            ComPtr<IImageSource> imageSource;
            THROW_IF_FAILED(brushAsImageBrush->get_ImageSource(&imageSource));
            ComPtr<IBitmapSource> imageSourceAsBitmap;
            THROW_IF_FAILED(imageSource.As(&imageSourceAsBitmap));

            // If the image hasn't loaded yet
            if (imageFiresOpenEvent)
            {
                // Collapse the Ellipse while the image loads, so that resizing is not noticeable
                THROW_IF_FAILED(ellipseAsUIElement->put_Visibility(Visibility::Visibility_Collapsed));
                // Handle ImageOpened event so we can check the imageSource's size to determine if it fits in its parent
                EventRegistrationToken eventToken;
                THROW_IF_FAILED(brushAsImageBrush->add_ImageOpened(
                    Callback<IRoutedEventHandler>([ellipseAsUIElement, isVisible](IInspectable* /*sender*/, IRoutedEventArgs * /*args*/) -> HRESULT {
                        // Don't set the AutoImageSize on the ellipse as it makes the ellipse grow bigger than
                        // what it would be otherwise, just set the visibility when we get the image
                        if (isVisible)
                        {
                            RETURN_IF_FAILED(ellipseAsUIElement->put_Visibility(Visibility::Visibility_Visible));
                        }
                        return S_OK;
                    })
                        .Get(),
                    &eventToken));
            }
        }
    }

    template<typename T>
    void XamlBuilder::SetAutoSize(T* destination, IInspectable* parentElement, IInspectable* /* imageContainer */, bool isVisible, bool imageFiresOpenEvent)
    {
        if (parentElement != nullptr && m_enableXamlImageHandling)
        {
            ComPtr<IImage> xamlImage(destination);
            ComPtr<IFrameworkElement> imageAsFrameworkElement;
            THROW_IF_FAILED(xamlImage.As(&imageAsFrameworkElement));
            ComPtr<IImageSource> imageSource;
            THROW_IF_FAILED(xamlImage->get_Source(&imageSource));
            ComPtr<IBitmapSource> imageSourceAsBitmap;
            THROW_IF_FAILED(imageSource.As(&imageSourceAsBitmap));

            ComPtr<IUIElement> imageAsUIElement;
            THROW_IF_FAILED(xamlImage.As(&imageAsUIElement));

            // If the image hasn't loaded yet
            if (imageFiresOpenEvent)
            {
                // Collapse the Image control while the image loads, so that resizing is not noticeable
                THROW_IF_FAILED(imageAsUIElement->put_Visibility(Visibility::Visibility_Collapsed));

                // Handle ImageOpened event so we can check the imageSource's size to determine if it fits in its parent
                ComPtr<IInspectable> strongParentElement(parentElement);
                EventRegistrationToken eventToken;
                THROW_IF_FAILED(xamlImage->add_ImageOpened(
<<<<<<< HEAD
                    Callback<IRoutedEventHandler>([frameworkElement, strongParentElement, imageSourceAsBitmap, isVisible](
                                                      IInspectable* /*sender*/, IRoutedEventArgs *
                                                      /*args*/) -> HRESULT {
                        return SetAutoImageSize(frameworkElement.Get(), strongParentElement.Get(), imageSourceAsBitmap.Get(), isVisible);
                    })
                        .Get(),
=======
                    Callback<IRoutedEventHandler>([imageAsFrameworkElement, strongParentElement, imageSourceAsBitmap, isVisible](IInspectable* /*sender*/, IRoutedEventArgs *
                        /*args*/) -> HRESULT {
                    return SetAutoImageSize(imageAsFrameworkElement.Get(), strongParentElement.Get(), imageSourceAsBitmap.Get(), isVisible);
                })
                    .Get(),
>>>>>>> 358ccbd4
                    &eventToken));
            }
            else
            {
<<<<<<< HEAD
                SetAutoImageSize(frameworkElement.Get(), parentElement, imageSourceAsBitmap.Get(), isVisible);
=======
                SetAutoImageSize(imageAsFrameworkElement.Get() , parentElement, imageSourceAsBitmap.Get(), isVisible);
>>>>>>> 358ccbd4
            }
        }
    }

    void XamlBuilder::BuildImage(_In_ IAdaptiveCardElement* adaptiveCardElement,
                                 _In_ IAdaptiveRenderContext* renderContext,
                                 _In_ IAdaptiveRenderArgs* renderArgs,
                                 _Outptr_ IUIElement** imageControl)
    {
        ComPtr<IAdaptiveCardElement> cardElement(adaptiveCardElement);
        ComPtr<IAdaptiveImage> adaptiveImage;
        THROW_IF_FAILED(cardElement.As(&adaptiveImage));

        ComPtr<IAdaptiveHostConfig> hostConfig;
        THROW_IF_FAILED(renderContext->get_HostConfig(&hostConfig));

        HSTRING url;
        THROW_IF_FAILED(adaptiveImage->get_Url(&url));

        ComPtr<IUriRuntimeClass> imageUrl;
        GetUrlFromString(hostConfig.Get(), url, imageUrl.GetAddressOf());

        if (imageUrl == nullptr)
        {
            renderContext->AddWarning(ABI::AdaptiveNamespace::WarningStatusCode::AssetLoadFailed,
                                      HStringReference(L"Image not found").Get());
            *imageControl = nullptr;
            return;
        }

        UINT32 pixelWidth = 0, pixelHeight = 0;
        THROW_IF_FAILED(adaptiveImage->get_PixelWidth(&pixelWidth));
        THROW_IF_FAILED(adaptiveImage->get_PixelHeight(&pixelHeight));
        bool hasExplicitMeasurements = (pixelWidth || pixelHeight);
        bool isAspectRatioNeeded = (pixelWidth && pixelHeight);

        // Get the image's size and style
        ABI::AdaptiveNamespace::ImageSize size = ABI::AdaptiveNamespace::ImageSize::None;
        if (!hasExplicitMeasurements)
        {
            THROW_IF_FAILED(adaptiveImage->get_Size(&size));
        }

        if (size == ABI::AdaptiveNamespace::ImageSize::None && !hasExplicitMeasurements)
        {
            ComPtr<IAdaptiveImageConfig> imageConfig;
            THROW_IF_FAILED(hostConfig->get_Image(&imageConfig));
            THROW_IF_FAILED(imageConfig->get_ImageSize(&size));
        }

        ABI::AdaptiveNamespace::ImageStyle imageStyle;
        THROW_IF_FAILED(adaptiveImage->get_Style(&imageStyle));
        ComPtr<IAdaptiveCardResourceResolvers> resourceResolvers;
        THROW_IF_FAILED(renderContext->get_ResourceResolvers(&resourceResolvers));

        HSTRING backgroundColor;
        THROW_IF_FAILED(adaptiveImage->get_BackgroundColor(&backgroundColor));

        boolean isVisible;
        THROW_IF_FAILED(adaptiveCardElement->get_IsVisible(&isVisible));

        ComPtr<IFrameworkElement> frameworkElement;
        if (imageStyle == ImageStyle_Person)
        {
            ComPtr<IEllipse> ellipse =
                XamlHelpers::CreateXamlClass<IEllipse>(HStringReference(RuntimeClass_Windows_UI_Xaml_Shapes_Ellipse));
            ComPtr<IEllipse> backgroundEllipse =
                XamlHelpers::CreateXamlClass<IEllipse>(HStringReference(RuntimeClass_Windows_UI_Xaml_Shapes_Ellipse));

            Stretch stretch = (isAspectRatioNeeded) ? Stretch::Stretch_Fill : Stretch::Stretch_UniformToFill;
            bool mustHideElement{true};

            ComPtr<IInspectable> parentElement;
            THROW_IF_FAILED(renderArgs->get_ParentElement(&parentElement));

            ComPtr<IShape> ellipseAsShape;
            THROW_IF_FAILED(ellipse.As(&ellipseAsShape));

            SetImageOnUIElement(imageUrl.Get(), ellipse.Get(), resourceResolvers.Get(),
                               (size == ABI::AdaptiveNamespace::ImageSize_Auto),
                               parentElement.Get(), ellipseAsShape.Get(), isVisible, &mustHideElement, stretch);

            ComPtr<IShape> backgroundEllipseAsShape;
            THROW_IF_FAILED(backgroundEllipse.As(&backgroundEllipseAsShape));

            // Set Auto, None, and Stretch to Stretch_UniformToFill. An ellipse set to Stretch_Uniform ends up with size 0.
            if (size == ABI::AdaptiveNamespace::ImageSize::None || size == ABI::AdaptiveNamespace::ImageSize::Stretch ||
                size == ABI::AdaptiveNamespace::ImageSize::Auto || hasExplicitMeasurements)
            {
                THROW_IF_FAILED(ellipseAsShape->put_Stretch(stretch));
                THROW_IF_FAILED(backgroundEllipseAsShape->put_Stretch(stretch));
            }

            if (backgroundColor != nullptr)
            {
                // Fill the background ellipse with solid color brush
                ABI::Windows::UI::Color color;
                THROW_IF_FAILED(GetColorFromString(HStringToUTF8(backgroundColor), &color));
                ComPtr<IBrush> backgroundColorBrush = GetSolidColorBrush(color);
                THROW_IF_FAILED(backgroundEllipseAsShape->put_Fill(backgroundColorBrush.Get()));

                // Create a grid to contain the background color ellipse and the image ellipse
                ComPtr<IGrid> imageGrid =
                    XamlHelpers::CreateXamlClass<IGrid>(HStringReference(RuntimeClass_Windows_UI_Xaml_Controls_Grid));

                ComPtr<IPanel> panel;
                THROW_IF_FAILED(imageGrid.As(&panel));

                XamlHelpers::AppendXamlElementToPanel(backgroundEllipse.Get(), panel.Get());
                XamlHelpers::AppendXamlElementToPanel(ellipse.Get(), panel.Get());

                THROW_IF_FAILED(imageGrid.As(&frameworkElement));
            }
            else
            {
                THROW_IF_FAILED(ellipse.As(&frameworkElement));
            }
        }
        else
        {
            ComPtr<IImage> xamlImage =
                XamlHelpers::CreateXamlClass<IImage>(HStringReference(RuntimeClass_Windows_UI_Xaml_Controls_Image));

            if (backgroundColor != nullptr)
            {
                // Create a surronding border with solid color background to contain the image
                ComPtr<IBorder> border =
                    XamlHelpers::CreateXamlClass<IBorder>(HStringReference(RuntimeClass_Windows_UI_Xaml_Controls_Border));

                ABI::Windows::UI::Color color;
                THROW_IF_FAILED(GetColorFromString(HStringToUTF8(backgroundColor), &color));
                ComPtr<IBrush> backgroundColorBrush = GetSolidColorBrush(color);
                THROW_IF_FAILED(border->put_Background(backgroundColorBrush.Get()));
                
                ComPtr<IUIElement> imageAsUiElement;
                THROW_IF_FAILED(xamlImage.CopyTo(imageAsUiElement.GetAddressOf()));
                THROW_IF_FAILED(border->put_Child(imageAsUiElement.Get()));

                THROW_IF_FAILED(border.As(&frameworkElement));
            }
            else
            {
                THROW_IF_FAILED(xamlImage.As(&frameworkElement));
            }

            if (isAspectRatioNeeded)
            {
                xamlImage->put_Stretch(Stretch::Stretch_Fill);
            }

            ComPtr<IInspectable> parentElement;
            THROW_IF_FAILED(renderArgs->get_ParentElement(&parentElement));

            bool mustHideElement{true};
            SetImageOnUIElement(imageUrl.Get(), xamlImage.Get(), resourceResolvers.Get(),
                                (size == ABI::AdaptiveNamespace::ImageSize_Auto),
                                parentElement.Get(), frameworkElement.Get(), isVisible, &mustHideElement);
        }

        ComPtr<IAdaptiveImageSizesConfig> sizeOptions;
        THROW_IF_FAILED(hostConfig->get_ImageSizes(sizeOptions.GetAddressOf()));

        if (hasExplicitMeasurements)
        {
            if (pixelWidth)
            {
                THROW_IF_FAILED(frameworkElement->put_Width(pixelWidth));
            }

            if (pixelHeight)
            {
                THROW_IF_FAILED(frameworkElement->put_Height(pixelHeight));
            }
        }
        else
        {
            switch (size)
            {
            case ABI::AdaptiveNamespace::ImageSize::Small:
            {
                UINT32 imageSize;
                THROW_IF_FAILED(sizeOptions->get_Small(&imageSize));

                THROW_IF_FAILED(frameworkElement->put_Width(imageSize));
                THROW_IF_FAILED(frameworkElement->put_Height(imageSize));
                break;
            }

            case ABI::AdaptiveNamespace::ImageSize::Medium:
            {
                UINT32 imageSize;
                THROW_IF_FAILED(sizeOptions->get_Medium(&imageSize));

                THROW_IF_FAILED(frameworkElement->put_Width(imageSize));
                THROW_IF_FAILED(frameworkElement->put_Height(imageSize));
                break;
            }

            case ABI::AdaptiveNamespace::ImageSize::Large:
            {
                UINT32 imageSize;
                THROW_IF_FAILED(sizeOptions->get_Large(&imageSize));

                THROW_IF_FAILED(frameworkElement->put_Width(imageSize));
                THROW_IF_FAILED(frameworkElement->put_Height(imageSize));
                break;
            }
            }
        }

        ABI::AdaptiveNamespace::HorizontalAlignment adaptiveHorizontalAlignment;
        THROW_IF_FAILED(adaptiveImage->get_HorizontalAlignment(&adaptiveHorizontalAlignment));

        switch (adaptiveHorizontalAlignment)
        {
        case ABI::AdaptiveNamespace::HorizontalAlignment::Left:
            THROW_IF_FAILED(frameworkElement->put_HorizontalAlignment(ABI::Windows::UI::Xaml::HorizontalAlignment_Left));
            break;
        case ABI::AdaptiveNamespace::HorizontalAlignment::Right:
            THROW_IF_FAILED(frameworkElement->put_HorizontalAlignment(ABI::Windows::UI::Xaml::HorizontalAlignment_Right));
            break;
        case ABI::AdaptiveNamespace::HorizontalAlignment::Center:
            THROW_IF_FAILED(frameworkElement->put_HorizontalAlignment(ABI::Windows::UI::Xaml::HorizontalAlignment_Center));
            break;
        }

        THROW_IF_FAILED(frameworkElement->put_VerticalAlignment(ABI::Windows::UI::Xaml::VerticalAlignment_Top));
        THROW_IF_FAILED(SetStyleFromResourceDictionary(renderContext, L"Adaptive.Image", frameworkElement.Get()));

        ComPtr<IAdaptiveActionElement> selectAction;
        THROW_IF_FAILED(adaptiveImage->get_SelectAction(&selectAction));

        ComPtr<IUIElement> imageAsUIElement;
        THROW_IF_FAILED(frameworkElement.As(&imageAsUIElement));

        HString altText;
        THROW_IF_FAILED(adaptiveImage->get_AltText(altText.GetAddressOf()));

        ComPtr<IDependencyObject> imageAsDependencyObject;
        THROW_IF_FAILED(imageAsUIElement.As(&imageAsDependencyObject));

        ComPtr<IAutomationPropertiesStatics> automationPropertiesStatics;
        THROW_IF_FAILED(
            GetActivationFactory(HStringReference(RuntimeClass_Windows_UI_Xaml_Automation_AutomationProperties).Get(),
                                 &automationPropertiesStatics));

        THROW_IF_FAILED(automationPropertiesStatics->SetName(imageAsDependencyObject.Get(), altText.Get()));

        HandleSelectAction(adaptiveCardElement,
                           selectAction.Get(),
                           renderContext,
                           imageAsUIElement.Get(),
                           SupportsInteractivity(hostConfig.Get()),
                           true,
                           imageControl);
    }

    void XamlBuilder::BuildContainer(_In_ IAdaptiveCardElement* adaptiveCardElement,
                                     _In_ IAdaptiveRenderContext* renderContext,
                                     _In_ IAdaptiveRenderArgs* renderArgs,
                                     _Outptr_ IUIElement** containerControl)
    {
        ComPtr<IAdaptiveCardElement> cardElement(adaptiveCardElement);
        ComPtr<IAdaptiveContainer> adaptiveContainer;
        THROW_IF_FAILED(cardElement.As(&adaptiveContainer));

        ComPtr<WholeItemsPanel> containerPanel;
        THROW_IF_FAILED(MakeAndInitialize<WholeItemsPanel>(&containerPanel));

        ComPtr<IFrameworkElement> containerPanelAsFrameWorkElement;
        THROW_IF_FAILED(containerPanel.As(&containerPanelAsFrameWorkElement));
        // Assign vertical alignment to the top so that on fixed height cards, the content
        // still renders at the top even if the content is shorter than the full card
        ABI::AdaptiveNamespace::HeightType containerHeightType{};
        THROW_IF_FAILED(cardElement->get_Height(&containerHeightType));
        if (containerHeightType == ABI::AdaptiveNamespace::HeightType::Auto)
        {
            THROW_IF_FAILED(containerPanelAsFrameWorkElement->put_VerticalAlignment(ABI::Windows::UI::Xaml::VerticalAlignment_Top));
        }

        ABI::AdaptiveNamespace::ContainerStyle containerStyle;
        THROW_IF_FAILED(adaptiveContainer->get_Style(&containerStyle));

        ABI::AdaptiveNamespace::ContainerStyle parentContainerStyle;
        THROW_IF_FAILED(renderArgs->get_ContainerStyle(&parentContainerStyle));

        bool hasExplicitContainerStyle{true};
        if (containerStyle == ABI::AdaptiveNamespace::ContainerStyle::None)
        {
            hasExplicitContainerStyle = false;
            containerStyle = parentContainerStyle;
        }
        ComPtr<IFrameworkElement> parentElement;
        THROW_IF_FAILED(renderArgs->get_ParentElement(&parentElement));
        ComPtr<IAdaptiveRenderArgs> newRenderArgs;
        THROW_IF_FAILED(MakeAndInitialize<AdaptiveRenderArgs>(&newRenderArgs, containerStyle, parentElement.Get()));

        ComPtr<IPanel> containerPanelAsPanel;
        THROW_IF_FAILED(containerPanel.As(&containerPanelAsPanel));

        ComPtr<IVector<IAdaptiveCardElement*>> childItems;
        THROW_IF_FAILED(adaptiveContainer->get_Items(&childItems));
        BuildPanelChildren(childItems.Get(), containerPanelAsPanel.Get(), renderContext, newRenderArgs.Get(), [](IUIElement*) {});

        ComPtr<IBorder> containerBorder =
            XamlHelpers::CreateXamlClass<IBorder>(HStringReference(RuntimeClass_Windows_UI_Xaml_Controls_Border));
        ComPtr<IAdaptiveHostConfig> hostConfig;
        THROW_IF_FAILED(renderContext->get_HostConfig(&hostConfig));

        // If container style was explicitly assigned, apply background
        if (hasExplicitContainerStyle)
        {
            ABI::Windows::UI::Color backgroundColor;
            THROW_IF_FAILED(GetBackgroundColorFromStyle(containerStyle, hostConfig.Get(), &backgroundColor));
            ComPtr<IBrush> backgroundColorBrush = GetSolidColorBrush(backgroundColor);
            THROW_IF_FAILED(containerBorder->put_Background(backgroundColorBrush.Get()));

            // If the container style doesn't match its parent, apply padding.
            if (containerStyle != parentContainerStyle)
            {
                ComPtr<IAdaptiveSpacingConfig> spacingConfig;
                THROW_IF_FAILED(hostConfig->get_Spacing(&spacingConfig));

                UINT32 padding;
                THROW_IF_FAILED(spacingConfig->get_Padding(&padding));
                DOUBLE paddingAsDouble = static_cast<DOUBLE>(padding);

                Thickness paddingThickness = {paddingAsDouble, paddingAsDouble, paddingAsDouble, paddingAsDouble};
                THROW_IF_FAILED(containerBorder->put_Padding(paddingThickness));
            }
        }

        ABI::AdaptiveNamespace::VerticalContentAlignment verticalContentAlignment;
        THROW_IF_FAILED(adaptiveContainer->get_VerticalContentAlignment(&verticalContentAlignment));

        XamlBuilder::SetVerticalContentAlignmentToChildren(containerPanel.Get(), verticalContentAlignment);

        // Check if backgroundImage defined
        HSTRING backgroundImageUrl;
        ComPtr<IAdaptiveBackgroundImage> backgroundImage;
        THROW_IF_FAILED(adaptiveContainer->get_BackgroundImage(&backgroundImage));
        THROW_IF_FAILED(backgroundImage->get_Url(&backgroundImageUrl));
        if (backgroundImageUrl != nullptr)
        {
            ComPtr<IGrid> rootElement =
                XamlHelpers::CreateXamlClass<IGrid>(HStringReference(RuntimeClass_Windows_UI_Xaml_Controls_Grid));
            ComPtr<IPanel> rootAsPanel;
            THROW_IF_FAILED(rootElement.As(&rootAsPanel));

            ApplyBackgroundToRoot(rootAsPanel.Get(), backgroundImage.Get(), renderContext, newRenderArgs.Get());

            // Add rootElement to containerBorder
            ComPtr<IUIElement> rootAsUIElement;
            THROW_IF_FAILED(rootElement.As(&rootAsUIElement));
            THROW_IF_FAILED(containerBorder->put_Child(rootAsUIElement.Get()));

            // Add containerPanel to rootElement
            ComPtr<IFrameworkElement> containerPanelAsFElement;
            THROW_IF_FAILED(containerPanel.As(&containerPanelAsFElement));
            XamlHelpers::AppendXamlElementToPanel(containerPanelAsFElement.Get(), rootAsPanel.Get(), containerHeightType);
        }
        else
        {
            // instead, directly add containerPanel to containerBorder
            ComPtr<IUIElement> containerPanelAsUIElement;
            THROW_IF_FAILED(containerPanel.As(&containerPanelAsUIElement));
            THROW_IF_FAILED(containerBorder->put_Child(containerPanelAsUIElement.Get()));
        }

        THROW_IF_FAILED(
            SetStyleFromResourceDictionary(renderContext, L"Adaptive.Container", containerPanelAsFrameWorkElement.Get()));

        ComPtr<IAdaptiveActionElement> selectAction;
        THROW_IF_FAILED(adaptiveContainer->get_SelectAction(&selectAction));

        ComPtr<IUIElement> containerBorderAsUIElement;
        THROW_IF_FAILED(containerBorder.As(&containerBorderAsUIElement));

        HandleSelectAction(adaptiveCardElement,
                           selectAction.Get(),
                           renderContext,
                           containerBorderAsUIElement.Get(),
                           SupportsInteractivity(hostConfig.Get()),
                           true,
                           containerControl);
    }

    void XamlBuilder::BuildColumn(_In_ IAdaptiveCardElement* adaptiveCardElement,
                                  _In_ IAdaptiveRenderContext* renderContext,
                                  _In_ IAdaptiveRenderArgs* renderArgs,
                                  _Outptr_ IUIElement** ColumnControl)
    {
        ComPtr<IAdaptiveCardElement> cardElement(adaptiveCardElement);
        ComPtr<IAdaptiveColumn> adaptiveColumn;
        THROW_IF_FAILED(cardElement.As(&adaptiveColumn));

        ComPtr<WholeItemsPanel> columnPanel;
        THROW_IF_FAILED(MakeAndInitialize<WholeItemsPanel>(&columnPanel));

        ABI::AdaptiveNamespace::ContainerStyle containerStyle;
        THROW_IF_FAILED(adaptiveColumn->get_Style(&containerStyle));
        bool hasExplicitContainerStyle = true;
        if (containerStyle == ABI::AdaptiveNamespace::ContainerStyle::None)
        {
            hasExplicitContainerStyle = false;
            ABI::AdaptiveNamespace::ContainerStyle parentContainerStyle;
            THROW_IF_FAILED(renderArgs->get_ContainerStyle(&parentContainerStyle));
            containerStyle = parentContainerStyle;
        }

        ComPtr<IFrameworkElement> parentElement;
        THROW_IF_FAILED(renderArgs->get_ParentElement(&parentElement));
        ComPtr<IAdaptiveRenderArgs> newRenderArgs;
        THROW_IF_FAILED(MakeAndInitialize<AdaptiveRenderArgs>(&newRenderArgs, containerStyle, parentElement.Get()));

        ComPtr<IPanel> columnAsPanel;
        THROW_IF_FAILED(columnPanel.As(&columnAsPanel));

        // If container style was explicitly assigned, apply background
        ComPtr<IAdaptiveHostConfig> hostConfig;
        THROW_IF_FAILED(renderContext->get_HostConfig(&hostConfig));
        ABI::Windows::UI::Color backgroundColor;
        if (hasExplicitContainerStyle && SUCCEEDED(GetBackgroundColorFromStyle(containerStyle, hostConfig.Get(), &backgroundColor)))
        {
            ComPtr<IBrush> backgroundColorBrush = GetSolidColorBrush(backgroundColor);
            THROW_IF_FAILED(columnAsPanel->put_Background(backgroundColorBrush.Get()));
        }

        ComPtr<IVector<IAdaptiveCardElement*>> childItems;
        THROW_IF_FAILED(adaptiveColumn->get_Items(&childItems));
        BuildPanelChildren(childItems.Get(), columnAsPanel.Get(), renderContext, newRenderArgs.Get(), [](IUIElement*) {});

        ABI::AdaptiveNamespace::VerticalContentAlignment verticalContentAlignment;
        THROW_IF_FAILED(adaptiveColumn->get_VerticalContentAlignment(&verticalContentAlignment));

        XamlBuilder::SetVerticalContentAlignmentToChildren(columnPanel.Get(), verticalContentAlignment);

        // Assign vertical alignment to the top so that on fixed height cards, the content
        // still renders at the top even if the content is shorter than the full card
        ComPtr<IFrameworkElement> columnPanelAsFrameworkElement;
        THROW_IF_FAILED(columnPanel.As(&columnPanelAsFrameworkElement));
        THROW_IF_FAILED(columnPanelAsFrameworkElement->put_VerticalAlignment(VerticalAlignment_Stretch));

        THROW_IF_FAILED(SetStyleFromResourceDictionary(renderContext, L"Adaptive.Column", columnPanelAsFrameworkElement.Get()));

        ComPtr<IAdaptiveActionElement> selectAction;
        THROW_IF_FAILED(adaptiveColumn->get_SelectAction(&selectAction));

        // Define columnAsUIElement based on the existence of a backgroundImage
        ComPtr<IUIElement> columnAsUIElement;
        HSTRING backgroundImageUrl;
        ComPtr<IAdaptiveBackgroundImage> backgroundImage;
        THROW_IF_FAILED(adaptiveColumn->get_BackgroundImage(&backgroundImage));
        THROW_IF_FAILED(backgroundImage->get_Url(&backgroundImageUrl));
        if (backgroundImageUrl != nullptr)
        {
            ComPtr<IGrid> rootElement =
                XamlHelpers::CreateXamlClass<IGrid>(HStringReference(RuntimeClass_Windows_UI_Xaml_Controls_Grid));
            ComPtr<IPanel> rootAsPanel;
            THROW_IF_FAILED(rootElement.As(&rootAsPanel));

            ApplyBackgroundToRoot(rootAsPanel.Get(), backgroundImage.Get(), renderContext, newRenderArgs.Get());

            // get HeightType for column
            ABI::AdaptiveNamespace::HeightType columnHeightType{};
            THROW_IF_FAILED(cardElement->get_Height(&columnHeightType));

            // Add columnPanel to rootElement
            ComPtr<IFrameworkElement> columnPanelAsFElement;
            THROW_IF_FAILED(columnPanel.As(&columnPanelAsFElement));
            XamlHelpers::AppendXamlElementToPanel(columnPanelAsFElement.Get(), rootAsPanel.Get(), columnHeightType);

            THROW_IF_FAILED(rootElement.As(&columnAsUIElement));
        }
        else
        {
            THROW_IF_FAILED(columnPanel.As(&columnAsUIElement));
        }

        HandleSelectAction(adaptiveCardElement,
                           selectAction.Get(),
                           renderContext,
                           columnAsUIElement.Get(),
                           SupportsInteractivity(hostConfig.Get()),
                           false,
                           ColumnControl);
    }

    void XamlBuilder::BuildColumnSet(_In_ IAdaptiveCardElement* adaptiveCardElement,
                                     _In_ IAdaptiveRenderContext* renderContext,
                                     _In_ IAdaptiveRenderArgs* renderArgs,
                                     _Outptr_ IUIElement** columnSetControl)
    {
        ComPtr<IAdaptiveCardElement> cardElement(adaptiveCardElement);
        ComPtr<IAdaptiveColumnSet> adaptiveColumnSet;
        THROW_IF_FAILED(cardElement.As(&adaptiveColumnSet));

        ComPtr<WholeItemsPanel> gridContainer;
        THROW_IF_FAILED(MakeAndInitialize<WholeItemsPanel>(&gridContainer));

        ComPtr<IGrid> xamlGrid =
            XamlHelpers::CreateXamlClass<IGrid>(HStringReference(RuntimeClass_Windows_UI_Xaml_Controls_Grid));
        ComPtr<IGridStatics> gridStatics;
        THROW_IF_FAILED(GetActivationFactory(HStringReference(RuntimeClass_Windows_UI_Xaml_Controls_Grid).Get(), &gridStatics));

        ComPtr<IVector<AdaptiveColumn*>> columns;
        THROW_IF_FAILED(adaptiveColumnSet->get_Columns(&columns));
        int currentColumn{};
        ComPtr<IAdaptiveElementRendererRegistration> elementRenderers;
        THROW_IF_FAILED(renderContext->get_ElementRenderers(&elementRenderers));
        ComPtr<IAdaptiveElementRenderer> columnRenderer;
        THROW_IF_FAILED(elementRenderers->Get(HStringReference(L"Column").Get(), &columnRenderer));

        if (columnRenderer == nullptr)
        {
            renderContext->AddWarning(ABI::AdaptiveNamespace::WarningStatusCode::NoRendererForType,
                                      HStringReference(L"No renderer found for type: Column").Get());
            *columnSetControl = nullptr;
            return;
        }

        ComPtr<IAdaptiveHostConfig> hostConfig;
        THROW_IF_FAILED(renderContext->get_HostConfig(&hostConfig));

        XamlHelpers::IterateOverVector<AdaptiveColumn, IAdaptiveColumn>(
            columns.Get(),
            [xamlGrid, gridStatics, &currentColumn, renderContext, renderArgs, columnRenderer, hostConfig](IAdaptiveColumn* column) {
                ComPtr<IAdaptiveCardElement> columnAsCardElement;
                ComPtr<IAdaptiveColumn> localColumn(column);
                THROW_IF_FAILED(localColumn.As(&columnAsCardElement));
                ComPtr<IVector<ColumnDefinition*>> columnDefinitions;
                THROW_IF_FAILED(xamlGrid->get_ColumnDefinitions(&columnDefinitions));
                ComPtr<IPanel> gridAsPanel;
                THROW_IF_FAILED(xamlGrid.As(&gridAsPanel));

                // If not the first column
                if (currentColumn > 0)
                {
                    // Add Separator to the columnSet
                    bool needsSeparator;
                    UINT spacing;
                    UINT separatorThickness;
                    ABI::Windows::UI::Color separatorColor;
                    GetSeparationConfigForElement(
                        columnAsCardElement.Get(), hostConfig.Get(), &spacing, &separatorThickness, &separatorColor, &needsSeparator);

                    if (needsSeparator)
                    {
                        // Create a new ColumnDefinition for the separator
                        ComPtr<IColumnDefinition> separatorColumnDefinition = XamlHelpers::CreateXamlClass<IColumnDefinition>(
                            HStringReference(RuntimeClass_Windows_UI_Xaml_Controls_ColumnDefinition));
                        THROW_IF_FAILED(separatorColumnDefinition->put_Width({1.0, GridUnitType::GridUnitType_Auto}));
                        THROW_IF_FAILED(columnDefinitions->Append(separatorColumnDefinition.Get()));

                        auto separator = CreateSeparator(renderContext, spacing, separatorThickness, separatorColor, false);
                        ComPtr<IFrameworkElement> separatorAsFrameworkElement;
                        THROW_IF_FAILED(separator.As(&separatorAsFrameworkElement));
                        gridStatics->SetColumn(separatorAsFrameworkElement.Get(), currentColumn++);
                        XamlHelpers::AppendXamlElementToPanel(separator.Get(), gridAsPanel.Get());
                    }
                }

                // Determine if the column is auto, stretch, or percentage width, and set the column width appropriately
                ComPtr<IColumnDefinition> columnDefinition = XamlHelpers::CreateXamlClass<IColumnDefinition>(
                    HStringReference(RuntimeClass_Windows_UI_Xaml_Controls_ColumnDefinition));

                HString adaptiveColumnWidth;
                THROW_IF_FAILED(column->get_Width(adaptiveColumnWidth.GetAddressOf()));

                INT32 isStretchResult;
                THROW_IF_FAILED(WindowsCompareStringOrdinal(adaptiveColumnWidth.Get(), HStringReference(L"stretch").Get(), &isStretchResult));

                INT32 isAutoResult;
                THROW_IF_FAILED(WindowsCompareStringOrdinal(adaptiveColumnWidth.Get(), HStringReference(L"auto").Get(), &isAutoResult));

                double widthAsDouble = _wtof(adaptiveColumnWidth.GetRawBuffer(nullptr));
                UINT32 pixelWidth = 0;
                THROW_IF_FAILED(localColumn->get_PixelWidth(&pixelWidth));

                GridLength columnWidth;
                if (pixelWidth)
                {
                    // If pixel width specified, use pixel width
                    columnWidth.GridUnitType = GridUnitType::GridUnitType_Pixel;
                    columnWidth.Value = pixelWidth;
                }
                else if (isStretchResult == 0 || !adaptiveColumnWidth.IsValid())
                {
                    // If stretch specified, use stretch with default of 1
                    columnWidth.GridUnitType = GridUnitType::GridUnitType_Star;
                    columnWidth.Value = 1;
                }
                else if ((isAutoResult == 0) || (widthAsDouble <= 0))
                {
                    // If auto specified or column width invalid or set to non-positive, use auto width
                    columnWidth.GridUnitType = GridUnitType::GridUnitType_Auto;
                    columnWidth.Value = 0;
                }
                else
                {
                    // If user specified specific valid width, use that star width
                    columnWidth.GridUnitType = GridUnitType::GridUnitType_Star;
                    columnWidth.Value = _wtof(adaptiveColumnWidth.GetRawBuffer(nullptr));
                }

                THROW_IF_FAILED(columnDefinition->put_Width(columnWidth));
                THROW_IF_FAILED(columnDefinitions->Append(columnDefinition.Get()));

                ComPtr<IAdaptiveRenderArgs> columnRenderArgs;
                ABI::AdaptiveNamespace::ContainerStyle style;
                THROW_IF_FAILED(renderArgs->get_ContainerStyle(&style));
                THROW_IF_FAILED(MakeAndInitialize<AdaptiveRenderArgs>(&columnRenderArgs, style, columnDefinition.Get()));

                // Build the Column
                ComPtr<IUIElement> xamlColumn;
                columnRenderer->Render(columnAsCardElement.Get(), renderContext, columnRenderArgs.Get(), &xamlColumn);

                // Mark the column container with the current column
                ComPtr<IFrameworkElement> columnAsFrameworkElement;
                THROW_IF_FAILED(xamlColumn.As(&columnAsFrameworkElement));
                gridStatics->SetColumn(columnAsFrameworkElement.Get(), currentColumn++);

                // Finally add the column container to the grid
                XamlHelpers::AppendXamlElementToPanel(xamlColumn.Get(), gridAsPanel.Get());
            });

        ComPtr<IFrameworkElement> columnSetAsFrameworkElement;
        THROW_IF_FAILED(xamlGrid.As(&columnSetAsFrameworkElement));
        THROW_IF_FAILED(SetStyleFromResourceDictionary(renderContext, L"Adaptive.ColumnSet", columnSetAsFrameworkElement.Get()));
        THROW_IF_FAILED(columnSetAsFrameworkElement->put_VerticalAlignment(VerticalAlignment_Stretch));

        ComPtr<IAdaptiveActionElement> selectAction;
        THROW_IF_FAILED(adaptiveColumnSet->get_SelectAction(&selectAction));

        ComPtr<IPanel> gridContainerAsPanel;
        THROW_IF_FAILED(gridContainer.As(&gridContainerAsPanel));
        ComPtr<IUIElement> gridContainerAsUIElement;
        THROW_IF_FAILED(gridContainer.As(&gridContainerAsUIElement));

        ComPtr<IUIElement> gridAsUIElement;
        THROW_IF_FAILED(xamlGrid.As(&gridAsUIElement));

        ComPtr<IAdaptiveCardElement> columnSetAsCardElement;
        THROW_IF_FAILED(adaptiveColumnSet.As(&columnSetAsCardElement));

        ABI::AdaptiveNamespace::HeightType columnSetHeightType;
        THROW_IF_FAILED(columnSetAsCardElement->get_Height(&columnSetHeightType));

        XamlHelpers::AppendXamlElementToPanel(xamlGrid.Get(), gridContainerAsPanel.Get(), columnSetHeightType);
        HandleSelectAction(adaptiveCardElement,
                           selectAction.Get(),
                           renderContext,
                           gridContainerAsUIElement.Get(),
                           SupportsInteractivity(hostConfig.Get()),
                           true,
                           columnSetControl);
    }

    void XamlBuilder::BuildFactSet(_In_ IAdaptiveCardElement* adaptiveCardElement,
                                   _In_ IAdaptiveRenderContext* renderContext,
                                   _In_ IAdaptiveRenderArgs* renderArgs,
                                   _Outptr_ IUIElement** factSetControl)
    {
        ComPtr<IAdaptiveCardElement> cardElement(adaptiveCardElement);
        ComPtr<IAdaptiveFactSet> adaptiveFactSet;

        THROW_IF_FAILED(cardElement.As(&adaptiveFactSet));

        ComPtr<IGrid> xamlGrid =
            XamlHelpers::CreateXamlClass<IGrid>(HStringReference(RuntimeClass_Windows_UI_Xaml_Controls_Grid));
        ComPtr<IGridStatics> gridStatics;
        THROW_IF_FAILED(GetActivationFactory(HStringReference(RuntimeClass_Windows_UI_Xaml_Controls_Grid).Get(), &gridStatics));

        ComPtr<IColumnDefinition> titleColumn = XamlHelpers::CreateXamlClass<IColumnDefinition>(
            HStringReference(RuntimeClass_Windows_UI_Xaml_Controls_ColumnDefinition));
        ComPtr<IColumnDefinition> valueColumn = XamlHelpers::CreateXamlClass<IColumnDefinition>(
            HStringReference(RuntimeClass_Windows_UI_Xaml_Controls_ColumnDefinition));
        GridLength factSetGridTitleLength = {0, GridUnitType::GridUnitType_Auto};
        GridLength factSetGridValueLength = {1, GridUnitType::GridUnitType_Star};

        THROW_IF_FAILED(titleColumn->put_Width(factSetGridTitleLength));
        THROW_IF_FAILED(valueColumn->put_Width(factSetGridValueLength));
        ComPtr<IVector<ColumnDefinition*>> columnDefinitions;
        THROW_IF_FAILED(xamlGrid->get_ColumnDefinitions(&columnDefinitions));
        THROW_IF_FAILED(columnDefinitions->Append(titleColumn.Get()));
        THROW_IF_FAILED(columnDefinitions->Append(valueColumn.Get()));

        GridLength factSetGridHeight = {0, GridUnitType::GridUnitType_Auto};
        ABI::AdaptiveNamespace::HeightType heightType;
        THROW_IF_FAILED(cardElement->get_Height(&heightType));
        if (heightType == ABI::AdaptiveNamespace::HeightType::Stretch)
        {
            factSetGridHeight = {1, GridUnitType::GridUnitType_Star};
        }

        ComPtr<IVector<AdaptiveFact*>> facts;
        THROW_IF_FAILED(adaptiveFactSet->get_Facts(&facts));
        int currentFact = 0;
        XamlHelpers::IterateOverVector<AdaptiveFact, IAdaptiveFact>(
            facts.Get(), [xamlGrid, gridStatics, factSetGridHeight, &currentFact, renderContext, renderArgs](IAdaptiveFact* fact) {
                ComPtr<IRowDefinition> factRow = XamlHelpers::CreateXamlClass<IRowDefinition>(
                    HStringReference(RuntimeClass_Windows_UI_Xaml_Controls_RowDefinition));
                THROW_IF_FAILED(factRow->put_Height(factSetGridHeight));

                ComPtr<IVector<RowDefinition*>> rowDefinitions;
                THROW_IF_FAILED(xamlGrid->get_RowDefinitions(&rowDefinitions));
                THROW_IF_FAILED(rowDefinitions->Append(factRow.Get()));

                ComPtr<IAdaptiveFact> localFact(fact);
                ComPtr<IAdaptiveHostConfig> hostConfig;
                THROW_IF_FAILED(renderContext->get_HostConfig(&hostConfig));
                ComPtr<IAdaptiveFactSetConfig> factSetConfig;
                THROW_IF_FAILED(hostConfig->get_FactSet(&factSetConfig));

                // Get Language
                HString language;
                THROW_IF_FAILED(localFact->get_Language(language.GetAddressOf()));

                // Create the title xaml textblock and style it from Host options
                ComPtr<ITextBlock> titleTextBlock =
                    XamlHelpers::CreateXamlClass<ITextBlock>(HStringReference(RuntimeClass_Windows_UI_Xaml_Controls_TextBlock));
                HString factTitle;
                THROW_IF_FAILED(localFact->get_Title(factTitle.GetAddressOf()));
                THROW_IF_FAILED(SetTextOnXamlTextBlock(renderContext,
                                                       factTitle.Get(),
                                                       ABI::AdaptiveNamespace::FontStyle::Default,
                                                       language.Get(),
                                                       titleTextBlock.Get()));

                ComPtr<IAdaptiveTextConfig> titleTextConfig;
                THROW_IF_FAILED(factSetConfig->get_Title(&titleTextConfig));

                ABI::AdaptiveNamespace::ContainerStyle containerStyle;
                THROW_IF_FAILED(renderArgs->get_ContainerStyle(&containerStyle));
                StyleXamlTextBlock(titleTextConfig.Get(), containerStyle, titleTextBlock.Get(), hostConfig.Get());

                // Create the value xaml textblock and style it from Host options
                ComPtr<ITextBlock> valueTextBlock =
                    XamlHelpers::CreateXamlClass<ITextBlock>(HStringReference(RuntimeClass_Windows_UI_Xaml_Controls_TextBlock));
                HString factValue;
                THROW_IF_FAILED(localFact->get_Value(factValue.GetAddressOf()));
                THROW_IF_FAILED(SetTextOnXamlTextBlock(renderContext,
                                                       factValue.Get(),
                                                       ABI::AdaptiveNamespace::FontStyle::Default,
                                                       language.Get(),
                                                       valueTextBlock.Get()));

                ComPtr<IAdaptiveTextConfig> valueTextConfig;
                THROW_IF_FAILED(factSetConfig->get_Value(&valueTextConfig));
                StyleXamlTextBlock(valueTextConfig.Get(), containerStyle, valueTextBlock.Get(), hostConfig.Get());

                // Mark the column container with the current column
                ComPtr<IFrameworkElement> titleTextBlockAsFrameWorkElement;
                THROW_IF_FAILED(titleTextBlock.As(&titleTextBlockAsFrameWorkElement));
                ComPtr<IFrameworkElement> valueTextBlockAsFrameWorkElement;
                THROW_IF_FAILED(valueTextBlock.As(&valueTextBlockAsFrameWorkElement));

                UINT32 spacing;
                THROW_IF_FAILED(factSetConfig->get_Spacing(&spacing));
                // Add spacing from hostconfig to right margin of title.
                titleTextBlockAsFrameWorkElement->put_Margin({0, 0, (double)spacing, 0});

                THROW_IF_FAILED(SetStyleFromResourceDictionary(renderContext,
                                                               L"Adaptive.Fact.Title",
                                                               titleTextBlockAsFrameWorkElement.Get()));
                THROW_IF_FAILED(SetStyleFromResourceDictionary(renderContext,
                                                               L"Adaptive.Fact.Value",
                                                               valueTextBlockAsFrameWorkElement.Get()));

                THROW_IF_FAILED(gridStatics->SetColumn(titleTextBlockAsFrameWorkElement.Get(), 0));
                THROW_IF_FAILED(gridStatics->SetRow(titleTextBlockAsFrameWorkElement.Get(), currentFact));

                THROW_IF_FAILED(gridStatics->SetColumn(valueTextBlockAsFrameWorkElement.Get(), 1));
                THROW_IF_FAILED(gridStatics->SetRow(valueTextBlockAsFrameWorkElement.Get(), currentFact));

                // Finally add the column container to the grid, and increment the column count
                ComPtr<IPanel> gridAsPanel;
                THROW_IF_FAILED(xamlGrid.As(&gridAsPanel));
                ComPtr<IUIElement> titleUIElement;
                THROW_IF_FAILED(titleTextBlockAsFrameWorkElement.As(&titleUIElement));
                ComPtr<IUIElement> valueUIElement;
                THROW_IF_FAILED(valueTextBlockAsFrameWorkElement.As(&valueUIElement));

                XamlHelpers::AppendXamlElementToPanel(titleUIElement.Get(), gridAsPanel.Get());
                XamlHelpers::AppendXamlElementToPanel(valueUIElement.Get(), gridAsPanel.Get());
                ++currentFact;
            });

        ComPtr<IFrameworkElement> factSetAsFrameworkElement;
        THROW_IF_FAILED(xamlGrid.As(&factSetAsFrameworkElement));
        THROW_IF_FAILED(SetStyleFromResourceDictionary(renderContext, L"Adaptive.FactSet", factSetAsFrameworkElement.Get()));

        THROW_IF_FAILED(xamlGrid.CopyTo(factSetControl));
    }

    void XamlBuilder::BuildImageSet(_In_ IAdaptiveCardElement* adaptiveCardElement,
                                    _In_ IAdaptiveRenderContext* renderContext,
                                    _In_ IAdaptiveRenderArgs* renderArgs,
                                    _Outptr_ IUIElement** imageSetControl)
    {
        ComPtr<IAdaptiveCardElement> cardElement(adaptiveCardElement);
        ComPtr<IAdaptiveImageSet> adaptiveImageSet;
        THROW_IF_FAILED(cardElement.As(&adaptiveImageSet));

        ComPtr<IVariableSizedWrapGrid> xamlGrid = XamlHelpers::CreateXamlClass<IVariableSizedWrapGrid>(
            HStringReference(RuntimeClass_Windows_UI_Xaml_Controls_VariableSizedWrapGrid));

        THROW_IF_FAILED(xamlGrid->put_Orientation(Orientation_Horizontal));

        ComPtr<IVector<ABI::AdaptiveNamespace::AdaptiveImage*>> images;
        THROW_IF_FAILED(adaptiveImageSet->get_Images(&images));

        ComPtr<IAdaptiveHostConfig> hostConfig;
        THROW_IF_FAILED(renderContext->get_HostConfig(&hostConfig));
        ComPtr<IAdaptiveImageSetConfig> imageSetConfig;
        THROW_IF_FAILED(hostConfig->get_ImageSet(&imageSetConfig));

        ABI::AdaptiveNamespace::ImageSize imageSize;
        THROW_IF_FAILED(adaptiveImageSet->get_ImageSize(&imageSize));

        if (imageSize == ABI::AdaptiveNamespace::ImageSize::None)
        {
            THROW_IF_FAILED(imageSetConfig->get_ImageSize(&imageSize));
        }

        ComPtr<IAdaptiveElementRendererRegistration> elementRenderers;
        THROW_IF_FAILED(renderContext->get_ElementRenderers(&elementRenderers));
        ComPtr<IAdaptiveElementRenderer> imageRenderer;
        THROW_IF_FAILED(elementRenderers->Get(HStringReference(L"Image").Get(), &imageRenderer));
        if (imageRenderer != nullptr)
        {
            ABI::AdaptiveNamespace::ContainerStyle containerStyle;
            THROW_IF_FAILED(renderArgs->get_ContainerStyle(&containerStyle));

            ComPtr<AdaptiveRenderArgs> childRenderArgs;
            THROW_IF_FAILED(MakeAndInitialize<AdaptiveRenderArgs>(&childRenderArgs, containerStyle, xamlGrid.Get()));

            XamlHelpers::IterateOverVector<ABI::AdaptiveNamespace::AdaptiveImage, ABI::AdaptiveNamespace::IAdaptiveImage>(
                images.Get(),
                [imageSize, xamlGrid, renderContext, childRenderArgs, imageRenderer, imageSetConfig](IAdaptiveImage* adaptiveImage) {
                    ComPtr<IUIElement> uiImage;
                    ComPtr<IAdaptiveImage> localAdaptiveImage(adaptiveImage);
                    THROW_IF_FAILED(localAdaptiveImage->put_Size(imageSize));

                    ComPtr<IAdaptiveCardElement> adaptiveElementImage;
                    localAdaptiveImage.As(&adaptiveElementImage);
                    THROW_IF_FAILED(imageRenderer->Render(adaptiveElementImage.Get(), renderContext, childRenderArgs.Get(), &uiImage));

                    ComPtr<IFrameworkElement> imageAsFrameworkElement;
                    THROW_IF_FAILED(uiImage.As(&imageAsFrameworkElement));

                    UINT32 maxImageHeight;
                    THROW_IF_FAILED(imageSetConfig->get_MaxImageHeight(&maxImageHeight));
                    THROW_IF_FAILED(imageAsFrameworkElement->put_MaxHeight(maxImageHeight));

                    ComPtr<IPanel> gridAsPanel;
                    THROW_IF_FAILED(xamlGrid.As(&gridAsPanel));

                    XamlHelpers::AppendXamlElementToPanel(uiImage.Get(), gridAsPanel.Get());
                });
        }
        else
        {
            renderContext->AddWarning(ABI::AdaptiveNamespace::WarningStatusCode::NoRendererForType,
                                      HStringReference(L"No renderer found for type: Image").Get());
            *imageSetControl = nullptr;
            return;
        }

        ComPtr<IFrameworkElement> imageSetAsFrameworkElement;
        THROW_IF_FAILED(xamlGrid.As(&imageSetAsFrameworkElement));
        THROW_IF_FAILED(SetStyleFromResourceDictionary(renderContext, L"Adaptive.ImageSet", imageSetAsFrameworkElement.Get()));

        THROW_IF_FAILED(xamlGrid.CopyTo(imageSetControl));
    }

    static std::vector<std::string> GetChoiceSetValueVector(_In_ IAdaptiveChoiceSetInput* adaptiveChoiceSetInput)
    {
        HString value;
        THROW_IF_FAILED(adaptiveChoiceSetInput->get_Value(value.GetAddressOf()));

        std::vector<std::string> values;
        std::string stdValue = HStringToUTF8(value.Get());
        std::stringstream streamValue(stdValue);

        while (streamValue.good())
        {
            std::string subString;
            std::getline(streamValue, subString, ',');
            values.push_back(subString);
        }

        return values;
    }

    static bool IsChoiceSelected(std::vector<std::string> selectedValues, _In_ IAdaptiveChoiceInput* choice)
    {
        HString value;
        THROW_IF_FAILED(choice->get_Value(value.GetAddressOf()));
        std::string stdValue = HStringToUTF8(value.Get());
        return std::find(selectedValues.begin(), selectedValues.end(), stdValue) != selectedValues.end();
    }

    void XamlBuilder::BuildCompactChoiceSetInput(_In_ IAdaptiveRenderContext* renderContext,
                                                 _In_ IAdaptiveChoiceSetInput* adaptiveChoiceSetInput,
                                                 _Outptr_ IUIElement** choiceInputSet)
    {
        ComPtr<IComboBox> comboBox =
            XamlHelpers::CreateXamlClass<IComboBox>(HStringReference(RuntimeClass_Windows_UI_Xaml_Controls_ComboBox));

        // Set HorizontalAlignment to Stretch (defaults to Left for combo boxes)
        ComPtr<IFrameworkElement> comboBoxAsFrameworkElement;
        THROW_IF_FAILED(comboBox.As(&comboBoxAsFrameworkElement));
        THROW_IF_FAILED(comboBoxAsFrameworkElement->put_HorizontalAlignment(HorizontalAlignment_Stretch));

        ComPtr<IItemsControl> itemsControl;
        THROW_IF_FAILED(comboBox.As(&itemsControl));

        ComPtr< IObservableVector<IInspectable*> > items;
        THROW_IF_FAILED(itemsControl->get_Items(items.GetAddressOf()));

        ComPtr< IVector<IInspectable*> > itemsVector;
        THROW_IF_FAILED(items.As(&itemsVector));

        ComPtr<IVector< ABI::AdaptiveNamespace::AdaptiveChoiceInput*> > choices;
        THROW_IF_FAILED(adaptiveChoiceSetInput->get_Choices(&choices));

        std::vector<std::string> values = GetChoiceSetValueVector(adaptiveChoiceSetInput);
        boolean wrap;
        adaptiveChoiceSetInput->get_Wrap(&wrap);

        int currentIndex = 0;
        int selectedIndex = -1;
        XamlHelpers::IterateOverVector<ABI::AdaptiveNamespace::AdaptiveChoiceInput, IAdaptiveChoiceInput>(
            choices.Get(), [&currentIndex, &selectedIndex, itemsVector, values, wrap](IAdaptiveChoiceInput* adaptiveChoiceInput) {
                HString title;
                THROW_IF_FAILED(adaptiveChoiceInput->get_Title(title.GetAddressOf()));

                ComPtr<IComboBoxItem> comboBoxItem = XamlHelpers::CreateXamlClass<IComboBoxItem>(
                    HStringReference(RuntimeClass_Windows_UI_Xaml_Controls_ComboBoxItem));

                XamlHelpers::SetContent(comboBoxItem.Get(), title.Get(), wrap);

                // If multiple values are specified, no option is selected
                if (values.size() == 1 && IsChoiceSelected(values, adaptiveChoiceInput))
                {
                    selectedIndex = currentIndex;
                }

                ComPtr<IInspectable> inspectable;
                THROW_IF_FAILED(comboBoxItem.As(&inspectable));

                THROW_IF_FAILED(itemsVector->Append(inspectable.Get()));
                currentIndex++;
            });

        ComPtr<ISelector> selector;
        THROW_IF_FAILED(comboBox.As(&selector));
        THROW_IF_FAILED(selector->put_SelectedIndex(selectedIndex));

        ComPtr<IUIElement> comboBoxAsUIElement;
        THROW_IF_FAILED(comboBox.As(&comboBoxAsUIElement));
        THROW_IF_FAILED(AddHandledTappedEvent(comboBoxAsUIElement.Get()));

        SetStyleFromResourceDictionary(renderContext, L"Adaptive.Input.ChoiceSet.Compact", comboBoxAsFrameworkElement.Get());

        THROW_IF_FAILED(comboBoxAsUIElement.CopyTo(choiceInputSet));
    }

    void XamlBuilder::BuildExpandedChoiceSetInput(_In_ IAdaptiveRenderContext* renderContext,
                                                  _In_ IAdaptiveChoiceSetInput* adaptiveChoiceSetInput,
                                                  boolean isMultiSelect,
                                                  _Outptr_ IUIElement** choiceInputSet)
    {
        ComPtr<IVector<AdaptiveChoiceInput*>> choices;
        THROW_IF_FAILED(adaptiveChoiceSetInput->get_Choices(&choices));

        ComPtr<IStackPanel> stackPanel =
            XamlHelpers::CreateXamlClass<IStackPanel>(HStringReference(RuntimeClass_Windows_UI_Xaml_Controls_StackPanel));
        stackPanel->put_Orientation(Orientation::Orientation_Vertical);

        ComPtr<IPanel> panel;
        THROW_IF_FAILED(stackPanel.As(&panel));

        std::vector<std::string> values = GetChoiceSetValueVector(adaptiveChoiceSetInput);

        boolean wrap;
        adaptiveChoiceSetInput->get_Wrap(&wrap);

        XamlHelpers::IterateOverVector<AdaptiveChoiceInput, IAdaptiveChoiceInput>(
            choices.Get(), [panel, isMultiSelect, renderContext, values, wrap](IAdaptiveChoiceInput* adaptiveChoiceInput) {
            ComPtr<IUIElement> choiceItem;
            if (isMultiSelect)
            {
                ComPtr<ICheckBox> checkBox =
                    XamlHelpers::CreateXamlClass<ICheckBox>(HStringReference(RuntimeClass_Windows_UI_Xaml_Controls_CheckBox));
                THROW_IF_FAILED(checkBox.As(&choiceItem));

                ComPtr<IFrameworkElement> frameworkElement;
                THROW_IF_FAILED(checkBox.As(&frameworkElement));
                SetStyleFromResourceDictionary(renderContext, L"Adaptive.Input.Choice.Multiselect", frameworkElement.Get());

                XamlHelpers::SetToggleValue(choiceItem.Get(), IsChoiceSelected(values, adaptiveChoiceInput));
            }
            else
            {
                ComPtr<IRadioButton> radioButton = XamlHelpers::CreateXamlClass<IRadioButton>(
                    HStringReference(RuntimeClass_Windows_UI_Xaml_Controls_RadioButton));
                THROW_IF_FAILED(radioButton.As(&choiceItem));

                ComPtr<IFrameworkElement> frameworkElement;
                THROW_IF_FAILED(radioButton.As(&frameworkElement));
                SetStyleFromResourceDictionary(renderContext, L"Adaptive.Input.Choice.SingleSelect", frameworkElement.Get());

                if (values.size() == 1)
                {
                    // When isMultiSelect is false, only 1 specified value is accepted.
                    // Otherwise, leave all options unset
                    XamlHelpers::SetToggleValue(choiceItem.Get(), IsChoiceSelected(values, adaptiveChoiceInput));
                }
            }

            HString title;
            THROW_IF_FAILED(adaptiveChoiceInput->get_Title(title.GetAddressOf()));
            XamlHelpers::SetContent(choiceItem.Get(), title.Get(), wrap);

            THROW_IF_FAILED(AddHandledTappedEvent(choiceItem.Get()));

            XamlHelpers::AppendXamlElementToPanel(choiceItem.Get(), panel.Get());
        });

        ComPtr<IFrameworkElement> choiceSetAsFrameworkElement;
        THROW_IF_FAILED(stackPanel.As(&choiceSetAsFrameworkElement));
        THROW_IF_FAILED(SetStyleFromResourceDictionary(renderContext,
                                                       L"Adaptive.Input.ChoiceSet.Expanded",
                                                       choiceSetAsFrameworkElement.Get()));

        THROW_IF_FAILED(stackPanel.CopyTo(choiceInputSet));
    }

    static void AddInputValueToContext(_In_ IAdaptiveRenderContext* renderContext,
                                       _In_ IAdaptiveCardElement* adaptiveCardElement,
                                       _In_ IUIElement* inputUiElement)
    {
        ComPtr<IAdaptiveCardElement> cardElement(adaptiveCardElement);
        ComPtr<IAdaptiveInputElement> inputElement;
        THROW_IF_FAILED(cardElement.As(&inputElement));

        ComPtr<InputValue> input;
        THROW_IF_FAILED(MakeAndInitialize<InputValue>(&input, inputElement.Get(), inputUiElement));
        THROW_IF_FAILED(renderContext->AddInputValue(input.Get()));
    }

    void XamlBuilder::BuildChoiceSetInput(_In_ IAdaptiveCardElement* adaptiveCardElement,
                                          _In_ IAdaptiveRenderContext* renderContext,
                                          _In_ IAdaptiveRenderArgs* /*renderArgs*/,
                                          _Outptr_ IUIElement** choiceInputSet)
    {
        ComPtr<IAdaptiveHostConfig> hostConfig;
        THROW_IF_FAILED(renderContext->get_HostConfig(&hostConfig));
        if (!SupportsInteractivity(hostConfig.Get()))
        {
            renderContext->AddWarning(
                ABI::AdaptiveNamespace::WarningStatusCode::InteractivityNotSupported,
                HStringReference(L"ChoiceSet was stripped from card because interactivity is not supported").Get());
            return;
        }

        ComPtr<IAdaptiveCardElement> cardElement(adaptiveCardElement);
        ComPtr<IAdaptiveChoiceSetInput> adaptiveChoiceSetInput;
        THROW_IF_FAILED(cardElement.As(&adaptiveChoiceSetInput));

        ABI::AdaptiveNamespace::ChoiceSetStyle choiceSetStyle;
        THROW_IF_FAILED(adaptiveChoiceSetInput->get_ChoiceSetStyle(&choiceSetStyle));

        boolean isMultiSelect;
        THROW_IF_FAILED(adaptiveChoiceSetInput->get_IsMultiSelect(&isMultiSelect));

        if (choiceSetStyle == ABI::AdaptiveNamespace::ChoiceSetStyle_Compact && !isMultiSelect)
        {
            BuildCompactChoiceSetInput(renderContext, adaptiveChoiceSetInput.Get(), choiceInputSet);
        }
        else
        {
            BuildExpandedChoiceSetInput(renderContext, adaptiveChoiceSetInput.Get(), isMultiSelect, choiceInputSet);
        }

        AddInputValueToContext(renderContext, adaptiveCardElement, *choiceInputSet);
    }

    void XamlBuilder::BuildDateInput(_In_ IAdaptiveCardElement* adaptiveCardElement,
                                     _In_ IAdaptiveRenderContext* renderContext,
                                     _In_ IAdaptiveRenderArgs* /*renderArgs*/,
                                     _Outptr_ IUIElement** dateInputControl)
    {
        ComPtr<IAdaptiveHostConfig> hostConfig;
        THROW_IF_FAILED(renderContext->get_HostConfig(&hostConfig));
        if (!SupportsInteractivity(hostConfig.Get()))
        {
            renderContext->AddWarning(
                ABI::AdaptiveNamespace::WarningStatusCode::InteractivityNotSupported,
                HStringReference(L"Date input was stripped from card because interactivity is not supported").Get());
            return;
        }

        ComPtr<IAdaptiveCardElement> cardElement(adaptiveCardElement);
        ComPtr<IAdaptiveDateInput> adaptiveDateInput;
        THROW_IF_FAILED(cardElement.As(&adaptiveDateInput));

        ComPtr<ICalendarDatePicker> datePicker = XamlHelpers::CreateXamlClass<ICalendarDatePicker>(
            HStringReference(RuntimeClass_Windows_UI_Xaml_Controls_CalendarDatePicker));

        HString placeHolderText;
        THROW_IF_FAILED(adaptiveDateInput->get_Placeholder(placeHolderText.GetAddressOf()));
        THROW_IF_FAILED(datePicker->put_PlaceholderText(placeHolderText.Get()));

        // Make the picker stretch full width
        ComPtr<IFrameworkElement> datePickerAsFrameworkElement;
        THROW_IF_FAILED(datePicker.As(&datePickerAsFrameworkElement));
        THROW_IF_FAILED(datePickerAsFrameworkElement->put_HorizontalAlignment(HorizontalAlignment_Stretch));
        THROW_IF_FAILED(datePickerAsFrameworkElement->put_VerticalAlignment(ABI::Windows::UI::Xaml::VerticalAlignment_Top));

        THROW_IF_FAILED(datePicker.CopyTo(dateInputControl));

        THROW_IF_FAILED(
            SetStyleFromResourceDictionary(renderContext, L"Adaptive.Input.Date", datePickerAsFrameworkElement.Get()));

        AddInputValueToContext(renderContext, adaptiveCardElement, *dateInputControl);

        // TODO: Handle parsing dates for min/max and value
    }

    void XamlBuilder::BuildNumberInput(_In_ IAdaptiveCardElement* adaptiveCardElement,
                                       _In_ IAdaptiveRenderContext* renderContext,
                                       _In_ IAdaptiveRenderArgs* /*renderArgs*/,
                                       _Outptr_ IUIElement** numberInputControl)
    {
        ComPtr<IAdaptiveHostConfig> hostConfig;
        THROW_IF_FAILED(renderContext->get_HostConfig(&hostConfig));
        if (!SupportsInteractivity(hostConfig.Get()))
        {
            renderContext->AddWarning(
                ABI::AdaptiveNamespace::WarningStatusCode::InteractivityNotSupported,
                HStringReference(L"Number input was stripped from card because interactivity is not supported").Get());
            return;
        }

        ComPtr<IAdaptiveCardElement> cardElement(adaptiveCardElement);
        ComPtr<IAdaptiveNumberInput> adaptiveNumberInput;
        THROW_IF_FAILED(cardElement.As(&adaptiveNumberInput));

        ComPtr<ITextBox> textBox =
            XamlHelpers::CreateXamlClass<ITextBox>(HStringReference(RuntimeClass_Windows_UI_Xaml_Controls_TextBox));

        ComPtr<IInputScopeName> inputScopeName =
            XamlHelpers::CreateXamlClass<IInputScopeName>(HStringReference(RuntimeClass_Windows_UI_Xaml_Input_InputScopeName));
        THROW_IF_FAILED(inputScopeName->put_NameValue(InputScopeNameValue::InputScopeNameValue_Number));

        ComPtr<IInputScope> inputScope =
            XamlHelpers::CreateXamlClass<IInputScope>(HStringReference(RuntimeClass_Windows_UI_Xaml_Input_InputScope));
        ComPtr<IVector<InputScopeName*>> names;
        THROW_IF_FAILED(inputScope->get_Names(names.GetAddressOf()));
        THROW_IF_FAILED(names->Append(inputScopeName.Get()));

        THROW_IF_FAILED(textBox->put_InputScope(inputScope.Get()));

        INT32 value;
        THROW_IF_FAILED(adaptiveNumberInput->get_Value(&value));

        std::wstring stringValue = std::to_wstring(value);
        THROW_IF_FAILED(textBox->put_Text(HStringReference(stringValue.c_str()).Get()));

        ComPtr<ITextBox2> textBox2;
        THROW_IF_FAILED(textBox.As(&textBox2));

        HString placeHolderText;
        THROW_IF_FAILED(adaptiveNumberInput->get_Placeholder(placeHolderText.GetAddressOf()));
        THROW_IF_FAILED(textBox2->put_PlaceholderText(placeHolderText.Get()));

        ComPtr<IFrameworkElement> frameworkElement;
        THROW_IF_FAILED(textBox.As(&frameworkElement));
        THROW_IF_FAILED(frameworkElement->put_VerticalAlignment(ABI::Windows::UI::Xaml::VerticalAlignment_Top));
        THROW_IF_FAILED(SetStyleFromResourceDictionary(renderContext, L"Adaptive.Input.Number", frameworkElement.Get()));

        // TODO: Handle max and min?
        THROW_IF_FAILED(textBox.CopyTo(numberInputControl));
        AddInputValueToContext(renderContext, adaptiveCardElement, *numberInputControl);
    }

    static HRESULT HandleKeydownForInlineAction(_In_ IKeyRoutedEventArgs* args,
                                                _In_ IAdaptiveActionInvoker* actionInvoker,
                                                _In_ IAdaptiveActionElement* inlineAction)
    {
        ABI::Windows::System::VirtualKey key;
        RETURN_IF_FAILED(args->get_Key(&key));

        if (key == ABI::Windows::System::VirtualKey::VirtualKey_Enter)
        {
            ComPtr<ABI::Windows::UI::Core::ICoreWindowStatic> coreWindowStatics;
            RETURN_IF_FAILED(GetActivationFactory(HStringReference(RuntimeClass_Windows_UI_Core_CoreWindow).Get(), &coreWindowStatics));

            ComPtr<ABI::Windows::UI::Core::ICoreWindow> coreWindow;
            RETURN_IF_FAILED(coreWindowStatics->GetForCurrentThread(&coreWindow));

            ABI::Windows::UI::Core::CoreVirtualKeyStates shiftKeyState;
            RETURN_IF_FAILED(coreWindow->GetKeyState(ABI::Windows::System::VirtualKey_Shift, &shiftKeyState));

            ABI::Windows::UI::Core::CoreVirtualKeyStates ctrlKeyState;
            RETURN_IF_FAILED(coreWindow->GetKeyState(ABI::Windows::System::VirtualKey_Control, &ctrlKeyState));

            if (shiftKeyState == ABI::Windows::UI::Core::CoreVirtualKeyStates_None &&
                ctrlKeyState == ABI::Windows::UI::Core::CoreVirtualKeyStates_None)
            {
                RETURN_IF_FAILED(actionInvoker->SendActionEvent(inlineAction));
                RETURN_IF_FAILED(args->put_Handled(true));
            }
        }

        return S_OK;
    }

    static bool WarnForInlineShowCard(_In_ IAdaptiveRenderContext* renderContext,
                                      _In_ IAdaptiveHostConfig* hostConfig,
                                      _In_ IAdaptiveActionElement* action,
                                      const std::wstring& warning)
    {
        if (action != nullptr)
        {
            ABI::AdaptiveNamespace::ActionType actionType;
            THROW_IF_FAILED(action->get_ActionType(&actionType));

            if (actionType == ABI::AdaptiveNamespace::ActionType::ShowCard)
            {
                ComPtr<IAdaptiveActionsConfig> actionsConfig;
                THROW_IF_FAILED(hostConfig->get_Actions(actionsConfig.GetAddressOf()));
                ComPtr<IAdaptiveShowCardActionConfig> showCardActionConfig;
                THROW_IF_FAILED(actionsConfig->get_ShowCard(&showCardActionConfig));
                ABI::AdaptiveNamespace::ActionMode showCardActionMode;
                THROW_IF_FAILED(showCardActionConfig->get_ActionMode(&showCardActionMode));
                if (showCardActionMode == ABI::AdaptiveNamespace::ActionMode::Inline)
                {
                    THROW_IF_FAILED(renderContext->AddWarning(ABI::AdaptiveNamespace::WarningStatusCode::UnsupportedValue,
                                                              HStringReference(warning.c_str()).Get()));
                    return true;
                }
            }
        }

        return false;
    }

    void XamlBuilder::HandleInlineAcion(_In_ IAdaptiveRenderContext* renderContext,
                                        _In_ IAdaptiveRenderArgs* renderArgs,
                                        _In_ ITextBox* textBox,
                                        _In_ IAdaptiveActionElement* inlineAction,
                                        _Outptr_ IUIElement** textBoxWithInlineAction)
    {
        ComPtr<ITextBox> localTextBox(textBox);
        ComPtr<IAdaptiveActionElement> localInlineAction(inlineAction);

        ABI::AdaptiveNamespace::ActionType actionType;
        THROW_IF_FAILED(localInlineAction->get_ActionType(&actionType));

        ComPtr<IAdaptiveHostConfig> hostConfig;
        THROW_IF_FAILED(renderContext->get_HostConfig(&hostConfig));

        // Inline ShowCards are not supported for inline actions
        if (WarnForInlineShowCard(renderContext, hostConfig.Get(), localInlineAction.Get(), L"Inline ShowCard not supported for InlineAction"))
        {
            THROW_IF_FAILED(localTextBox.CopyTo(textBoxWithInlineAction));
            return;
        }

        // Create a grid to hold the text box and the action button
        ComPtr<IGridStatics> gridStatics;
        THROW_IF_FAILED(GetActivationFactory(HStringReference(RuntimeClass_Windows_UI_Xaml_Controls_Grid).Get(), &gridStatics));

        ComPtr<IGrid> xamlGrid =
            XamlHelpers::CreateXamlClass<IGrid>(HStringReference(RuntimeClass_Windows_UI_Xaml_Controls_Grid));
        ComPtr<IVector<ColumnDefinition*>> columnDefinitions;
        THROW_IF_FAILED(xamlGrid->get_ColumnDefinitions(&columnDefinitions));
        ComPtr<IPanel> gridAsPanel;
        THROW_IF_FAILED(xamlGrid.As(&gridAsPanel));

        // Create the first column and add the text box to it
        ComPtr<IColumnDefinition> textBoxColumnDefinition = XamlHelpers::CreateXamlClass<IColumnDefinition>(
            HStringReference(RuntimeClass_Windows_UI_Xaml_Controls_ColumnDefinition));
        THROW_IF_FAILED(textBoxColumnDefinition->put_Width({1, GridUnitType::GridUnitType_Star}));
        THROW_IF_FAILED(columnDefinitions->Append(textBoxColumnDefinition.Get()));

        ComPtr<IFrameworkElement> textBoxAsFrameworkElement;
        THROW_IF_FAILED(localTextBox.As(&textBoxAsFrameworkElement));

        THROW_IF_FAILED(gridStatics->SetColumn(textBoxAsFrameworkElement.Get(), 0));
        XamlHelpers::AppendXamlElementToPanel(textBox, gridAsPanel.Get());

        // Create a separator column
        ComPtr<IColumnDefinition> separatorColumnDefinition = XamlHelpers::CreateXamlClass<IColumnDefinition>(
            HStringReference(RuntimeClass_Windows_UI_Xaml_Controls_ColumnDefinition));
        THROW_IF_FAILED(separatorColumnDefinition->put_Width({1.0, GridUnitType::GridUnitType_Auto}));
        THROW_IF_FAILED(columnDefinitions->Append(separatorColumnDefinition.Get()));

        UINT spacingSize;
        THROW_IF_FAILED(GetSpacingSizeFromSpacing(hostConfig.Get(), ABI::AdaptiveNamespace::Spacing::Default, &spacingSize));

        auto separator = CreateSeparator(renderContext, spacingSize, 0, {0}, false);

        ComPtr<IFrameworkElement> separatorAsFrameworkElement;
        THROW_IF_FAILED(separator.As(&separatorAsFrameworkElement));

        THROW_IF_FAILED(gridStatics->SetColumn(separatorAsFrameworkElement.Get(), 1));
        XamlHelpers::AppendXamlElementToPanel(separator.Get(), gridAsPanel.Get());

        // Create a column for the button
        ComPtr<IColumnDefinition> inlineActionColumnDefinition = XamlHelpers::CreateXamlClass<IColumnDefinition>(
            HStringReference(RuntimeClass_Windows_UI_Xaml_Controls_ColumnDefinition));
        THROW_IF_FAILED(inlineActionColumnDefinition->put_Width({0, GridUnitType::GridUnitType_Auto}));
        THROW_IF_FAILED(columnDefinitions->Append(inlineActionColumnDefinition.Get()));

        // Create a text box with the action title. This will be the tool tip if there's an icon
        // or the content of the button otherwise
        ComPtr<ITextBlock> titleTextBlock =
            XamlHelpers::CreateXamlClass<ITextBlock>(HStringReference(RuntimeClass_Windows_UI_Xaml_Controls_TextBlock));
        HString title;
        THROW_IF_FAILED(localInlineAction->get_Title(title.GetAddressOf()));
        THROW_IF_FAILED(titleTextBlock->put_Text(title.Get()));

        HString iconUrl;
        THROW_IF_FAILED(localInlineAction->get_IconUrl(iconUrl.GetAddressOf()));
        ComPtr<IUIElement> actionUIElement;
        if (iconUrl != nullptr)
        {
            // Render the icon using the adaptive image renderer
            ComPtr<IAdaptiveElementRendererRegistration> elementRenderers;
            THROW_IF_FAILED(renderContext->get_ElementRenderers(&elementRenderers));
            ComPtr<IAdaptiveElementRenderer> imageRenderer;
            THROW_IF_FAILED(elementRenderers->Get(HStringReference(L"Image").Get(), &imageRenderer));

            ComPtr<IAdaptiveImage> adaptiveImage;
            THROW_IF_FAILED(MakeAndInitialize<AdaptiveImage>(&adaptiveImage));

            THROW_IF_FAILED(adaptiveImage->put_Url(iconUrl.Get()));

            ComPtr<IAdaptiveCardElement> adaptiveImageAsElement;
            THROW_IF_FAILED(adaptiveImage.As(&adaptiveImageAsElement));

            THROW_IF_FAILED(imageRenderer->Render(adaptiveImageAsElement.Get(), renderContext, renderArgs, &actionUIElement));

            // Add the tool tip
            ComPtr<IToolTip> toolTip =
                XamlHelpers::CreateXamlClass<IToolTip>(HStringReference(RuntimeClass_Windows_UI_Xaml_Controls_ToolTip));
            ComPtr<IContentControl> toolTipAsContentControl;
            THROW_IF_FAILED(toolTip.As(&toolTipAsContentControl));
            THROW_IF_FAILED(toolTipAsContentControl->put_Content(titleTextBlock.Get()));

            ComPtr<IToolTipServiceStatics> toolTipService;
            THROW_IF_FAILED(GetActivationFactory(HStringReference(RuntimeClass_Windows_UI_Xaml_Controls_ToolTipService).Get(),
                                                 &toolTipService));

            ComPtr<IDependencyObject> actionAsDependencyObject;
            THROW_IF_FAILED(actionUIElement.As(&actionAsDependencyObject));

            THROW_IF_FAILED(toolTipService->SetToolTip(actionAsDependencyObject.Get(), toolTip.Get()));
        }
        else
        {
            // If there's no icon, just use the title text. Put it centered in a grid so it is
            // centered relative to the text box.
            ComPtr<IFrameworkElement> textBlockAsFrameworkElement;
            THROW_IF_FAILED(titleTextBlock.As(&textBlockAsFrameworkElement));
            THROW_IF_FAILED(textBlockAsFrameworkElement->put_VerticalAlignment(ABI::Windows::UI::Xaml::VerticalAlignment_Center));

            ComPtr<IGrid> titleGrid =
                XamlHelpers::CreateXamlClass<IGrid>(HStringReference(RuntimeClass_Windows_UI_Xaml_Controls_Grid));
            ComPtr<IPanel> panel;
            THROW_IF_FAILED(titleGrid.As(&panel));
            XamlHelpers::AppendXamlElementToPanel(titleTextBlock.Get(), panel.Get());

            THROW_IF_FAILED(panel.As(&actionUIElement));
        }

        // Make the action the same size as the text box
        EventRegistrationToken eventToken;
        THROW_IF_FAILED(textBoxAsFrameworkElement->add_Loaded(
            Callback<IRoutedEventHandler>(
                [actionUIElement, textBoxAsFrameworkElement](IInspectable* /*sender*/, IRoutedEventArgs * /*args*/) -> HRESULT {
                    ComPtr<IFrameworkElement> actionFrameworkElement;
                    RETURN_IF_FAILED(actionUIElement.As(&actionFrameworkElement));

                    return SetMatchingHeight(actionFrameworkElement.Get(), textBoxAsFrameworkElement.Get());
                })
                .Get(),
            &eventToken));

        // Wrap the action in a button
        ComPtr<IUIElement> touchTargetUIElement;
        WrapInTouchTarget(nullptr, actionUIElement.Get(), localInlineAction.Get(), renderContext, false, L"Adaptive.Input.Text.InlineAction", &touchTargetUIElement);

        ComPtr<IFrameworkElement> touchTargetFrameworkElement;
        THROW_IF_FAILED(touchTargetUIElement.As(&touchTargetFrameworkElement));

        // Align to bottom so the icon stays with the bottom of the text box as it grows in the multiline case
        THROW_IF_FAILED(touchTargetFrameworkElement->put_VerticalAlignment(ABI::Windows::UI::Xaml::VerticalAlignment_Bottom));

        // Add the action to the column
        THROW_IF_FAILED(gridStatics->SetColumn(touchTargetFrameworkElement.Get(), 2));
        XamlHelpers::AppendXamlElementToPanel(touchTargetFrameworkElement.Get(), gridAsPanel.Get());

        // If this isn't a multiline input, enter should invoke the action
        ComPtr<IAdaptiveActionInvoker> actionInvoker;
        THROW_IF_FAILED(renderContext->get_ActionInvoker(&actionInvoker));

        boolean isMultiLine;
        THROW_IF_FAILED(textBox->get_AcceptsReturn(&isMultiLine));

        if (!isMultiLine)
        {
            ComPtr<IUIElement> textBoxAsUIElement;
            THROW_IF_FAILED(localTextBox.As(&textBoxAsUIElement));

            EventRegistrationToken keyDownEventToken;
            THROW_IF_FAILED(textBoxAsUIElement->add_KeyDown(
                Callback<IKeyEventHandler>([actionInvoker, localInlineAction](IInspectable* /*sender*/, IKeyRoutedEventArgs* args) -> HRESULT {
                    return HandleKeydownForInlineAction(args, actionInvoker.Get(), localInlineAction.Get());
                })
                    .Get(),
                &keyDownEventToken));
        }

        THROW_IF_FAILED(xamlGrid.CopyTo(textBoxWithInlineAction));
    }

    void XamlBuilder::BuildTextInput(_In_ IAdaptiveCardElement* adaptiveCardElement,
                                     _In_ IAdaptiveRenderContext* renderContext,
                                     _In_ IAdaptiveRenderArgs* renderArgs,
                                     _Outptr_ IUIElement** textInputControl)
    {
        ComPtr<IAdaptiveHostConfig> hostConfig;
        THROW_IF_FAILED(renderContext->get_HostConfig(&hostConfig));
        if (!SupportsInteractivity(hostConfig.Get()))
        {
            renderContext->AddWarning(
                ABI::AdaptiveNamespace::WarningStatusCode::InteractivityNotSupported,
                HStringReference(L"Text Input was stripped from card because interactivity is not supported").Get());
            return;
        }

        ComPtr<IAdaptiveCardElement> cardElement(adaptiveCardElement);
        ComPtr<IAdaptiveTextInput> adaptiveTextInput;
        THROW_IF_FAILED(cardElement.As(&adaptiveTextInput));

        ComPtr<ITextBox> textBox =
            XamlHelpers::CreateXamlClass<ITextBox>(HStringReference(RuntimeClass_Windows_UI_Xaml_Controls_TextBox));

        boolean isMultiLine;
        THROW_IF_FAILED(adaptiveTextInput->get_IsMultiline(&isMultiLine));
        THROW_IF_FAILED(textBox->put_AcceptsReturn(isMultiLine));

        HString textValue;
        THROW_IF_FAILED(adaptiveTextInput->get_Value(textValue.GetAddressOf()));
        THROW_IF_FAILED(textBox->put_Text(textValue.Get()));

        UINT32 maxLength;
        THROW_IF_FAILED(adaptiveTextInput->get_MaxLength(&maxLength));
        THROW_IF_FAILED(textBox->put_MaxLength(maxLength));

        ComPtr<ITextBox2> textBox2;
        THROW_IF_FAILED(textBox.As(&textBox2));

        HString placeHolderText;
        THROW_IF_FAILED(adaptiveTextInput->get_Placeholder(placeHolderText.GetAddressOf()));
        THROW_IF_FAILED(textBox2->put_PlaceholderText(placeHolderText.Get()));

        ABI::AdaptiveNamespace::TextInputStyle textInputStyle;
        THROW_IF_FAILED(adaptiveTextInput->get_TextInputStyle(&textInputStyle));

        ComPtr<IInputScopeName> inputScopeName =
            XamlHelpers::CreateXamlClass<IInputScopeName>(HStringReference(RuntimeClass_Windows_UI_Xaml_Input_InputScopeName));
        switch (textInputStyle)
        {
        case ABI::AdaptiveNamespace::TextInputStyle::Email:
            THROW_IF_FAILED(inputScopeName->put_NameValue(InputScopeNameValue::InputScopeNameValue_EmailSmtpAddress));
            break;

        case ABI::AdaptiveNamespace::TextInputStyle::Tel:
            THROW_IF_FAILED(inputScopeName->put_NameValue(InputScopeNameValue::InputScopeNameValue_TelephoneNumber));
            break;

        case ABI::AdaptiveNamespace::TextInputStyle::Url:
            THROW_IF_FAILED(inputScopeName->put_NameValue(InputScopeNameValue::InputScopeNameValue_Url));
            break;
        }

        ComPtr<IInputScope> inputScope =
            XamlHelpers::CreateXamlClass<IInputScope>(HStringReference(RuntimeClass_Windows_UI_Xaml_Input_InputScope));
        ComPtr<IVector<InputScopeName*>> names;
        THROW_IF_FAILED(inputScope->get_Names(names.GetAddressOf()));
        THROW_IF_FAILED(names->Append(inputScopeName.Get()));

        THROW_IF_FAILED(textBox->put_InputScope(inputScope.Get()));

        ComPtr<IUIElement> textBoxAsUIElement;
        textBox.As(&textBoxAsUIElement);
        AddInputValueToContext(renderContext, adaptiveCardElement, textBoxAsUIElement.Get());

        ComPtr<IAdaptiveActionElement> inlineAction;
        THROW_IF_FAILED(adaptiveTextInput->get_InlineAction(&inlineAction));

        ComPtr<IFrameworkElement> textBoxAsFrameworkElement;
        THROW_IF_FAILED(textBox.As(&textBoxAsFrameworkElement));
        THROW_IF_FAILED(SetStyleFromResourceDictionary(renderContext, L"Adaptive.Input.Text", textBoxAsFrameworkElement.Get()));

        if (inlineAction != nullptr)
        {
            ComPtr<IUIElement> textBoxWithInlineAction;
            HandleInlineAcion(renderContext, renderArgs, textBox.Get(), inlineAction.Get(), &textBoxWithInlineAction);
            if (!isMultiLine)
            {
                THROW_IF_FAILED(textBoxWithInlineAction.As(&textBoxAsFrameworkElement));
                THROW_IF_FAILED(textBoxAsFrameworkElement->put_VerticalAlignment(ABI::Windows::UI::Xaml::VerticalAlignment_Top));
            }

            THROW_IF_FAILED(textBoxWithInlineAction.CopyTo(textInputControl));
        }
        else
        {
            if (!isMultiLine)
            {
                THROW_IF_FAILED(textBoxAsFrameworkElement->put_VerticalAlignment(ABI::Windows::UI::Xaml::VerticalAlignment_Top));
            }

            THROW_IF_FAILED(textBox.CopyTo(textInputControl));
        }
    }

    void XamlBuilder::BuildTimeInput(_In_ IAdaptiveCardElement* adaptiveCardElement,
                                     _In_ IAdaptiveRenderContext* renderContext,
                                     _In_ IAdaptiveRenderArgs* /*renderArgs*/,
                                     _Outptr_ IUIElement** timeInputControl)
    {
        ComPtr<IAdaptiveHostConfig> hostConfig;
        THROW_IF_FAILED(renderContext->get_HostConfig(&hostConfig));
        if (!SupportsInteractivity(hostConfig.Get()))
        {
            renderContext->AddWarning(
                ABI::AdaptiveNamespace::WarningStatusCode::InteractivityNotSupported,
                HStringReference(L"Time Input was stripped from card because interactivity is not supported").Get());
            return;
        }

        ComPtr<ITimePicker> timePicker =
            XamlHelpers::CreateXamlClass<ITimePicker>(HStringReference(RuntimeClass_Windows_UI_Xaml_Controls_TimePicker));

        // Make the picker stretch full width
        ComPtr<IFrameworkElement> timePickerAsFrameworkElement;
        THROW_IF_FAILED(timePicker.As(&timePickerAsFrameworkElement));
        THROW_IF_FAILED(timePickerAsFrameworkElement->put_HorizontalAlignment(ABI::Windows::UI::Xaml::HorizontalAlignment_Stretch));
        THROW_IF_FAILED(timePickerAsFrameworkElement->put_VerticalAlignment(ABI::Windows::UI::Xaml::VerticalAlignment_Top));

        THROW_IF_FAILED(
            SetStyleFromResourceDictionary(renderContext, L"Adaptive.Input.Time", timePickerAsFrameworkElement.Get()));

        // TODO: Handle placeholder text and parsing times for min/max and value

        THROW_IF_FAILED(timePicker.CopyTo(timeInputControl));
        AddInputValueToContext(renderContext, adaptiveCardElement, *timeInputControl);
    }

    void XamlBuilder::BuildToggleInput(_In_ IAdaptiveCardElement* adaptiveCardElement,
                                       _In_ IAdaptiveRenderContext* renderContext,
                                       _In_ IAdaptiveRenderArgs* /*renderArgs*/,
                                       _Outptr_ IUIElement** toggleInputControl)
    {
        ComPtr<IAdaptiveHostConfig> hostConfig;
        THROW_IF_FAILED(renderContext->get_HostConfig(&hostConfig));
        if (!SupportsInteractivity(hostConfig.Get()))
        {
            renderContext->AddWarning(
                ABI::AdaptiveNamespace::WarningStatusCode::InteractivityNotSupported,
                HStringReference(L"Toggle Input was stripped from card because interactivity is not supported").Get());
            return;
        }

        ComPtr<IAdaptiveCardElement> cardElement(adaptiveCardElement);
        ComPtr<IAdaptiveToggleInput> adaptiveToggleInput;
        THROW_IF_FAILED(cardElement.As(&adaptiveToggleInput));

        ComPtr<ICheckBox> checkBox =
            XamlHelpers::CreateXamlClass<ICheckBox>(HStringReference(RuntimeClass_Windows_UI_Xaml_Controls_CheckBox));

        HString title;
        THROW_IF_FAILED(adaptiveToggleInput->get_Title(title.GetAddressOf()));

        boolean wrap;
        adaptiveToggleInput->get_Wrap(&wrap);

        XamlHelpers::SetContent(checkBox.Get(), title.Get(), wrap);

        HString value;
        THROW_IF_FAILED(adaptiveToggleInput->get_Value(value.GetAddressOf()));

        HString valueOn;
        THROW_IF_FAILED(adaptiveToggleInput->get_ValueOn(valueOn.GetAddressOf()));

        INT32 compareValueOn;
        THROW_IF_FAILED(WindowsCompareStringOrdinal(value.Get(), valueOn.Get(), &compareValueOn));

        XamlHelpers::SetToggleValue(checkBox.Get(), (compareValueOn == 0));

        ComPtr<IUIElement> checkboxAsUIElement;
        THROW_IF_FAILED(checkBox.As(&checkboxAsUIElement));
        THROW_IF_FAILED(AddHandledTappedEvent(checkboxAsUIElement.Get()));

        ComPtr<IFrameworkElement> frameworkElement;
        THROW_IF_FAILED(checkBox.As(&frameworkElement));
        THROW_IF_FAILED(frameworkElement->put_VerticalAlignment(ABI::Windows::UI::Xaml::VerticalAlignment_Top));
        THROW_IF_FAILED(SetStyleFromResourceDictionary(renderContext, L"Adaptive.Input.Toggle", frameworkElement.Get()));

        THROW_IF_FAILED(checkboxAsUIElement.CopyTo(toggleInputControl));
        AddInputValueToContext(renderContext, adaptiveCardElement, *toggleInputControl);
    }

    void XamlBuilder::BuildMedia(_In_ IAdaptiveCardElement* adaptiveCardElement,
                                 _In_ IAdaptiveRenderContext* renderContext,
                                 _In_ IAdaptiveRenderArgs* renderArgs,
                                 _Outptr_ IUIElement** mediaControl)
    {
        ComPtr<IAdaptiveCardElement> localCardElement{adaptiveCardElement};
        ComPtr<IAdaptiveMedia> adaptiveMedia;
        THROW_IF_FAILED(localCardElement.As(&adaptiveMedia));

        ComPtr<IAdaptiveHostConfig> hostConfig;
        THROW_IF_FAILED(renderContext->get_HostConfig(&hostConfig));

        // Get the poster image
        ComPtr<IImage> posterImage;
        GetMediaPosterAsImage(renderContext, renderArgs, adaptiveMedia.Get(), &posterImage);

        // If the host doesn't support interactivity we're done here, just return the poster image
        if (!SupportsInteractivity(hostConfig.Get()))
        {
            renderContext->AddWarning(ABI::AdaptiveNamespace::WarningStatusCode::InteractivityNotSupported,
                                      HStringReference(L"Media was present in card, but interactivity is not supported").Get());

            if (posterImage != nullptr)
            {
                THROW_IF_FAILED(posterImage.CopyTo(mediaControl));
            }

            return;
        }

        // Put the poster image in a container with a play button
        ComPtr<IUIElement> posterContainer;
        CreatePosterContainerWithPlayButton(posterImage.Get(), renderContext, renderArgs, &posterContainer);

        ComPtr<IUIElement> touchTargetUIElement;
        WrapInTouchTarget(adaptiveCardElement, posterContainer.Get(), nullptr, renderContext, true, L"Adaptive.SelectAction", &touchTargetUIElement);

        // Create a panel to hold the poster and the media element
        ComPtr<IStackPanel> mediaStackPanel =
            XamlHelpers::CreateXamlClass<IStackPanel>(HStringReference(RuntimeClass_Windows_UI_Xaml_Controls_StackPanel));
        ComPtr<IPanel> mediaPanel;
        THROW_IF_FAILED(mediaStackPanel.As(&mediaPanel));

        XamlHelpers::AppendXamlElementToPanel(touchTargetUIElement.Get(), mediaPanel.Get());

        // Check if this host allows inline playback
        ComPtr<IAdaptiveMediaConfig> mediaConfig;
        THROW_IF_FAILED(hostConfig->get_Media(&mediaConfig));

        boolean allowInlinePlayback;
        THROW_IF_FAILED(mediaConfig->get_AllowInlinePlayback(&allowInlinePlayback));

        ComPtr<IAdaptiveMediaEventInvoker> mediaInvoker;
        THROW_IF_FAILED(renderContext->get_MediaEventInvoker(&mediaInvoker));

        HString mimeType;
        ComPtr<IMediaElement> mediaElement;
        ComPtr<IUriRuntimeClass> mediaSourceUrl;
        if (allowInlinePlayback)
        {
            // Create a media element and set it's source
            mediaElement =
                XamlHelpers::CreateXamlClass<IMediaElement>(HStringReference(RuntimeClass_Windows_UI_Xaml_Controls_MediaElement));

            GetMediaSource(hostConfig.Get(), adaptiveMedia.Get(), mediaSourceUrl.GetAddressOf(), mimeType.GetAddressOf());

            if (mediaSourceUrl == nullptr)
            {
                renderContext->AddWarning(ABI::AdaptiveNamespace::WarningStatusCode::UnsupportedMediaType,
                                          HStringReference(L"Unsupported media element dropped").Get());
                return;
            }

            // Configure Auto Play and Controls
            THROW_IF_FAILED(mediaElement->put_AutoPlay(false));

            ComPtr<IMediaElement2> mediaElement2;
            THROW_IF_FAILED(mediaElement.As(&mediaElement2));
            THROW_IF_FAILED(mediaElement2->put_AreTransportControlsEnabled(true));

            ComPtr<IUIElement> mediaUIElement;
            THROW_IF_FAILED(mediaElement.As(&mediaUIElement));

            if (posterImage != nullptr)
            {
                // Set the poster on the media element
                ComPtr<IImageSource> posterImageSource;
                THROW_IF_FAILED(posterImage->get_Source(&posterImageSource));
                THROW_IF_FAILED(mediaElement->put_PosterSource(posterImageSource.Get()));
            }

            // Make the media element collapsed until the user clicks
            THROW_IF_FAILED(mediaUIElement->put_Visibility(Visibility_Collapsed));

            XamlHelpers::AppendXamlElementToPanel(mediaElement.Get(), mediaPanel.Get());
        }

        ComPtr<IUIElement> mediaPanelAsUIElement;
        THROW_IF_FAILED(mediaPanel.As(&mediaPanelAsUIElement));

        ComPtr<IButtonBase> touchTargetAsButtonBase;
        THROW_IF_FAILED(touchTargetUIElement.As(&touchTargetAsButtonBase));

        // Take a reference to the mime type string for the lambda
        HSTRING lambdaMimeType;
        WindowsDuplicateString(mimeType.Get(), &lambdaMimeType);
        ComPtr<IAdaptiveRenderContext> lambdaRenderContext{renderContext};

        EventRegistrationToken clickToken;
        THROW_IF_FAILED(touchTargetAsButtonBase->add_Click(
            Callback<IRoutedEventHandler>(
                [touchTargetUIElement, lambdaRenderContext, adaptiveMedia, mediaElement, mediaSourceUrl, lambdaMimeType, mediaInvoker](
                    IInspectable* /*sender*/, IRoutedEventArgs * /*args*/) -> HRESULT {
                    // Take ownership of the passed in HSTRING
                    HString localMimeType;
                    localMimeType.Attach(lambdaMimeType);

                    // Turn off the button to prevent extra clicks
                    ComPtr<ABI::Windows::UI::Xaml::Controls::IControl> buttonAsControl;
                    touchTargetUIElement.As(&buttonAsControl);
                    RETURN_IF_FAILED(buttonAsControl->put_IsEnabled(false));

                    // Handle the click
                    return HandleMediaClick(lambdaRenderContext.Get(),
                                            adaptiveMedia.Get(),
                                            mediaElement.Get(),
                                            touchTargetUIElement.Get(),
                                            mediaSourceUrl.Get(),
                                            lambdaMimeType,
                                            mediaInvoker.Get());
                })
                .Get(),
            &clickToken));

        THROW_IF_FAILED(mediaPanelAsUIElement.CopyTo(mediaControl));
    }

    bool XamlBuilder::SupportsInteractivity(_In_ IAdaptiveHostConfig* hostConfig)
    {
        boolean supportsInteractivity;
        THROW_IF_FAILED(hostConfig->get_SupportsInteractivity(&supportsInteractivity));
        return Boolify(supportsInteractivity);
    }

    void XamlBuilder::WrapInTouchTarget(_In_ IAdaptiveCardElement* adaptiveCardElement,
                                        _In_ IUIElement* elementToWrap,
                                        _In_ IAdaptiveActionElement* action,
                                        _In_ IAdaptiveRenderContext* renderContext,
                                        bool fullWidth,
                                        const std::wstring& style,
                                        _Outptr_ IUIElement** finalElement)
    {
        ComPtr<IAdaptiveHostConfig> hostConfig;
        THROW_IF_FAILED(renderContext->get_HostConfig(&hostConfig));

        if (WarnForInlineShowCard(renderContext, hostConfig.Get(), action, L"Inline ShowCard not supported for SelectAction"))
        {
            // Was inline show card, so don't wrap the element and just return
            ComPtr<IUIElement> localElementToWrap(elementToWrap);
            localElementToWrap.CopyTo(finalElement);
            return;
        }

        ComPtr<IButton> button =
            XamlHelpers::CreateXamlClass<IButton>(HStringReference(RuntimeClass_Windows_UI_Xaml_Controls_Button));

        ComPtr<IContentControl> buttonAsContentControl;
        THROW_IF_FAILED(button.As(&buttonAsContentControl));
        THROW_IF_FAILED(buttonAsContentControl->put_Content(elementToWrap));

        ComPtr<IAdaptiveSpacingConfig> spacingConfig;
        THROW_IF_FAILED(hostConfig->get_Spacing(&spacingConfig));

        UINT32 cardPadding = 0;
        if (fullWidth)
        {
            THROW_IF_FAILED(spacingConfig->get_Padding(&cardPadding));
        }

        ComPtr<IFrameworkElement> buttonAsFrameworkElement;
        THROW_IF_FAILED(button.As(&buttonAsFrameworkElement));

        // We want the hit target to equally split the vertical space above and below the current item.
        // However, all we know is the spacing of the current item, which only applies to the spacing above.
        // We don't know what the spacing of the NEXT element will be, so we can't calculate the correct spacing
        // below. For now, we'll simply assume the bottom spacing is the same as the top. NOTE: Only apply spacings
        // (padding, margin) for adaptive card elements to avoid adding spacings to card-level selectAction.
        if (adaptiveCardElement != nullptr)
        {
            ABI::AdaptiveNamespace::Spacing elementSpacing;
            THROW_IF_FAILED(adaptiveCardElement->get_Spacing(&elementSpacing));
            UINT spacingSize;
            THROW_IF_FAILED(GetSpacingSizeFromSpacing(hostConfig.Get(), elementSpacing, &spacingSize));
            double topBottomPadding = spacingSize / 2.0;

            // For button padding, we apply the cardPadding and topBottomPadding (and then we negate these in the margin)
            ComPtr<IControl> buttonAsControl;
            THROW_IF_FAILED(button.As(&buttonAsControl));
            THROW_IF_FAILED(buttonAsControl->put_Padding({(double)cardPadding, topBottomPadding, (double)cardPadding, topBottomPadding}));

            double negativeCardMargin = cardPadding * -1.0;
            double negativeTopBottomMargin = topBottomPadding * -1.0;

            THROW_IF_FAILED(buttonAsFrameworkElement->put_Margin(
                {negativeCardMargin, negativeTopBottomMargin, negativeCardMargin, negativeTopBottomMargin}));
        }

        // Style the hit target button
        THROW_IF_FAILED(SetStyleFromResourceDictionary(renderContext, style.c_str(), buttonAsFrameworkElement.Get()));

        if (action != nullptr)
        {
            // If we have an action, use the title for the AutomationProperties.Name
            HString title;
            THROW_IF_FAILED(action->get_Title(title.GetAddressOf()));

            ComPtr<IDependencyObject> buttonAsDependencyObject;
            THROW_IF_FAILED(button.As(&buttonAsDependencyObject));

            ComPtr<IAutomationPropertiesStatics> automationPropertiesStatics;
            THROW_IF_FAILED(
                GetActivationFactory(HStringReference(RuntimeClass_Windows_UI_Xaml_Automation_AutomationProperties).Get(),
                                     &automationPropertiesStatics));

            THROW_IF_FAILED(automationPropertiesStatics->SetName(buttonAsDependencyObject.Get(), title.Get()));

            WireButtonClickToAction(button.Get(), action, renderContext);
        }

        THROW_IF_FAILED(button.CopyTo(finalElement));
    }

    void XamlBuilder::HandleSelectAction(_In_ IAdaptiveCardElement* adaptiveCardElement,
                                         _In_ IAdaptiveActionElement* selectAction,
                                         _In_ IAdaptiveRenderContext* renderContext,
                                         _In_ IUIElement* uiElement,
                                         bool supportsInteractivity,
                                         bool fullWidthTouchTarget,
                                         _Outptr_ IUIElement** outUiElement)
    {
        if (selectAction != nullptr && supportsInteractivity)
        {
            WrapInTouchTarget(adaptiveCardElement, uiElement, selectAction, renderContext, fullWidthTouchTarget, L"Adaptive.SelectAction", outUiElement);
        }
        else
        {
            if (selectAction != nullptr)
            {
                renderContext->AddWarning(ABI::AdaptiveNamespace::WarningStatusCode::InteractivityNotSupported,
                                          HStringReference(L"SelectAction present, but Interactivity is not supported").Get());
            }

            ComPtr<IUIElement> localUiElement(uiElement);
            THROW_IF_FAILED(localUiElement.CopyTo(outUiElement));
        }
    }

    void XamlBuilder::WireButtonClickToAction(_In_ IButton* button, _In_ IAdaptiveActionElement* action, _In_ IAdaptiveRenderContext* renderContext)
    {
        // Note that this method currently doesn't support inline show card actions, it
        // assumes the caller won't call this method if inline show card is specified.
        ComPtr<IButton> localButton(button);
        ComPtr<IAdaptiveActionInvoker> actionInvoker;
        THROW_IF_FAILED(renderContext->get_ActionInvoker(&actionInvoker));
        ComPtr<IAdaptiveActionElement> strongAction(action);

        // Add click handler
        ComPtr<IButtonBase> buttonBase;
        THROW_IF_FAILED(localButton.As(&buttonBase));

        EventRegistrationToken clickToken;
        THROW_IF_FAILED(buttonBase->add_Click(Callback<IRoutedEventHandler>(
                                                  [strongAction, actionInvoker](IInspectable* /*sender*/, IRoutedEventArgs * /*args*/) -> HRESULT {
                                                      THROW_IF_FAILED(actionInvoker->SendActionEvent(strongAction.Get()));
                                                      return S_OK;
                                                  })
                                                  .Get(),
                                              &clickToken));
    }

    HRESULT XamlBuilder::AddHandledTappedEvent(_In_ IUIElement* uiElement)
    {
        if (uiElement == nullptr)
        {
            return E_INVALIDARG;
        }

        EventRegistrationToken clickToken;
        // Add Tap handler that sets the event as handled so that it doesn't propagate to the parent containers.
        return uiElement->add_Tapped(Callback<ITappedEventHandler>([](IInspectable* /*sender*/, ITappedRoutedEventArgs* args) -> HRESULT {
                                         return args->put_Handled(TRUE);
                                     })
                                         .Get(),
                                     &clickToken);
    }

    template<typename T>
    static void XamlBuilder::SetVerticalContentAlignmentToChildren(_In_ T* container,
                                                                   _In_ ABI::AdaptiveNamespace::VerticalContentAlignment verticalContentAlignment)
    {
        ComPtr<T> localContainer(container);
        ComPtr<IWholeItemsPanel> containerAsPanel;
        THROW_IF_FAILED(localContainer.As(&containerAsPanel));

        ComPtr<WholeItemsPanel> panel = PeekInnards<WholeItemsPanel>(containerAsPanel);
        panel->SetVerticalContentAlignment(verticalContentAlignment);
    }
}<|MERGE_RESOLUTION|>--- conflicted
+++ resolved
@@ -2005,29 +2005,16 @@
                 ComPtr<IInspectable> strongParentElement(parentElement);
                 EventRegistrationToken eventToken;
                 THROW_IF_FAILED(xamlImage->add_ImageOpened(
-<<<<<<< HEAD
-                    Callback<IRoutedEventHandler>([frameworkElement, strongParentElement, imageSourceAsBitmap, isVisible](
-                                                      IInspectable* /*sender*/, IRoutedEventArgs *
-                                                      /*args*/) -> HRESULT {
-                        return SetAutoImageSize(frameworkElement.Get(), strongParentElement.Get(), imageSourceAsBitmap.Get(), isVisible);
-                    })
-                        .Get(),
-=======
                     Callback<IRoutedEventHandler>([imageAsFrameworkElement, strongParentElement, imageSourceAsBitmap, isVisible](IInspectable* /*sender*/, IRoutedEventArgs *
                         /*args*/) -> HRESULT {
                     return SetAutoImageSize(imageAsFrameworkElement.Get(), strongParentElement.Get(), imageSourceAsBitmap.Get(), isVisible);
                 })
                     .Get(),
->>>>>>> 358ccbd4
                     &eventToken));
             }
             else
             {
-<<<<<<< HEAD
-                SetAutoImageSize(frameworkElement.Get(), parentElement, imageSourceAsBitmap.Get(), isVisible);
-=======
                 SetAutoImageSize(imageAsFrameworkElement.Get() , parentElement, imageSourceAsBitmap.Get(), isVisible);
->>>>>>> 358ccbd4
             }
         }
     }
