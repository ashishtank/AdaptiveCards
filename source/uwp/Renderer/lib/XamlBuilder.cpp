--- conflicted
+++ resolved
@@ -24,7 +24,6 @@
 #include "MediaHelpers.h"
 #include "AdaptiveBase64Util.h"
 #include <robuffer.h>
-#include "TileControl.h"
 
 using namespace Microsoft::WRL;
 using namespace Microsoft::WRL::Wrappers;
@@ -399,13 +398,11 @@
             THROW_IF_FAILED(rootAsPanel->put_Background(backgroundColorBrush.Get()));
         }
 
-        HSTRING backgroundImageUrl;
-        ComPtr<IAdaptiveBackgroundImage> backgroundImage;
+        HSTRING backgroundImage;
         THROW_IF_FAILED(adaptiveCard->get_BackgroundImage(&backgroundImage));
-        THROW_IF_FAILED(backgroundImage->get_Url(&backgroundImageUrl));
-        if (backgroundImageUrl != nullptr)
-        {
-            ApplyBackgroundToRoot(rootAsPanel.Get(), backgroundImage.Get(), renderContext, renderArgs);
+        if (backgroundImage != nullptr)
+        {
+            ApplyBackgroundToRoot(rootAsPanel.Get(), backgroundImage, renderContext, renderArgs);
         }
 
         // Now create the inner stack panel to serve as the root host for all the
@@ -438,7 +435,7 @@
         {
             ComPtr<IFrameworkElement> rootAsFrameworkElement;
             THROW_IF_FAILED(rootElement.As(&rootAsFrameworkElement));
-            rootAsFrameworkElement->put_VerticalAlignment(ABI::Windows::UI::Xaml::VerticalAlignment::VerticalAlignment_Stretch);
+            rootAsFrameworkElement->put_VerticalAlignment(VerticalAlignment::VerticalAlignment_Stretch);
         }
 
         ComPtr<IUIElement> rootAsUIElement;
@@ -447,26 +444,18 @@
     }
 
     void XamlBuilder::ApplyBackgroundToRoot(_In_ ABI::Windows::UI::Xaml::Controls::IPanel* rootPanel,
-                                            _In_ IAdaptiveBackgroundImage* backgroundImage,
+                                            _In_ HSTRING url,
                                             _In_ IAdaptiveRenderContext* renderContext,
                                             _In_ IAdaptiveRenderArgs* renderArgs)
     {
         // In order to reuse the image creation code paths, we simply create an adaptive card
         // image element and then build that into xaml and apply to the root.
         ComPtr<IAdaptiveImage> adaptiveImage;
-        HSTRING url;
         THROW_IF_FAILED(MakeAndInitialize<AdaptiveImage>(&adaptiveImage));
-        backgroundImage->get_Url(&url);
         adaptiveImage->put_Url(url);
 
         ComPtr<IAdaptiveCardElement> adaptiveCardElement;
         THROW_IF_FAILED(adaptiveImage.As(&adaptiveCardElement));
-<<<<<<< HEAD
-
-        ComPtr<IUIElement> background;
-        BuildImage(adaptiveCardElement.Get(), renderContext, renderArgs, &background);
-        if (background == nullptr)
-=======
         ComPtr<IUIElement> backgroundImage;
 
         ComPtr<IAdaptiveElementRendererRegistration> elementRenderers;
@@ -475,7 +464,6 @@
         ComPtr<IAdaptiveElementRenderer> elementRenderer;
         THROW_IF_FAILED(elementRenderers->Get(HStringReference(L"Image").Get(), &elementRenderer));
         if (elementRenderer != nullptr)
->>>>>>> afbb099a
         {
             elementRenderer->Render(adaptiveCardElement.Get(), renderContext, renderArgs, &backgroundImage);
             if (backgroundImage == nullptr)
@@ -484,41 +472,16 @@
             }
         }
 
+        // All background images should be stretched to fill the whole card.
         ComPtr<IImage> xamlImage;
-        THROW_IF_FAILED(background.As(&xamlImage));
-
-        ABI::AdaptiveNamespace::BackgroundImageMode mode;
-        backgroundImage->get_Mode(&mode);
-
-        // Apply Background Image Mode
+        THROW_IF_FAILED(backgroundImage.As(&xamlImage));
+        THROW_IF_FAILED(xamlImage->put_Stretch(Stretch::Stretch_UniformToFill));
+
         ComPtr<IFrameworkElement> backgroundAsFrameworkElement;
-        switch (mode)
-        {
-        case ABI::AdaptiveNamespace::BackgroundImageMode::Stretch:
-            // Ignored: horizontalAlignment, verticalAlignment
-            THROW_IF_FAILED(xamlImage->put_Stretch(Stretch::Stretch_UniformToFill));
-
-            THROW_IF_FAILED(xamlImage.As(&backgroundAsFrameworkElement));
-            THROW_IF_FAILED(backgroundAsFrameworkElement->put_VerticalAlignment(VerticalAlignment_Stretch));
-            break;
-        default:
-
-            ComPtr<TileControl> tileControl;
-            MakeAndInitialize<TileControl>(&tileControl);
-            tileControl->put_BackgroundImage(backgroundImage);
-
-            ComPtr<IFrameworkElement> rootElement;
-            rootPanel->QueryInterface(rootElement.GetAddressOf());
-            tileControl->put_RootElement(rootElement.Get());
-
-            tileControl->LoadImageBrush(background.Get());
-
-            tileControl.As(&backgroundAsFrameworkElement);
-
-            break;
-        }
-
-        XamlHelpers::AppendXamlElementToPanel(backgroundAsFrameworkElement.Get(), rootPanel);
+        THROW_IF_FAILED(xamlImage.As(&backgroundAsFrameworkElement));
+        THROW_IF_FAILED(backgroundAsFrameworkElement->put_VerticalAlignment(VerticalAlignment_Stretch));
+
+        XamlHelpers::AppendXamlElementToPanel(backgroundImage.Get(), rootPanel);
 
         // The overlay applied to the background image is determined by a resouce, so create
         // the overlay if that resources exists
@@ -1009,7 +972,7 @@
             THROW_IF_FAILED(MakeAndInitialize<AdaptiveImage>(&adaptiveImage));
 
             adaptiveImage->put_Url(iconUrl);
-            adaptiveImage->put_HorizontalAlignment(ABI::AdaptiveNamespace::HorizontalAlignment::Center);
+            adaptiveImage->put_HorizontalAlignment(HAlignment_Center);
 
             ComPtr<IAdaptiveCardElement> adaptiveCardElement;
             THROW_IF_FAILED(adaptiveImage.As(&adaptiveCardElement));
@@ -1825,19 +1788,19 @@
         THROW_IF_FAILED(adaptiveTextBlock->get_MaxLines(&maxLines));
         THROW_IF_FAILED(xamlTextBlock2->put_MaxLines(maxLines));
 
-        ABI::AdaptiveNamespace::HorizontalAlignment adaptiveHorizontalAlignment;
+        ABI::AdaptiveNamespace::HAlignment adaptiveHorizontalAlignment;
         THROW_IF_FAILED(adaptiveTextBlock->get_HorizontalAlignment(&adaptiveHorizontalAlignment));
 
         // Set the horizontal alignment of the text
         switch (adaptiveHorizontalAlignment)
         {
-        case ABI::AdaptiveNamespace::HorizontalAlignment::Left:
+        case ABI::AdaptiveNamespace::HAlignment::Left:
             THROW_IF_FAILED(xamlTextBlock->put_TextAlignment(TextAlignment::TextAlignment_Left));
             break;
-        case ABI::AdaptiveNamespace::HorizontalAlignment::Right:
+        case ABI::AdaptiveNamespace::HAlignment::Right:
             THROW_IF_FAILED(xamlTextBlock->put_TextAlignment(TextAlignment::TextAlignment_Right));
             break;
-        case ABI::AdaptiveNamespace::HorizontalAlignment::Center:
+        case ABI::AdaptiveNamespace::HAlignment::Center:
             THROW_IF_FAILED(xamlTextBlock->put_TextAlignment(TextAlignment::TextAlignment_Center));
             break;
         }
@@ -2231,18 +2194,18 @@
             }
         }
 
-        ABI::AdaptiveNamespace::HorizontalAlignment adaptiveHorizontalAlignment;
+        ABI::AdaptiveNamespace::HAlignment adaptiveHorizontalAlignment;
         THROW_IF_FAILED(adaptiveImage->get_HorizontalAlignment(&adaptiveHorizontalAlignment));
 
         switch (adaptiveHorizontalAlignment)
         {
-        case ABI::AdaptiveNamespace::HorizontalAlignment::Left:
+        case ABI::AdaptiveNamespace::HAlignment::Left:
             THROW_IF_FAILED(frameworkElement->put_HorizontalAlignment(HorizontalAlignment_Left));
             break;
-        case ABI::AdaptiveNamespace::HorizontalAlignment::Right:
+        case ABI::AdaptiveNamespace::HAlignment::Right:
             THROW_IF_FAILED(frameworkElement->put_HorizontalAlignment(HorizontalAlignment_Right));
             break;
-        case ABI::AdaptiveNamespace::HorizontalAlignment::Center:
+        case ABI::AdaptiveNamespace::HAlignment::Center:
             THROW_IF_FAILED(frameworkElement->put_HorizontalAlignment(HorizontalAlignment_Center));
             break;
         }
@@ -2320,7 +2283,6 @@
 
         ComPtr<IPanel> containerPanelAsPanel;
         THROW_IF_FAILED(containerPanel.As(&containerPanelAsPanel));
-
         ComPtr<IVector<IAdaptiveCardElement*>> childItems;
         THROW_IF_FAILED(adaptiveContainer->get_Items(&childItems));
         BuildPanelChildren(childItems.Get(), containerPanelAsPanel.Get(), renderContext, newRenderArgs.Get(), [](IUIElement*) {});
@@ -2358,37 +2320,9 @@
 
         XamlBuilder::SetVerticalContentAlignmentToChildren(containerPanel.Get(), verticalContentAlignment);
 
-        // Check if backgroundImage defined
-        HSTRING backgroundImageUrl;
-        ComPtr<IAdaptiveBackgroundImage> backgroundImage;
-        THROW_IF_FAILED(adaptiveContainer->get_BackgroundImage(&backgroundImage));
-        THROW_IF_FAILED(backgroundImage->get_Url(&backgroundImageUrl));
-        if (backgroundImageUrl != nullptr)
-        {
-            ComPtr<IGrid> rootElement =
-                XamlHelpers::CreateXamlClass<IGrid>(HStringReference(RuntimeClass_Windows_UI_Xaml_Controls_Grid));
-            ComPtr<IPanel> rootAsPanel;
-            THROW_IF_FAILED(rootElement.As(&rootAsPanel));
-
-            ApplyBackgroundToRoot(rootAsPanel.Get(), backgroundImage.Get(), renderContext, newRenderArgs.Get());
-
-            // Add rootElement to containerBorder
-            ComPtr<IUIElement> rootAsUIElement;
-            THROW_IF_FAILED(rootElement.As(&rootAsUIElement));
-            THROW_IF_FAILED(containerBorder->put_Child(rootAsUIElement.Get()));
-
-            // Add containerPanel to rootElement
-            ComPtr<IFrameworkElement> containerPanelAsFElement;
-            THROW_IF_FAILED(containerPanel.As(&containerPanelAsFElement));
-            XamlHelpers::AppendXamlElementToPanel(containerPanelAsFElement.Get(), rootAsPanel.Get(), containerHeightType);
-        }
-        else
-        {
-            // instead, directly add containerPanel to containerBorder
-            ComPtr<IUIElement> containerPanelAsUIElement;
-            THROW_IF_FAILED(containerPanel.As(&containerPanelAsUIElement));
-            THROW_IF_FAILED(containerBorder->put_Child(containerPanelAsUIElement.Get()));
-        }
+        ComPtr<IUIElement> containerPanelAsUIElement;
+        THROW_IF_FAILED(containerPanel.As(&containerPanelAsUIElement));
+        THROW_IF_FAILED(containerBorder->put_Child(containerPanelAsUIElement.Get()));
 
         THROW_IF_FAILED(
             SetStyleFromResourceDictionary(renderContext, L"Adaptive.Container", containerPanelAsFrameWorkElement.Get()));
@@ -2436,22 +2370,24 @@
         ComPtr<IAdaptiveRenderArgs> newRenderArgs;
         THROW_IF_FAILED(MakeAndInitialize<AdaptiveRenderArgs>(&newRenderArgs, containerStyle, parentElement.Get()));
 
-        ComPtr<IPanel> columnAsPanel;
-        THROW_IF_FAILED(columnPanel.As(&columnAsPanel));
-
         // If container style was explicitly assigned, apply background
         ComPtr<IAdaptiveHostConfig> hostConfig;
         THROW_IF_FAILED(renderContext->get_HostConfig(&hostConfig));
         ABI::Windows::UI::Color backgroundColor;
         if (hasExplicitContainerStyle && SUCCEEDED(GetBackgroundColorFromStyle(containerStyle, hostConfig.Get(), &backgroundColor)))
         {
+            ComPtr<IPanel> columnAsPanel;
+            THROW_IF_FAILED(columnPanel.As(&columnAsPanel));
+
             ComPtr<IBrush> backgroundColorBrush = GetSolidColorBrush(backgroundColor);
             THROW_IF_FAILED(columnAsPanel->put_Background(backgroundColorBrush.Get()));
         }
 
+        ComPtr<IPanel> columnPanelAsPanel;
+        THROW_IF_FAILED(columnPanel.As(&columnPanelAsPanel));
         ComPtr<IVector<IAdaptiveCardElement*>> childItems;
         THROW_IF_FAILED(adaptiveColumn->get_Items(&childItems));
-        BuildPanelChildren(childItems.Get(), columnAsPanel.Get(), renderContext, newRenderArgs.Get(), [](IUIElement*) {});
+        BuildPanelChildren(childItems.Get(), columnPanelAsPanel.Get(), renderContext, newRenderArgs.Get(), [](IUIElement*) {});
 
         ABI::AdaptiveNamespace::VerticalContentAlignment verticalContentAlignment;
         THROW_IF_FAILED(adaptiveColumn->get_VerticalContentAlignment(&verticalContentAlignment));
@@ -2469,36 +2405,8 @@
         ComPtr<IAdaptiveActionElement> selectAction;
         THROW_IF_FAILED(adaptiveColumn->get_SelectAction(&selectAction));
 
-        // Define columnAsUIElement based on the existence of a backgroundImage
         ComPtr<IUIElement> columnAsUIElement;
-        HSTRING backgroundImageUrl;
-        ComPtr<IAdaptiveBackgroundImage> backgroundImage;
-        THROW_IF_FAILED(adaptiveColumn->get_BackgroundImage(&backgroundImage));
-        THROW_IF_FAILED(backgroundImage->get_Url(&backgroundImageUrl));
-        if (backgroundImageUrl != nullptr)
-        {
-            ComPtr<IGrid> rootElement =
-                XamlHelpers::CreateXamlClass<IGrid>(HStringReference(RuntimeClass_Windows_UI_Xaml_Controls_Grid));
-            ComPtr<IPanel> rootAsPanel;
-            THROW_IF_FAILED(rootElement.As(&rootAsPanel));
-
-            ApplyBackgroundToRoot(rootAsPanel.Get(), backgroundImage.Get(), renderContext, newRenderArgs.Get());
-
-            // get HeightType for column
-            ABI::AdaptiveNamespace::HeightType columnHeightType{};
-            THROW_IF_FAILED(cardElement->get_Height(&columnHeightType));
-
-            // Add columnPanel to rootElement
-            ComPtr<IFrameworkElement> columnPanelAsFElement;
-            THROW_IF_FAILED(columnPanel.As(&columnPanelAsFElement));
-            XamlHelpers::AppendXamlElementToPanel(columnPanelAsFElement.Get(), rootAsPanel.Get(), columnHeightType);
-
-            THROW_IF_FAILED(rootElement.As(&columnAsUIElement));
-        }
-        else
-        {
-            THROW_IF_FAILED(columnPanel.As(&columnAsUIElement));
-        }
+        THROW_IF_FAILED(columnPanel.As(&columnAsUIElement));
 
         HandleSelectAction(adaptiveCardElement,
                            selectAction.Get(),
@@ -3540,7 +3448,7 @@
             if (!isMultiLine)
             {
                 THROW_IF_FAILED(textBoxWithInlineAction.As(&textBoxAsFrameworkElement));
-                THROW_IF_FAILED(textBoxAsFrameworkElement->put_VerticalAlignment(VerticalAlignment_Top));
+                THROW_IF_FAILED(textBoxAsFrameworkElement->put_VerticalAlignment(VerticalAlignment::VerticalAlignment_Top));
             }
 
             THROW_IF_FAILED(textBoxWithInlineAction.CopyTo(textInputControl));
@@ -3549,7 +3457,7 @@
         {
             if (!isMultiLine)
             {
-                THROW_IF_FAILED(textBoxAsFrameworkElement->put_VerticalAlignment(VerticalAlignment_Top));
+                THROW_IF_FAILED(textBoxAsFrameworkElement->put_VerticalAlignment(VerticalAlignment::VerticalAlignment_Top));
             }
 
             THROW_IF_FAILED(textBox.CopyTo(textInputControl));
