--- conflicted
+++ resolved
@@ -3,12 +3,9 @@
 #include "AdaptiveColumnRenderer.h"
 #include "enums.h"
 #include "Util.h"
-<<<<<<< HEAD
-=======
 #include "XamlBuilder.h"
 #include "AdaptiveColumn.h"
 #include "AdaptiveElementParserRegistration.h"
->>>>>>> afbb099a
 
 using namespace Microsoft::WRL;
 using namespace Microsoft::WRL::Wrappers;
@@ -17,13 +14,6 @@
 
 namespace AdaptiveNamespace
 {
-    AdaptiveColumnRenderer::AdaptiveColumnRenderer() { m_xamlBuilder = std::make_shared<XamlBuilder>(); }
-
-    AdaptiveColumnRenderer::AdaptiveColumnRenderer(std::shared_ptr<XamlBuilder> xamlBuilder) :
-        m_xamlBuilder(xamlBuilder)
-    {
-    }
-
     HRESULT AdaptiveColumnRenderer::RuntimeClassInitialize() noexcept try
     {
         return S_OK;
@@ -35,7 +25,7 @@
                                            _In_ IAdaptiveRenderArgs* renderArgs,
                                            _COM_Outptr_ ABI::Windows::UI::Xaml::IUIElement** result) noexcept try
     {
-        m_xamlBuilder->BuildColumn(cardElement, renderContext, renderArgs, result);
+        XamlBuilder::BuildColumn(cardElement, renderContext, renderArgs, result);
         return S_OK;
     }
     CATCH_RETURN;
