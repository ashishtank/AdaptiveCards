--- conflicted
+++ resolved
@@ -121,21 +121,13 @@
         return S_OK;
     }
 
-<<<<<<< HEAD
-    _Use_decl_annotations_ HRESULT AdaptiveTextBlock::get_HorizontalAlignment(ABI::AdaptiveNamespace::HorizontalAlignment* alignment)
-=======
-    HRESULT AdaptiveTextBlock::get_HorizontalAlignment(_Out_ ABI::AdaptiveNamespace::HAlignment* alignment)
->>>>>>> 828bfe97
+    HRESULT AdaptiveTextBlock::get_HorizontalAlignment(ABI::AdaptiveNamespace::HorizontalAlignment* alignment)
     {
         *alignment = m_horizontalAlignment;
         return S_OK;
     }
 
-<<<<<<< HEAD
-    _Use_decl_annotations_ HRESULT AdaptiveTextBlock::put_HorizontalAlignment(ABI::AdaptiveNamespace::HorizontalAlignment alignment)
-=======
-    HRESULT AdaptiveTextBlock::put_HorizontalAlignment(ABI::AdaptiveNamespace::HAlignment alignment)
->>>>>>> 828bfe97
+    HRESULT AdaptiveTextBlock::put_HorizontalAlignment(ABI::AdaptiveNamespace::HorizontalAlignment alignment)
     {
         m_horizontalAlignment = alignment;
         return S_OK;
