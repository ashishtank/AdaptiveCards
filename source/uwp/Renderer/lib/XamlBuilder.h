--- conflicted
+++ resolved
@@ -47,11 +47,11 @@
                                    _In_ ABI::AdaptiveNamespace::IAdaptiveRenderContext* renderContext,
                                    _In_ ABI::AdaptiveNamespace::IAdaptiveRenderArgs* renderArgs,
                                    _Outptr_ ABI::Windows::UI::Xaml::IUIElement** textBlockControl);
-        void BuildContainer(_In_ ABI::AdaptiveNamespace::IAdaptiveCardElement* adaptiveCardElement,
+        static void BuildContainer(_In_ ABI::AdaptiveNamespace::IAdaptiveCardElement* adaptiveCardElement,
                                    _In_ ABI::AdaptiveNamespace::IAdaptiveRenderContext* renderContext,
                                    _In_ ABI::AdaptiveNamespace::IAdaptiveRenderArgs* renderArgs,
                                    _Outptr_ ABI::Windows::UI::Xaml::IUIElement** containerControl);
-        void BuildColumn(_In_ ABI::AdaptiveNamespace::IAdaptiveCardElement* adaptiveCardElement,
+        static void BuildColumn(_In_ ABI::AdaptiveNamespace::IAdaptiveCardElement* adaptiveCardElement,
                                 _In_ ABI::AdaptiveNamespace::IAdaptiveRenderContext* renderContext,
                                 _In_ ABI::AdaptiveNamespace::IAdaptiveRenderArgs* renderArgs,
                                 _Outptr_ ABI::Windows::UI::Xaml::IUIElement** columnControl);
@@ -136,12 +136,6 @@
                               std::shared_ptr<XamlBuilder> xamlBuilder,
                               _Outptr_ ABI::Windows::UI::Xaml::Controls::IPanel** bodyElementContainer);
 
-<<<<<<< HEAD
-        void ApplyBackgroundToRoot(_In_ ABI::Windows::UI::Xaml::Controls::IPanel* rootPanel,
-                                   _In_ ABI::AdaptiveNamespace::IAdaptiveBackgroundImage* backgroundImage,
-                                   _In_ ABI::AdaptiveNamespace::IAdaptiveRenderContext* renderContext,
-                                   _In_ ABI::AdaptiveNamespace::IAdaptiveRenderArgs* renderArgs);
-=======
         static void ApplyBackgroundToRoot(_In_ ABI::Windows::UI::Xaml::Controls::IPanel* rootPanel,
                                           _In_ HSTRING url,
                                           _In_ ABI::AdaptiveNamespace::IAdaptiveRenderContext* renderContext,
@@ -153,7 +147,6 @@
                          IInspectable* imageContainer,
                          bool isVisible,
                          bool imageFiresOpenEvent);
->>>>>>> afbb099a
 
         template<typename T>
         void SetImageSource(T* destination,
