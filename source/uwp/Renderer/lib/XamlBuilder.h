--- conflicted
+++ resolved
@@ -94,81 +94,11 @@
                                _In_ ABI::AdaptiveNamespace::IAdaptiveRenderContext* renderContext,
                                _In_ ABI::AdaptiveNamespace::IAdaptiveRenderArgs* renderArgs,
                                _Outptr_ ABI::Windows::UI::Xaml::IUIElement** mediaControl);
-
-<<<<<<< HEAD
-        static void BuildTextBlock(
-            _In_ ABI::AdaptiveNamespace::IAdaptiveCardElement* adaptiveCardElement,
-            _In_ ABI::AdaptiveNamespace::IAdaptiveRenderContext* renderContext,
-            _In_ ABI::AdaptiveNamespace::IAdaptiveRenderArgs* renderArgs,
-            _Outptr_ ABI::Windows::UI::Xaml::IUIElement** textBlockControl);
-        static void BuildContainer(
-            _In_ ABI::AdaptiveNamespace::IAdaptiveCardElement* adaptiveCardElement,
-            _In_ ABI::AdaptiveNamespace::IAdaptiveRenderContext* renderContext,
-            _In_ ABI::AdaptiveNamespace::IAdaptiveRenderArgs* renderArgs,
-            _Outptr_ ABI::Windows::UI::Xaml::IUIElement** containerControl);
-        static void BuildColumn(
-            _In_ ABI::AdaptiveNamespace::IAdaptiveCardElement* adaptiveCardElement,
-            _In_ ABI::AdaptiveNamespace::IAdaptiveRenderContext* renderContext,
-            _In_ ABI::AdaptiveNamespace::IAdaptiveRenderArgs* renderArgs,
-            _Outptr_ ABI::Windows::UI::Xaml::IUIElement** columnControl);
-        static void BuildColumnSet(
-            _In_ ABI::AdaptiveNamespace::IAdaptiveCardElement* adaptiveCardElement,
-            _In_ ABI::AdaptiveNamespace::IAdaptiveRenderContext* renderContext,
-            _In_ ABI::AdaptiveNamespace::IAdaptiveRenderArgs* renderArgs,
-            _Outptr_ ABI::Windows::UI::Xaml::IUIElement** columnSetControl);
-        static void BuildFactSet(
-            _In_ ABI::AdaptiveNamespace::IAdaptiveCardElement* adaptiveCardElement,
-            _In_ ABI::AdaptiveNamespace::IAdaptiveRenderContext* renderContext,
-            _In_ ABI::AdaptiveNamespace::IAdaptiveRenderArgs* renderArgs,
-            _Outptr_ ABI::Windows::UI::Xaml::IUIElement** factSetControl);
-        static void BuildImageSet(
-            _In_ ABI::AdaptiveNamespace::IAdaptiveCardElement* adaptiveCardElement,
-            _In_ ABI::AdaptiveNamespace::IAdaptiveRenderContext* renderContext,
-            _In_ ABI::AdaptiveNamespace::IAdaptiveRenderArgs* renderArgs,
-            _Outptr_ ABI::Windows::UI::Xaml::IUIElement** imageSetControl);
-        static void BuildChoiceSetInput(
-            _In_ ABI::AdaptiveNamespace::IAdaptiveCardElement* adaptiveCardElement,
-            _In_ ABI::AdaptiveNamespace::IAdaptiveRenderContext* renderContext,
-            _In_ ABI::AdaptiveNamespace::IAdaptiveRenderArgs* renderArgs,
-            _Outptr_ ABI::Windows::UI::Xaml::IUIElement** choiceSetInputControl);
-        static void BuildDateInput(
-            _In_ ABI::AdaptiveNamespace::IAdaptiveCardElement* adaptiveCardElement,
-            _In_ ABI::AdaptiveNamespace::IAdaptiveRenderContext* renderContext,
-            _In_ ABI::AdaptiveNamespace::IAdaptiveRenderArgs* renderArgs,
-            _Outptr_ ABI::Windows::UI::Xaml::IUIElement** dateInputControl);
-        static void BuildNumberInput(
-            _In_ ABI::AdaptiveNamespace::IAdaptiveCardElement* adaptiveCardElement,
-            _In_ ABI::AdaptiveNamespace::IAdaptiveRenderContext* renderContext,
-            _In_ ABI::AdaptiveNamespace::IAdaptiveRenderArgs* renderArgs,
-            _Outptr_ ABI::Windows::UI::Xaml::IUIElement** numberInputControl);
-        static void BuildTextInput(
-            _In_ ABI::AdaptiveNamespace::IAdaptiveCardElement* adaptiveCardElement,
-            _In_ ABI::AdaptiveNamespace::IAdaptiveRenderContext* renderContext,
-            _In_ ABI::AdaptiveNamespace::IAdaptiveRenderArgs* renderArgs,
-            _Outptr_ ABI::Windows::UI::Xaml::IUIElement** textInputControl);
-        static void BuildTimeInput(
-            _In_ ABI::AdaptiveNamespace::IAdaptiveCardElement* adaptiveCardElement,
-            _In_ ABI::AdaptiveNamespace::IAdaptiveRenderContext* renderContext,
-            _In_ ABI::AdaptiveNamespace::IAdaptiveRenderArgs* renderArgs,
-            _Outptr_ ABI::Windows::UI::Xaml::IUIElement** timeInputControl);
-        static void BuildToggleInput(
-            _In_ ABI::AdaptiveNamespace::IAdaptiveCardElement* adaptiveCardElement,
-            _In_ ABI::AdaptiveNamespace::IAdaptiveRenderContext* renderContext,
-            _In_ ABI::AdaptiveNamespace::IAdaptiveRenderArgs* renderArgs,
-            _Outptr_ ABI::Windows::UI::Xaml::IUIElement** toggleInputControl);
-        static void BuildMedia(
-            _In_ ABI::AdaptiveNamespace::IAdaptiveCardElement* adaptiveCardElement,
-            _In_ ABI::AdaptiveNamespace::IAdaptiveRenderContext* renderContext,
-            _In_ ABI::AdaptiveNamespace::IAdaptiveRenderArgs* renderArgs,
-            _Outptr_ ABI::Windows::UI::Xaml::IUIElement** mediaControl);
-        static void BuildActionSet(
-            _In_ ABI::AdaptiveNamespace::IAdaptiveCardElement* adaptiveCardElement,
-            _In_ ABI::AdaptiveNamespace::IAdaptiveRenderContext* renderContext,
-            _In_ ABI::AdaptiveNamespace::IAdaptiveRenderArgs* renderArgs,
-            _Outptr_ ABI::Windows::UI::Xaml::IUIElement** containerControl);			
-
-=======
->>>>>>> 2fbe4c4a
+        static void BuildActionSet(_In_ ABI::AdaptiveNamespace::IAdaptiveCardElement* adaptiveCardElement,
+                                   _In_ ABI::AdaptiveNamespace::IAdaptiveRenderContext* renderContext,
+                                   _In_ ABI::AdaptiveNamespace::IAdaptiveRenderArgs* renderArgs,
+                                   _Outptr_ ABI::Windows::UI::Xaml::IUIElement** containerControl);
+
         template<typename T>
         static HRESULT TryGetResourceFromResourceDictionaries(_In_ ABI::Windows::UI::Xaml::IResourceDictionary* resourceDictionary,
                                                               _In_ std::wstring resourceName,
@@ -193,32 +123,17 @@
         bool m_enableXamlImageHandling = false;
         Microsoft::WRL::ComPtr<ABI::AdaptiveNamespace::IAdaptiveCardResourceResolvers> m_resourceResolvers;
 
-<<<<<<< HEAD
-        static Microsoft::WRL::ComPtr<ABI::Windows::UI::Xaml::IUIElement> CreateRootCardElement(
-            _In_ ABI::AdaptiveNamespace::IAdaptiveCard* adaptiveCard,
-            _In_ ABI::AdaptiveNamespace::IAdaptiveRenderContext* renderContext,
-            _In_ ABI::AdaptiveNamespace::IAdaptiveRenderArgs* renderArgs,
-            std::shared_ptr<XamlBuilder> xamlBuilder,
-            _Outptr_ ABI::Windows::UI::Xaml::Controls::IPanel** bodyElementContainer);
-
-        static void ApplyBackgroundToRoot(
-            _In_ ABI::Windows::UI::Xaml::Controls::IPanel* rootPanel,
-            _In_ HSTRING url,
-            _Inout_ ABI::AdaptiveNamespace::IAdaptiveRenderContext* renderContext,
-            _In_ ABI::AdaptiveNamespace::IAdaptiveRenderArgs* renderArgs);
-=======
-        Microsoft::WRL::ComPtr<ABI::Windows::UI::Xaml::IUIElement>
+        static Microsoft::WRL::ComPtr<ABI::Windows::UI::Xaml::IUIElement>
         CreateRootCardElement(_In_ ABI::AdaptiveNamespace::IAdaptiveCard* adaptiveCard,
                               _In_ ABI::AdaptiveNamespace::IAdaptiveRenderContext* renderContext,
                               _In_ ABI::AdaptiveNamespace::IAdaptiveRenderArgs* renderArgs,
-                              _Outptr_ ABI::Windows::UI::Xaml::Controls::IPanel** outerElementContainer,
+                              std::shared_ptr<XamlBuilder> xamlBuilder,
                               _Outptr_ ABI::Windows::UI::Xaml::Controls::IPanel** bodyElementContainer);
 
-        void ApplyBackgroundToRoot(_In_ ABI::Windows::UI::Xaml::Controls::IPanel* rootPanel,
-                                   _In_ HSTRING url,
-                                   _Inout_ ABI::AdaptiveNamespace::IAdaptiveRenderContext* renderContext,
-                                   _In_ ABI::AdaptiveNamespace::IAdaptiveRenderArgs* renderArgs);
->>>>>>> 2fbe4c4a
+        static void ApplyBackgroundToRoot(_In_ ABI::Windows::UI::Xaml::Controls::IPanel* rootPanel,
+                                          _In_ HSTRING url,
+                                          _Inout_ ABI::AdaptiveNamespace::IAdaptiveRenderContext* renderContext,
+                                          _In_ ABI::AdaptiveNamespace::IAdaptiveRenderArgs* renderArgs);
 
         template<typename T>
         void SetImageSource(T* destination,
@@ -233,102 +148,32 @@
         void PopulateImageFromUrlAsync(_In_ ABI::Windows::Foundation::IUriRuntimeClass* imageUrl, T* imageControl);
         void FireAllImagesLoaded();
         void FireImagesLoadingHadError();
-<<<<<<< HEAD
-        static void BuildShowCard(
-            ABI::AdaptiveNamespace::IAdaptiveShowCardActionConfig* showCardActionConfig,
-            ABI::AdaptiveNamespace::IAdaptiveActionElement* action,
-            _Inout_ ABI::AdaptiveNamespace::IAdaptiveRenderContext* renderContext,
-            bool isBottomActionBar,
-            ABI::Windows::UI::Xaml::IUIElement** uiShowCard);
-
-        static void ArrangeButtonContent(
-            _In_ ABI::AdaptiveNamespace::IAdaptiveActionElement* action,
-            _In_ ABI::AdaptiveNamespace::IAdaptiveActionsConfig* actionsConfig,
-            _In_ ABI::AdaptiveNamespace::IAdaptiveRenderContext* renderContext,
-             ABI::AdaptiveNamespace::ContainerStyle containerStyle,
-            _In_ ABI::AdaptiveNamespace::IAdaptiveHostConfig* hostConfig,
-            _In_ bool allActionsHaveIcons,
-            _Inout_ ABI::Windows::UI::Xaml::Controls::IButton* button);
-
-        static void BuildActions(
-            _In_ ABI::Windows::Foundation::Collections::IVector<ABI::AdaptiveNamespace::IAdaptiveActionElement*>* children,
-            _In_ ABI::Windows::UI::Xaml::Controls::IPanel* bodyPanel,
-            _In_ bool insertSeparator,
-            _Inout_ ABI::AdaptiveNamespace::IAdaptiveRenderContext* renderContext,
-            ABI::AdaptiveNamespace::ContainerStyle containerStyle);
-
-        static void BuildActionSetHelper(
-            ABI::Windows::Foundation::Collections::IVector<ABI::AdaptiveNamespace::IAdaptiveActionElement*>* children,
-            ABI::AdaptiveNamespace::ActionsOrientation actionsOrientation,
-            ABI::AdaptiveNamespace::IAdaptiveRenderContext* renderContext,
-            bool isBottomActionBar,
-            ABI::Windows::UI::Xaml::IUIElement** actionSetControl,
-            ABI::AdaptiveNamespace::ContainerStyle containerStyle);
-
-        static Microsoft::WRL::ComPtr<ABI::Windows::UI::Xaml::IUIElement> CreateSeparator(
-            _Inout_  ABI::AdaptiveNamespace::IAdaptiveRenderContext* renderContext,
-            UINT spacing, UINT separatorThickness, ABI::Windows::UI::Color separatorColor, bool isHorizontal = true);
-        static void ApplyMarginToXamlElement(
-            _In_ ABI::AdaptiveNamespace::IAdaptiveHostConfig* hostConfig,
-            _Inout_ ABI::Windows::UI::Xaml::IFrameworkElement* element);
-        static void StyleXamlTextBlock(
-            _In_ ABI::AdaptiveNamespace::TextSize size,
-            _In_ ABI::AdaptiveNamespace::ForegroundColor color,
-            ABI::AdaptiveNamespace::ContainerStyle containerStyle,
-            _In_ bool isSubtle,
-            bool wrap,
-            UINT32 maxWidth,
-            _In_ ABI::AdaptiveNamespace::TextWeight weight,
-            _In_ ABI::Windows::UI::Xaml::Controls::ITextBlock* xamlTextBlock,
-            _In_ ABI::AdaptiveNamespace::IAdaptiveHostConfig* hostConfig);
-        static void StyleXamlTextBlock(
-            _In_ ABI::AdaptiveNamespace::IAdaptiveTextConfig* textConfig,
-            ABI::AdaptiveNamespace::ContainerStyle containerStyle,
-            _In_ ABI::Windows::UI::Xaml::Controls::ITextBlock* xamlTextBlock,
-            _In_ ABI::AdaptiveNamespace::IAdaptiveHostConfig* hostConfig);
-        static void BuildPanelChildren(
-            _In_ ABI::Windows::Foundation::Collections::IVector<ABI::AdaptiveNamespace::IAdaptiveCardElement*>* children,
-            _In_ ABI::Windows::UI::Xaml::Controls::IPanel* parentPanel,
-            _In_ ABI::AdaptiveNamespace::IAdaptiveRenderContext* context,
-            _In_ ABI::AdaptiveNamespace::IAdaptiveRenderArgs* renderArgs,
-            _In_ std::function<void(ABI::Windows::UI::Xaml::IUIElement* child)> childCreatedCallback);
-        static void GetSeparationConfigForElement(
-            _In_ ABI::AdaptiveNamespace::IAdaptiveCardElement* element,
-            _In_ ABI::AdaptiveNamespace::IAdaptiveHostConfig* hostConfig,
-            _Out_ UINT* spacing,
-            _Out_ UINT* separatorThickness,
-            _Out_ ABI::Windows::UI::Color* separatorColor,
-            _Out_ bool* needsSeparator);
-        static void BuildCompactChoiceSetInput(
-            ABI::AdaptiveNamespace::IAdaptiveRenderContext* renderContext,
-            _In_ ABI::AdaptiveNamespace::IAdaptiveChoiceSetInput* adaptiveChoiceSetInput,
-            _Outptr_ ABI::Windows::UI::Xaml::IUIElement** choiceInputSetControl);
-        static void BuildExpandedChoiceSetInput(
-            ABI::AdaptiveNamespace::IAdaptiveRenderContext* renderContext,
-            _In_ ABI::AdaptiveNamespace::IAdaptiveChoiceSetInput* adaptiveChoiceInputSet,
-            boolean isMultiSelect,
-            _Outptr_ ABI::Windows::UI::Xaml::IUIElement** choiceSetInputControl);
-=======
-        void BuildShowCard(AdaptiveNamespace::AdaptiveCardRenderer* renderer,
-                           ABI::AdaptiveNamespace::IAdaptiveShowCardActionConfig* showCardActionConfig,
-                           ABI::AdaptiveNamespace::IAdaptiveActionElement* action,
-                           _Inout_ AdaptiveNamespace::AdaptiveRenderContext* renderContext,
-                           ABI::Windows::UI::Xaml::IUIElement** uiShowCard);
-
-        void ArrangeButtonContent(_In_ ABI::AdaptiveNamespace::IAdaptiveActionElement* action,
-                                  _In_ ABI::AdaptiveNamespace::IAdaptiveActionsConfig* actionsConfig,
-                                  _In_ AdaptiveNamespace::AdaptiveRenderContext* renderContext,
-                                  ABI::AdaptiveNamespace::ContainerStyle containerStyle,
-                                  _In_ ABI::AdaptiveNamespace::IAdaptiveHostConfig* hostConfig,
-                                  _In_ bool allActionsHaveIcons,
-                                  _Inout_ ABI::Windows::UI::Xaml::Controls::IButton* button);
-        void BuildActions(_In_ ABI::Windows::Foundation::Collections::IVector<ABI::AdaptiveNamespace::IAdaptiveActionElement*>* children,
-                          _In_ AdaptiveNamespace::AdaptiveCardRenderer* renderer,
-                          _In_ ABI::Windows::UI::Xaml::Controls::IPanel* parentPanel,
-                          _In_ ABI::Windows::UI::Xaml::Controls::IPanel* bodyPanel,
-                          _In_ bool insertSeparator,
-                          _Inout_ AdaptiveNamespace::AdaptiveRenderContext* renderContext,
-                          ABI::AdaptiveNamespace::ContainerStyle containerStyle);
+        static void BuildShowCard(ABI::AdaptiveNamespace::IAdaptiveShowCardActionConfig* showCardActionConfig,
+                                  ABI::AdaptiveNamespace::IAdaptiveActionElement* action,
+                                  _Inout_ ABI::AdaptiveNamespace::IAdaptiveRenderContext* renderContext,
+                                  bool isBottomActionBar,
+                                  ABI::Windows::UI::Xaml::IUIElement** uiShowCard);
+
+        static void ArrangeButtonContent(_In_ ABI::AdaptiveNamespace::IAdaptiveActionElement* action,
+                                         _In_ ABI::AdaptiveNamespace::IAdaptiveActionsConfig* actionsConfig,
+                                         _In_ ABI::AdaptiveNamespace::IAdaptiveRenderContext* renderContext,
+                                         ABI::AdaptiveNamespace::ContainerStyle containerStyle,
+                                         _In_ ABI::AdaptiveNamespace::IAdaptiveHostConfig* hostConfig,
+                                         _In_ bool allActionsHaveIcons,
+                                         _Inout_ ABI::Windows::UI::Xaml::Controls::IButton* button);
+
+        static void BuildActions(_In_ ABI::Windows::Foundation::Collections::IVector<ABI::AdaptiveNamespace::IAdaptiveActionElement*>* children,
+                                 _In_ ABI::Windows::UI::Xaml::Controls::IPanel* bodyPanel,
+                                 _In_ bool insertSeparator,
+                                 _Inout_ ABI::AdaptiveNamespace::IAdaptiveRenderContext* renderContext,
+                                 ABI::AdaptiveNamespace::ContainerStyle containerStyle);
+
+        static void BuildActionSetHelper(ABI::Windows::Foundation::Collections::IVector<ABI::AdaptiveNamespace::IAdaptiveActionElement*>* children,
+                                         ABI::AdaptiveNamespace::ActionsOrientation actionsOrientation,
+                                         ABI::AdaptiveNamespace::IAdaptiveRenderContext* renderContext,
+                                         bool isBottomActionBar,
+                                         ABI::Windows::UI::Xaml::IUIElement** actionSetControl,
+                                         ABI::AdaptiveNamespace::ContainerStyle containerStyle);
 
         static void XamlBuilder::HandleInlineAcion(ABI::AdaptiveNamespace::IAdaptiveRenderContext* renderContext,
                                                    ABI::AdaptiveNamespace::IAdaptiveRenderArgs* renderArgs,
@@ -375,7 +220,6 @@
                                                 _In_ ABI::AdaptiveNamespace::IAdaptiveChoiceSetInput* adaptiveChoiceInputSet,
                                                 boolean isMultiSelect,
                                                 _Outptr_ ABI::Windows::UI::Xaml::IUIElement** choiceSetInputControl);
->>>>>>> 2fbe4c4a
         static bool SupportsInteractivity(_In_ ABI::AdaptiveNamespace::IAdaptiveHostConfig* hostConfig);
 
         static void WrapInTouchTarget(_In_ ABI::AdaptiveNamespace::IAdaptiveCardElement* adaptiveCardElement,
