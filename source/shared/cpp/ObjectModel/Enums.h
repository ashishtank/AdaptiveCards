--- conflicted
+++ resolved
@@ -225,6 +225,7 @@
         Center,
         Bottom
     };
+    DECLARE_ADAPTIVECARD_ENUM(VerticalAlignment);
 
     enum class BackgroundImageMode
     {
@@ -233,6 +234,7 @@
         RepeatVertically,
         Repeat
     };
+    DECLARE_ADAPTIVECARD_ENUM(BackgroundImageMode);
 
     enum class ImageStyle
     {
@@ -395,92 +397,5 @@
         Auto = 0,
         Stretch
     };
-<<<<<<< HEAD
-
-    const std::string AdaptiveCardSchemaKeyToString(AdaptiveCardSchemaKey type);
-    AdaptiveCardSchemaKey AdaptiveCardSchemaKeyFromString(const std::string& type);
-
-    const std::string CardElementTypeToString(CardElementType elementType);
-    CardElementType CardElementTypeFromString(const std::string& elementType);
-
-    const std::string ActionTypeToString(ActionType actionType);
-    ActionType ActionTypeFromString(const std::string& actionType);
-
-    const std::string HeightTypeToString(HeightType heightType);
-    HeightType HeightTypeFromString(const std::string& heightType);
-
-    const std::string HorizontalAlignmentToString(HorizontalAlignment alignment);
-    HorizontalAlignment HorizontalAlignmentFromString(const std::string& alignment);
-
-    const std::string ForegroundColorToString(ForegroundColor type);
-    ForegroundColor ForegroundColorFromString(const std::string& type);
-
-    const std::string TextWeightToString(TextWeight type);
-    TextWeight TextWeightFromString(const std::string& type);
-
-    const std::string TextSizeToString(TextSize size);
-    TextSize TextSizeFromString(const std::string& size);
-
-    const std::string FontStyleToString(FontStyle style);
-    FontStyle FontStyleFromString(const std::string& style);
-
-    const std::string ImageSizeToString(ImageSize size);
-    ImageSize ImageSizeFromString(const std::string& size);
-
-    const std::string SpacingToString(Spacing spacing);
-    Spacing SpacingFromString(const std::string& spacing);
-
-    const std::string SeparatorThicknessToString(SeparatorThickness separatorThickness);
-    SeparatorThickness SeparatorThicknessFromString(const std::string& separatorThickness);
-
-    const std::string ImageStyleToString(ImageStyle style);
-    ImageStyle ImageStyleFromString(const std::string& style);
-
-    const std::string VerticalAlignmentToString(VerticalAlignment alignment);
-    VerticalAlignment VerticalAlignmentFromString(const std::string& alignment);
-
-    const std::string BackgroundImageModeToString(BackgroundImageMode mode);
-    BackgroundImageMode BackgroundImageModeFromString(const std::string& mode);
-
-    const std::string ActionsOrientationToString(ActionsOrientation orientation);
-    ActionsOrientation ActionsOrientationFromString(const std::string& orientation);
-
-    const std::string ActionModeToString(ActionMode mode);
-    ActionMode ActionModeFromString(const std::string& mode);
-
-    const std::string ChoiceSetStyleToString(ChoiceSetStyle style);
-    ChoiceSetStyle ChoiceSetStyleFromString(const std::string& style);
-
-    const std::string TextInputStyleToString(TextInputStyle style);
-    TextInputStyle TextInputStyleFromString(const std::string& style);
-
-    const std::string ContainerStyleToString(ContainerStyle style);
-    ContainerStyle ContainerStyleFromString(const std::string& style);
-
-    const std::string ActionAlignmentToString(ActionAlignment alignment);
-    ActionAlignment ActionAlignmentFromString(const std::string& alignment);
-
-    const std::string IconPlacementToString(IconPlacement placement);
-    IconPlacement IconPlacementFromString(const std::string& placement);
-
-    const std::string VerticalContentAlignmentToString(VerticalContentAlignment verticalContentAlignment);
-    VerticalContentAlignment VerticalContentAlignmentFromString(const std::string& verticalContentAlignment);
-
-    const std::string SentimentToString(Sentiment sentiment);
-    Sentiment SentimentFromString(const std::string& sentiment);
-
-    template<typename T>
-    const std::unordered_map<std::string, T, CaseInsensitiveHash, CaseInsensitiveEqualTo>
-    GenerateStringToEnumMap(const std::unordered_map<T, std::string, EnumHash>& keyToStringMap)
-    {
-        std::unordered_map<std::string, T, CaseInsensitiveHash, CaseInsensitiveEqualTo> result;
-        for (auto& kv : keyToStringMap)
-        {
-            result[kv.second] = kv.first;
-        }
-        return result;
-    }
-=======
     DECLARE_ADAPTIVECARD_ENUM(HeightType);
->>>>>>> 26238a63
 }