#include "pch.h"
#include "Enums.h"

#ifdef USE_CPPCORECHECK
#pragma warning(push)

// Unfortunately, the checker for WARNING_NO_GLOBAL_INIT_CALLS (26426) has an issue: it considers initialization of the
// below std::unordered_map statics to be global, and thus flags them all as having overly-complex initialization. We
// want to keep this check on, in general, but turn it off for this file (all warning instances were reviewed prior to
// disablement).
#pragma warning(disable: 26426)
#endif

namespace AdaptiveSharedNamespace {

void GetAdaptiveCardSchemaKeyEnumMappings(
    std::unordered_map<AdaptiveCardSchemaKey, std::string, EnumHash> * adaptiveCardSchemaKeyEnumToNameOut,
    std::unordered_map<std::string, AdaptiveCardSchemaKey, CaseInsensitiveHash, CaseInsensitiveEqualTo> * adaptiveCardSchemaKeyNameToEnumOut)
{
    static std::unordered_map<AdaptiveCardSchemaKey, std::string, EnumHash> adaptiveCardSchemaKeyEnumToName =
    {
        { AdaptiveCardSchemaKey::Accent, "accent" },
        { AdaptiveCardSchemaKey::ActionAlignment, "actionAlignment" },
        { AdaptiveCardSchemaKey::ActionMode, "actionMode" },
        { AdaptiveCardSchemaKey::Actions, "actions" },
        { AdaptiveCardSchemaKey::ActionSet, "ActionSet" },
        { AdaptiveCardSchemaKey::ActionSetConfig, "actionSetConfig" },
        { AdaptiveCardSchemaKey::ActionsOrientation, "actionsOrientation" },
        { AdaptiveCardSchemaKey::AdaptiveCard, "adaptiveCard" },
        { AdaptiveCardSchemaKey::AllowCustomStyle, "allowCustomStyle" },
        { AdaptiveCardSchemaKey::AllowInlinePlayback, "allowInlinePlayback" },
        { AdaptiveCardSchemaKey::AltText, "altText" },
        { AdaptiveCardSchemaKey::Attention, "attention" },
        { AdaptiveCardSchemaKey::BackgroundColor, "backgroundColor" },
        { AdaptiveCardSchemaKey::BackgroundImage, "backgroundImage" },
        { AdaptiveCardSchemaKey::BackgroundImageUrl, "backgroundImageUrl" },
        { AdaptiveCardSchemaKey::BaseCardElement, "baseCardElement" },
        { AdaptiveCardSchemaKey::Body, "body" },
        { AdaptiveCardSchemaKey::Bolder, "bolder" },
        { AdaptiveCardSchemaKey::BorderColor, "borderColor" },
        { AdaptiveCardSchemaKey::BorderThickness, "borderThickness" },
        { AdaptiveCardSchemaKey::Bottom, "bottom" },
        { AdaptiveCardSchemaKey::ButtonSpacing, "buttonSpacing" },
        { AdaptiveCardSchemaKey::Card, "card" },
        { AdaptiveCardSchemaKey::Center, "center" },
        { AdaptiveCardSchemaKey::Choices, "choices" },
        { AdaptiveCardSchemaKey::ChoiceSet, "choiceSet" },
        { AdaptiveCardSchemaKey::Color, "color" },
        { AdaptiveCardSchemaKey::ColorConfig, "colorConfig" },
        { AdaptiveCardSchemaKey::ForegroundColors, "foregroundColors" },
        { AdaptiveCardSchemaKey::Column, "column" },
        { AdaptiveCardSchemaKey::Columns, "columns" },
        { AdaptiveCardSchemaKey::ColumnSet, "columnSet" },
        { AdaptiveCardSchemaKey::Container, "container" },
        { AdaptiveCardSchemaKey::ContainerStyles, "containerStyles" },
        { AdaptiveCardSchemaKey::Dark, "dark" },
        { AdaptiveCardSchemaKey::Data, "data" },
        { AdaptiveCardSchemaKey::DateInput, "dateInput" },
        { AdaptiveCardSchemaKey::Default, "default" },
        { AdaptiveCardSchemaKey::DefaultPoster, "defaultPoster" },
        { AdaptiveCardSchemaKey::Emphasis, "emphasis" },
        { AdaptiveCardSchemaKey::ExtraLarge, "extraLarge" },
        { AdaptiveCardSchemaKey::Facts, "facts" },
        { AdaptiveCardSchemaKey::FactSet, "factSet" },
        { AdaptiveCardSchemaKey::FallbackText, "fallbackText" },
        { AdaptiveCardSchemaKey::FontFamily, "fontFamily" },
        { AdaptiveCardSchemaKey::FontSizes, "fontSizes" },
        { AdaptiveCardSchemaKey::FontWeights, "fontWeights" },
        { AdaptiveCardSchemaKey::Good, "good" },
        { AdaptiveCardSchemaKey::Height, "height" },
        { AdaptiveCardSchemaKey::HorizontalAlignment, "horizontalAlignment" },
        { AdaptiveCardSchemaKey::IconPlacement, "iconPlacement" },
        { AdaptiveCardSchemaKey::IconUrl, "iconUrl" },
        { AdaptiveCardSchemaKey::Id, "id" },
        { AdaptiveCardSchemaKey::Image, "image" },
        { AdaptiveCardSchemaKey::ImageBaseUrl, "imageBaseUrl" },
        { AdaptiveCardSchemaKey::Images, "images" },
        { AdaptiveCardSchemaKey::ImageSet, "imageSet" },
        { AdaptiveCardSchemaKey::ImageSize, "imageSize" },
        { AdaptiveCardSchemaKey::ImageSizes, "imageSizes" },
        { AdaptiveCardSchemaKey::InlineTopMargin, "inlineTopMargin" },
        { AdaptiveCardSchemaKey::IsMultiline, "isMultiline" },
        { AdaptiveCardSchemaKey::IsMultiSelect, "isMultiSelect" },
        { AdaptiveCardSchemaKey::IsRequired, "isRequired" },
        { AdaptiveCardSchemaKey::IsSelected, "isSelected" },
        { AdaptiveCardSchemaKey::IsSubtle, "isSubtle" },
        { AdaptiveCardSchemaKey::Items, "items" },
        { AdaptiveCardSchemaKey::Language, "lang" },
        { AdaptiveCardSchemaKey::Large, "large" },
        { AdaptiveCardSchemaKey::Left, "left" },
        { AdaptiveCardSchemaKey::Light, "light" },
        { AdaptiveCardSchemaKey::Lighter, "lighter" },
        { AdaptiveCardSchemaKey::LineColor, "lineColor" },
        { AdaptiveCardSchemaKey::LineThickness, "lineThickness" },
        { AdaptiveCardSchemaKey::Max, "max" },
        { AdaptiveCardSchemaKey::MaxActions, "maxActions" },
        { AdaptiveCardSchemaKey::MaxImageHeight, "maxImageHeight" },
        { AdaptiveCardSchemaKey::MaxLength, "maxLength" },
        { AdaptiveCardSchemaKey::MaxLines, "maxLines" },
        { AdaptiveCardSchemaKey::MaxWidth, "maxWidth" },
        { AdaptiveCardSchemaKey::Media, "media" },
        { AdaptiveCardSchemaKey::Medium, "medium" },
        { AdaptiveCardSchemaKey::Method, "method" },
        { AdaptiveCardSchemaKey::MimeType, "mimeType" },
        { AdaptiveCardSchemaKey::Min, "min" },
        { AdaptiveCardSchemaKey::NumberInput, "numberInput" },
        { AdaptiveCardSchemaKey::Orientation, "orientation" },
        { AdaptiveCardSchemaKey::Padding, "padding" },
        { AdaptiveCardSchemaKey::Placeholder, "placeholder" },
        { AdaptiveCardSchemaKey::PlayButton, "playButton" },
        { AdaptiveCardSchemaKey::Poster, "poster" },
        { AdaptiveCardSchemaKey::Right, "right" },
        { AdaptiveCardSchemaKey::SelectAction, "selectAction" },
        { AdaptiveCardSchemaKey::Separator, "separator" },
        { AdaptiveCardSchemaKey::Thickness, "thickness" },
        { AdaptiveCardSchemaKey::ShowActionMode, "showActionMode" },
        { AdaptiveCardSchemaKey::ShowCard, "showCard" },
        { AdaptiveCardSchemaKey::ShowCardActionConfig, "showCardActionConfig" },
        { AdaptiveCardSchemaKey::Size, "size" },
        { AdaptiveCardSchemaKey::Small, "small" },
        { AdaptiveCardSchemaKey::Sources, "sources" },
        { AdaptiveCardSchemaKey::Spacing, "spacing" },
        { AdaptiveCardSchemaKey::SpacingDefinition, "spacingDefinition" },
        { AdaptiveCardSchemaKey::Speak, "speak" },
        { AdaptiveCardSchemaKey::Stretch, "stretch" },
        { AdaptiveCardSchemaKey::Style, "style" },
        { AdaptiveCardSchemaKey::Subtle, "subtle" },
        { AdaptiveCardSchemaKey::SupportsInteractivity, "supportsInteractivity" },
        { AdaptiveCardSchemaKey::Text, "text" },
        { AdaptiveCardSchemaKey::TextBlock, "textBlock" },
        { AdaptiveCardSchemaKey::TextConfig, "textConfig" },
        { AdaptiveCardSchemaKey::TextInput, "textInput" },
        { AdaptiveCardSchemaKey::TextWeight, "weight" },
        { AdaptiveCardSchemaKey::Thick, "thick" },
        { AdaptiveCardSchemaKey::Thickness, "thickness" },
        { AdaptiveCardSchemaKey::TimeInput, "timeInput" },
        { AdaptiveCardSchemaKey::Title, "title" },
        { AdaptiveCardSchemaKey::ToggleInput, "toggleInput" },
        { AdaptiveCardSchemaKey::Top, "top" },
        { AdaptiveCardSchemaKey::Type, "type" },
        { AdaptiveCardSchemaKey::Url, "url" },
        { AdaptiveCardSchemaKey::Value, "value" },
        { AdaptiveCardSchemaKey::ValueOff, "valueOff" },
        { AdaptiveCardSchemaKey::ValueOn, "valueOn" },
        { AdaptiveCardSchemaKey::Version, "version" },
        { AdaptiveCardSchemaKey::VerticalContentAlignment, "verticalContentAlignment" },
        { AdaptiveCardSchemaKey::Warning, "warning" },
        { AdaptiveCardSchemaKey::Weight, "weight" },
        { AdaptiveCardSchemaKey::Width, "width" },
        { AdaptiveCardSchemaKey::Wrap, "wrap" }
    };
    static std::unordered_map<std::string, AdaptiveCardSchemaKey, CaseInsensitiveHash, CaseInsensitiveEqualTo> adaptiveCardSchemaKeyNameToEnum = GenerateStringToEnumMap<AdaptiveCardSchemaKey>(adaptiveCardSchemaKeyEnumToName);

    if (adaptiveCardSchemaKeyEnumToNameOut != nullptr)
    {
        *adaptiveCardSchemaKeyEnumToNameOut = adaptiveCardSchemaKeyEnumToName;
    }

    if (adaptiveCardSchemaKeyNameToEnumOut != nullptr)
    {
        *adaptiveCardSchemaKeyNameToEnumOut = adaptiveCardSchemaKeyNameToEnum;
    }
}

void GetCardElementTypeEnumMappings(
    std::unordered_map<CardElementType, std::string, EnumHash> * cardElementTypeEnumToNameOut,
    std::unordered_map<std::string, CardElementType, CaseInsensitiveHash, CaseInsensitiveEqualTo> * cardElementTypeNameToEnumOut)
{
    static std::unordered_map<CardElementType, std::string, EnumHash> cardElementTypeEnumToName =
    {
        { CardElementType::AdaptiveCard, "AdaptiveCard" },
        { CardElementType::Column, "Column" },
        { CardElementType::ColumnSet, "ColumnSet" },
        { CardElementType::Container, "Container" },
        { CardElementType::Fact, "Fact" },
        { CardElementType::FactSet, "FactSet" },
        { CardElementType::Image, "Image" },
        { CardElementType::ImageSet, "ImageSet" },
        { CardElementType::ChoiceSetInput, "Input.ChoiceSet" },
        { CardElementType::DateInput, "Input.Date" },
        { CardElementType::NumberInput, "Input.Number" },
        { CardElementType::TextInput, "Input.Text" },
        { CardElementType::TimeInput, "Input.Time" },
        { CardElementType::ToggleInput, "Input.Toggle" },
        { CardElementType::TextBlock, "TextBlock" },
        { CardElementType::Custom, "Custom" },
        { CardElementType::Unknown, "Unknown" },
<<<<<<< HEAD
        { CardElementType::ActionSet, "ActionSet" }
=======
        { CardElementType::Media, "Media" },
>>>>>>> e625e542
    };
    static std::unordered_map<std::string, CardElementType, CaseInsensitiveHash, CaseInsensitiveEqualTo> cardElementTypeNameToEnum = GenerateStringToEnumMap<CardElementType>(cardElementTypeEnumToName);

    if (cardElementTypeEnumToNameOut != nullptr)
    {
        *cardElementTypeEnumToNameOut = cardElementTypeEnumToName;
    }

    if (cardElementTypeNameToEnumOut != nullptr)
    {
        *cardElementTypeNameToEnumOut = cardElementTypeNameToEnum;
    }
}

void GetActionTypeEnumMappings(
    std::unordered_map<ActionType, std::string, EnumHash> * actionTypeEnumToNameOut,
    std::unordered_map<std::string, ActionType, CaseInsensitiveHash, CaseInsensitiveEqualTo> * actionTypeNameToEnumOut)
{
    static std::unordered_map<ActionType, std::string, EnumHash> actionTypeEnumToName =
    {
        { ActionType::OpenUrl, "Action.OpenUrl" },
        { ActionType::ShowCard, "Action.ShowCard" },
        { ActionType::Submit, "Action.Submit" },
        { ActionType::Custom, "Custom" }
    };
    static std::unordered_map<std::string, ActionType, CaseInsensitiveHash, CaseInsensitiveEqualTo> actionTypeNameToEnum = GenerateStringToEnumMap<ActionType>(actionTypeEnumToName);

    if (actionTypeEnumToNameOut != nullptr)
    {
        *actionTypeEnumToNameOut = actionTypeEnumToName;
    }

    if (actionTypeNameToEnumOut != nullptr)
    {
        *actionTypeNameToEnumOut = actionTypeNameToEnum;
    }
}

void GetHeightTypeEnumMappings(
    std::unordered_map<HeightType, std::string, EnumHash> * heightTypeEnumToNameOut,
    std::unordered_map<std::string, HeightType, CaseInsensitiveHash, CaseInsensitiveEqualTo> * heightTypeNameToEnumOut)
{
    static std::unordered_map<HeightType, std::string, EnumHash> heightTypeEnumToName =
    {
        { HeightType::Auto, "Auto" },
        { HeightType::Stretch, "Stretch" }
    };

    static std::unordered_map<std::string, HeightType, CaseInsensitiveHash, CaseInsensitiveEqualTo>
        heightTypeNameToEnum = GenerateStringToEnumMap<HeightType>(heightTypeEnumToName);

    if (heightTypeEnumToNameOut != nullptr)
    {
        *heightTypeEnumToNameOut = heightTypeEnumToName;
    }

    if (heightTypeNameToEnumOut != nullptr)
    {
        *heightTypeNameToEnumOut = heightTypeNameToEnum;
    }
}

void GetSpacingMappings(
    std::unordered_map<Spacing, std::string, EnumHash> * spacingEnumToNameOut,
    std::unordered_map<std::string, Spacing, CaseInsensitiveHash, CaseInsensitiveEqualTo> * spacingNameToEnumOut)
{
    static std::unordered_map<Spacing, std::string, EnumHash> spacingEnumToName =
        {
            { Spacing::Default, "default" },
            { Spacing::None, "none" },
            { Spacing::Small, "small" },
            { Spacing::Medium, "medium" },
            { Spacing::Large, "large" },
            { Spacing::ExtraLarge, "extraLarge" },
            { Spacing::Padding, "padding" },
        };
    static std::unordered_map<std::string, Spacing, CaseInsensitiveHash, CaseInsensitiveEqualTo> spacingNameToEnum = GenerateStringToEnumMap<Spacing>(spacingEnumToName);

    if (spacingEnumToNameOut != nullptr)
    {
        *spacingEnumToNameOut = spacingEnumToName;
    }

    if (spacingNameToEnumOut != nullptr)
    {
        *spacingNameToEnumOut = spacingNameToEnum;
    }
}

void GetSeparatorThicknessEnumMappings(
    std::unordered_map<SeparatorThickness, std::string, EnumHash> *separatorThicknessEnumToNameOut,
    std::unordered_map<std::string, SeparatorThickness, CaseInsensitiveHash, CaseInsensitiveEqualTo> * separatorThicknessNameToEnumOut)
{
    static std::unordered_map<SeparatorThickness, std::string, EnumHash> separatorThicknessEnumToName =
    {
        { SeparatorThickness::Default, "default" },
        { SeparatorThickness::Thick, "thick" },
    };
    static std::unordered_map<std::string, SeparatorThickness, CaseInsensitiveHash, CaseInsensitiveEqualTo> separatorThicknessNameToEnum = GenerateStringToEnumMap<SeparatorThickness>(separatorThicknessEnumToName);

    if (separatorThicknessEnumToNameOut != nullptr)
    {
        *separatorThicknessEnumToNameOut = separatorThicknessEnumToName;
    }

    if (separatorThicknessNameToEnumOut != nullptr)
    {
        *separatorThicknessNameToEnumOut = separatorThicknessNameToEnum;
    }
}

void GetImageStyleEnumMappings(
    std::unordered_map<ImageStyle, std::string, EnumHash> * imageStyleEnumToNameOut,
    std::unordered_map<std::string, ImageStyle, CaseInsensitiveHash, CaseInsensitiveEqualTo> * imageStyleNameToEnumOut)
{
    static std::unordered_map<ImageStyle, std::string, EnumHash> imageStyleEnumToName =
    {
        { ImageStyle::Default, "default" },
        { ImageStyle::Person, "person" }
    };

    static std::unordered_map<std::string, ImageStyle, CaseInsensitiveHash, CaseInsensitiveEqualTo> imageStyleNameToEnum =
    {
        { "default", ImageStyle::Default },
        { "person", ImageStyle::Person },
        { "normal", ImageStyle::Default } // Back compat to support "Normal" for "Default" for pre V1.0 payloads
    };

    if (imageStyleEnumToNameOut != nullptr)
    {
        *imageStyleEnumToNameOut = imageStyleEnumToName;
    }

    if (imageStyleNameToEnumOut != nullptr)
    {
        *imageStyleNameToEnumOut = imageStyleNameToEnum;
    }
}

void GetImageSizeEnumMappings(
    std::unordered_map<ImageSize, std::string, EnumHash> * imageSizeEnumToNameOut,
    std::unordered_map<std::string, ImageSize, CaseInsensitiveHash, CaseInsensitiveEqualTo> * imageSizeNameToEnumOut)
{
    static std::unordered_map<ImageSize, std::string, EnumHash> imageSizeEnumToName =
    {
        { ImageSize::Auto, "Auto" },
        { ImageSize::Large, "Large" },
        { ImageSize::Medium, "Medium" },
        { ImageSize::Small, "Small" },
        { ImageSize::Stretch, "Stretch" },
    };
    static std::unordered_map<std::string, ImageSize, CaseInsensitiveHash, CaseInsensitiveEqualTo> imageSizeNameToEnum = GenerateStringToEnumMap<ImageSize>(imageSizeEnumToName);

    if (imageSizeEnumToNameOut != nullptr)
    {
        *imageSizeEnumToNameOut = imageSizeEnumToName;
    }

    if (imageSizeNameToEnumOut != nullptr)
    {
        *imageSizeNameToEnumOut = imageSizeNameToEnum;
    }
};

void GetHorizontalAlignmentEnumMappings(
    std::unordered_map<HorizontalAlignment, std::string, EnumHash> * horizontalAlignmentEnumToNameOut,
    std::unordered_map<std::string, HorizontalAlignment, CaseInsensitiveHash, CaseInsensitiveEqualTo> * horizontalAlignmentNameToEnumOut)
{
    static std::unordered_map<HorizontalAlignment, std::string, EnumHash> horizontalAlignmentEnumToName =
    {
        {HorizontalAlignment::Center, "Center"},
        {HorizontalAlignment::Left, "Left"},
        {HorizontalAlignment::Right, "Right"}
    };
    static std::unordered_map<std::string, HorizontalAlignment, CaseInsensitiveHash, CaseInsensitiveEqualTo> horizontalAlignmentNameToEnum = GenerateStringToEnumMap<HorizontalAlignment>(horizontalAlignmentEnumToName);

    if (horizontalAlignmentEnumToNameOut != nullptr)
    {
        *horizontalAlignmentEnumToNameOut = horizontalAlignmentEnumToName;
    }

    if (horizontalAlignmentNameToEnumOut != nullptr)
    {
        *horizontalAlignmentNameToEnumOut = horizontalAlignmentNameToEnum;
    }
};

void GetColorEnumMappings(
    std::unordered_map<ForegroundColor, std::string, EnumHash> * colorEnumToNameOut,
    std::unordered_map<std::string, ForegroundColor, CaseInsensitiveHash, CaseInsensitiveEqualTo> * colorNameToEnumOut)
{
    static std::unordered_map<ForegroundColor, std::string, EnumHash> colorEnumToName =
    {
        {ForegroundColor::Accent, "Accent"},
        {ForegroundColor::Attention, "Attention"},
        {ForegroundColor::Dark, "Dark" },
        {ForegroundColor::Default, "Default"},
        {ForegroundColor::Good, "Good"},
        {ForegroundColor::Light, "Light" },
        {ForegroundColor::Warning, "Warning"},
    };
    static std::unordered_map<std::string, ForegroundColor, CaseInsensitiveHash, CaseInsensitiveEqualTo> colorNameToEnum = GenerateStringToEnumMap<ForegroundColor>(colorEnumToName);

    if (colorEnumToNameOut != nullptr)
    {
        *colorEnumToNameOut = colorEnumToName;
    }

    if (colorNameToEnumOut != nullptr)
    {
        *colorNameToEnumOut = colorNameToEnum;
    }
}

void GetTextWeightEnumMappings(
    std::unordered_map<TextWeight, std::string, EnumHash> * textWeightEnumToNameOut,
    std::unordered_map<std::string, TextWeight, CaseInsensitiveHash, CaseInsensitiveEqualTo> * textWeightNameToEnumOut)
{
    static std::unordered_map<TextWeight, std::string, EnumHash> textWeightEnumToName =
    {
        {TextWeight::Bolder, "Bolder"},
        {TextWeight::Lighter, "Lighter"},
        {TextWeight::Default, "Default"},
    };

    static std::unordered_map<std::string, TextWeight, CaseInsensitiveHash, CaseInsensitiveEqualTo> textWeightNameToEnum =
    {
        { "Bolder", TextWeight::Bolder },
        { "Lighter", TextWeight::Lighter },
        { "Default", TextWeight::Default },
        { "Normal", TextWeight::Default }, // Back compat to support "Normal" for "Default" for pre V1.0 payloads
    };

    if (textWeightEnumToNameOut != nullptr)
    {
        *textWeightEnumToNameOut = textWeightEnumToName;
    }

    if (textWeightNameToEnumOut != nullptr)
    {
        *textWeightNameToEnumOut = textWeightNameToEnum;
    }
}

void GetTextSizeEnumMappings(
    std::unordered_map<TextSize, std::string, EnumHash> * textSizeEnumToNameOut,
    std::unordered_map<std::string, TextSize, CaseInsensitiveHash, CaseInsensitiveEqualTo> * textSizeNameToEnumOut)
{
    static std::unordered_map<TextSize, std::string, EnumHash> textSizeEnumToName =
    {
        {TextSize::ExtraLarge, "ExtraLarge"},
        {TextSize::Large, "Large"},
        {TextSize::Medium, "Medium"},
        {TextSize::Default, "Default"},
        {TextSize::Small, "Small"},
    };

    static std::unordered_map<std::string, TextSize, CaseInsensitiveHash, CaseInsensitiveEqualTo> textSizeNameToEnum =
    {
        { "ExtraLarge", TextSize::ExtraLarge },
        { "Large", TextSize::Large },
        { "Medium", TextSize::Medium },
        { "Default", TextSize::Default },
        { "Small", TextSize::Small },
        { "Normal", TextSize::Default }, // Back compat to support "Normal" for "Default" for pre V1.0 payloads
    };

    if (textSizeEnumToNameOut != nullptr)
    {
        *textSizeEnumToNameOut = textSizeEnumToName;
    }

    if (textSizeNameToEnumOut != nullptr)
    {
        *textSizeNameToEnumOut = textSizeNameToEnum;
    }
}

void GetActionsOrientationEnumMappings(
    std::unordered_map<ActionsOrientation, std::string, EnumHash> * actionsOrientationEnumToNameOut,
    std::unordered_map<std::string, ActionsOrientation, CaseInsensitiveHash, CaseInsensitiveEqualTo> * actionsOrientationNameToEnumOut)
{
    static std::unordered_map<ActionsOrientation, std::string, EnumHash> actionsOrientationEnumToName =
    {
        { ActionsOrientation::Horizontal, "Horizontal" },
        { ActionsOrientation::Vertical, "Vertical" },
    };
    static std::unordered_map<std::string, ActionsOrientation, CaseInsensitiveHash, CaseInsensitiveEqualTo> actionsOrientationNameToEnum = GenerateStringToEnumMap<ActionsOrientation>(actionsOrientationEnumToName);

    if (actionsOrientationEnumToNameOut != nullptr)
    {
        *actionsOrientationEnumToNameOut = actionsOrientationEnumToName;
    }

    if (actionsOrientationNameToEnumOut != nullptr)
    {
        *actionsOrientationNameToEnumOut = actionsOrientationNameToEnum;
    }
}

void GetActionModeEnumMappings(
    std::unordered_map<ActionMode, std::string, EnumHash> * actionModeEnumToNameOut,
    std::unordered_map<std::string, ActionMode, CaseInsensitiveHash, CaseInsensitiveEqualTo> * actionModeNameToEnumOut)
{
    static std::unordered_map<ActionMode, std::string, EnumHash> actionModeEnumToName =
    {
        { ActionMode::Inline, "Inline" },
        { ActionMode::Popup, "Popup" }
    };
    static std::unordered_map<std::string, ActionMode, CaseInsensitiveHash, CaseInsensitiveEqualTo> actionModeNameToEnum = GenerateStringToEnumMap<ActionMode>(actionModeEnumToName);

    if (actionModeEnumToNameOut != nullptr)
    {
        *actionModeEnumToNameOut = actionModeEnumToName;
    }

    if (actionModeNameToEnumOut != nullptr)
    {
        *actionModeNameToEnumOut = actionModeNameToEnum;
    }
}

void GetChoiceSetStyleEnumMappings(
    std::unordered_map<ChoiceSetStyle, std::string, EnumHash> * choiceSetStyleEnumToNameOut,
    std::unordered_map<std::string, ChoiceSetStyle, CaseInsensitiveHash, CaseInsensitiveEqualTo> * choiceSetStyleNameToEnumOut)
{
    static std::unordered_map<ChoiceSetStyle, std::string, EnumHash> choiceSetStyleEnumToName =
    {
        { ChoiceSetStyle::Compact, "Compact" },
        { ChoiceSetStyle::Expanded, "Expanded" }
    };
    static std::unordered_map<std::string, ChoiceSetStyle, CaseInsensitiveHash, CaseInsensitiveEqualTo> choiceSetStyleNameToEnum = GenerateStringToEnumMap<ChoiceSetStyle>(choiceSetStyleEnumToName);

    if (choiceSetStyleEnumToNameOut != nullptr)
    {
        *choiceSetStyleEnumToNameOut = choiceSetStyleEnumToName;
    }

    if (choiceSetStyleNameToEnumOut != nullptr)
    {
        *choiceSetStyleNameToEnumOut = choiceSetStyleNameToEnum;
    }
};

void GetTextInputStyleEnumMappings(
    std::unordered_map<TextInputStyle, std::string, EnumHash> * textInputStyleEnumToNameOut,
    std::unordered_map<std::string, TextInputStyle, CaseInsensitiveHash, CaseInsensitiveEqualTo> * textInputStyleNameToEnumOut)
{
    static std::unordered_map<TextInputStyle, std::string, EnumHash> textInputStyleEnumToName =
    {
        { TextInputStyle::Email, "Email" },
        { TextInputStyle::Tel, "Tel" },
        { TextInputStyle::Text, "Text" },
        { TextInputStyle::Url, "Url" },
    };
    static std::unordered_map<std::string, TextInputStyle, CaseInsensitiveHash, CaseInsensitiveEqualTo> textInputStyleNameToEnum = GenerateStringToEnumMap<TextInputStyle>(textInputStyleEnumToName);

    if (textInputStyleEnumToNameOut != nullptr)
    {
        *textInputStyleEnumToNameOut = textInputStyleEnumToName;
    }

    if (textInputStyleNameToEnumOut != nullptr)
    {
        *textInputStyleNameToEnumOut = textInputStyleNameToEnum;
    }
}

void GetContainerStyleEnumMappings(
    std::unordered_map<ContainerStyle, std::string, EnumHash> * containerStyleEnumToNameOut,
    std::unordered_map<std::string, ContainerStyle, CaseInsensitiveHash, CaseInsensitiveEqualTo> * containerStyleNameToEnumOut)
{
    static std::unordered_map<ContainerStyle, std::string, EnumHash> containerStyleEnumToName =
    {
        { ContainerStyle::Default, "Default" },
        { ContainerStyle::Emphasis, "Emphasis" },
    };
    static std::unordered_map<std::string, ContainerStyle, CaseInsensitiveHash, CaseInsensitiveEqualTo> containerStyleNameToEnum = GenerateStringToEnumMap<ContainerStyle>(containerStyleEnumToName);

    if (containerStyleEnumToNameOut != nullptr)
    {
        *containerStyleEnumToNameOut = containerStyleEnumToName;
    }

    if (containerStyleNameToEnumOut != nullptr)
    {
        *containerStyleNameToEnumOut = containerStyleNameToEnum;
    }
}

void GetActionAlignmentEnumMappings(
    std::unordered_map<ActionAlignment, std::string, EnumHash> * actionAlignmentEnumToNameOut,
    std::unordered_map<std::string, ActionAlignment, CaseInsensitiveHash, CaseInsensitiveEqualTo> * actionAlignmentNameToEnumOut)
{
    static std::unordered_map<ActionAlignment, std::string, EnumHash> actionAlignmentEnumToName =
    {
        { ActionAlignment::Left, "Left" },
        { ActionAlignment::Center, "Center" },
        { ActionAlignment::Right, "Right" },
        { ActionAlignment::Stretch, "Stretch" },
    };
    static std::unordered_map<std::string, ActionAlignment, CaseInsensitiveHash, CaseInsensitiveEqualTo> actionAlignmentNameToEnum = GenerateStringToEnumMap<ActionAlignment>(actionAlignmentEnumToName);

    if (actionAlignmentEnumToNameOut != nullptr)
    {
        *actionAlignmentEnumToNameOut = actionAlignmentEnumToName;
    }

    if (actionAlignmentNameToEnumOut != nullptr)
    {
        *actionAlignmentNameToEnumOut = actionAlignmentNameToEnum;
    }
}

void GetIconPlacementEnumMappings(
    std::unordered_map<IconPlacement, std::string, EnumHash> * iconPlacementEnumToNameOut,
    std::unordered_map<std::string, IconPlacement, CaseInsensitiveHash, CaseInsensitiveEqualTo> * iconPlacementNameToEnumOut)
{
    static std::unordered_map<IconPlacement, std::string, EnumHash> iconPlacementEnumToName =
    {
        {IconPlacement::AboveTitle , "AboveTitle"},
        {IconPlacement::LeftOfTitle, "LeftOfTitle"}
    };
    static std::unordered_map<std::string, IconPlacement, CaseInsensitiveHash, CaseInsensitiveEqualTo> iconPlacementNameToEnum = GenerateStringToEnumMap<IconPlacement>(iconPlacementEnumToName);

    if (iconPlacementEnumToNameOut != nullptr)
    {
        *iconPlacementEnumToNameOut = iconPlacementEnumToName;
    }

    if (iconPlacementNameToEnumOut != nullptr)
    {
        *iconPlacementNameToEnumOut = iconPlacementNameToEnum;
    }
}

void GetVerticalContentAlignmentEnumMappings(
    std::unordered_map<VerticalContentAlignment, std::string, EnumHash> * verticalContentAlignmentEnumToNameOut,
    std::unordered_map<std::string, VerticalContentAlignment, CaseInsensitiveHash, CaseInsensitiveEqualTo> * verticalContentAlignmentNameToEnumOut)
{
    static std::unordered_map<VerticalContentAlignment, std::string, EnumHash> verticalContentAlignmentEnumToName =
    {
        { VerticalContentAlignment::Top, "Top" },
        { VerticalContentAlignment::Center, "Center" },
        { VerticalContentAlignment::Bottom, "Bottom" }
    };
    static std::unordered_map<std::string, VerticalContentAlignment, CaseInsensitiveHash, CaseInsensitiveEqualTo> verticalContentAlignmentNameToEnum =
        GenerateStringToEnumMap<VerticalContentAlignment>(verticalContentAlignmentEnumToName);

    if (verticalContentAlignmentEnumToNameOut != nullptr)
    {
        *verticalContentAlignmentEnumToNameOut = verticalContentAlignmentEnumToName;
    }

    if (verticalContentAlignmentNameToEnumOut != nullptr)
    {
        *verticalContentAlignmentNameToEnumOut = verticalContentAlignmentNameToEnum;
    }
}

const std::string AdaptiveCardSchemaKeyToString(AdaptiveCardSchemaKey type)
{
    std::unordered_map<AdaptiveCardSchemaKey, std::string, EnumHash> adaptiveCardSchemaKeyEnumToName;
    GetAdaptiveCardSchemaKeyEnumMappings(&adaptiveCardSchemaKeyEnumToName, nullptr);

    if (adaptiveCardSchemaKeyEnumToName.find(type) == adaptiveCardSchemaKeyEnumToName.end())
    {
        throw std::out_of_range("Invalid AdaptiveCardSchemaKey");
    }

    return adaptiveCardSchemaKeyEnumToName[type];
}

AdaptiveCardSchemaKey AdaptiveCardSchemaKeyFromString(const std::string& type)
{
    std::unordered_map<std::string, AdaptiveCardSchemaKey, CaseInsensitiveHash, CaseInsensitiveEqualTo> adaptiveCardSchemaKeyNameToEnum;
    GetAdaptiveCardSchemaKeyEnumMappings(nullptr, &adaptiveCardSchemaKeyNameToEnum);

    if (adaptiveCardSchemaKeyNameToEnum.find(type) == adaptiveCardSchemaKeyNameToEnum.end())
    {
        throw std::out_of_range("Invalid AdaptiveCardSchemaKey: " + type);
    }

    return adaptiveCardSchemaKeyNameToEnum[type];
}

const std::string CardElementTypeToString(CardElementType elementType)
{
    std::unordered_map<CardElementType, std::string, EnumHash> cardElementTypeEnumToName;
    GetCardElementTypeEnumMappings(&cardElementTypeEnumToName, nullptr);

    if (cardElementTypeEnumToName.find(elementType) == cardElementTypeEnumToName.end())
    {
        throw std::out_of_range("Invalid CardElementType");
    }

    return cardElementTypeEnumToName[elementType];
}

CardElementType CardElementTypeFromString(const std::string& elementType)
{
    std::unordered_map<std::string, CardElementType, CaseInsensitiveHash, CaseInsensitiveEqualTo> cardElementTypeNameToEnum;
    GetCardElementTypeEnumMappings(nullptr, &cardElementTypeNameToEnum);

    if (cardElementTypeNameToEnum.find(elementType) == cardElementTypeNameToEnum.end())
    {
        return CardElementType::Unsupported;
    }

    return cardElementTypeNameToEnum[elementType];
}

const std::string ActionTypeToString(ActionType actionType)
{
    std::unordered_map<ActionType, std::string, EnumHash> actionTypeEnumToName;
    GetActionTypeEnumMappings(&actionTypeEnumToName, nullptr);

    if (actionTypeEnumToName.find(actionType) == actionTypeEnumToName.end())
    {
        throw std::out_of_range("Invalid ActionType");
    }

    return actionTypeEnumToName[actionType];
}

ActionType ActionTypeFromString(const std::string& actionType)
{
    std::unordered_map<std::string, ActionType, CaseInsensitiveHash, CaseInsensitiveEqualTo> actionTypeNameToEnum;
    GetActionTypeEnumMappings(nullptr, &actionTypeNameToEnum);

    if (actionTypeNameToEnum.find(actionType) == actionTypeNameToEnum.end())
    {
        return ActionType::Unsupported;
    }

    return actionTypeNameToEnum[actionType];
}

const std::string HeightTypeToString(HeightType heightType)
{
    std::unordered_map<HeightType, std::string, EnumHash> heightTypeEnumToName;
    GetHeightTypeEnumMappings(&heightTypeEnumToName, nullptr);

    if (heightTypeEnumToName.find(heightType) == heightTypeEnumToName.end())
    {
        throw std::out_of_range("Invalid HeightType type");
    }

    return heightTypeEnumToName[heightType];
}

HeightType HeightTypeFromString(const std::string& heightType)
{
    std::unordered_map<std::string, HeightType, CaseInsensitiveHash, CaseInsensitiveEqualTo> heightTypeNameToEnum;
    GetHeightTypeEnumMappings(nullptr, &heightTypeNameToEnum);

    if (heightTypeNameToEnum.find(heightType) == heightTypeNameToEnum.end())
    {
        return HeightType::Auto;
    }

    return heightTypeNameToEnum[heightType];
}

const std::string HorizontalAlignmentToString(HorizontalAlignment alignment)
{
    std::unordered_map<HorizontalAlignment, std::string, EnumHash> horizontalAlignmentEnumToName;
    GetHorizontalAlignmentEnumMappings(&horizontalAlignmentEnumToName, nullptr);

    if (horizontalAlignmentEnumToName.find(alignment) == horizontalAlignmentEnumToName.end())
    {
        throw std::out_of_range("Invalid HorizontalAlignment type");
    }
    return horizontalAlignmentEnumToName[alignment];
}

HorizontalAlignment HorizontalAlignmentFromString(const std::string& alignment)
{
    std::unordered_map<std::string, HorizontalAlignment, CaseInsensitiveHash, CaseInsensitiveEqualTo> horizontalAlignmentNameToEnum;
    GetHorizontalAlignmentEnumMappings(nullptr, &horizontalAlignmentNameToEnum);

    if (horizontalAlignmentNameToEnum.find(alignment) == horizontalAlignmentNameToEnum.end())
    {
        return HorizontalAlignment::Left;
    }

    return horizontalAlignmentNameToEnum[alignment];
}

const std::string ForegroundColorToString(ForegroundColor color)
{
    std::unordered_map<ForegroundColor, std::string, EnumHash> colorEnumToName;
    GetColorEnumMappings(&colorEnumToName, nullptr);

    if (colorEnumToName.find(color) == colorEnumToName.end())
    {
        throw std::out_of_range("Invalid ForegroundColor type");
    }
    return colorEnumToName[color];
}

ForegroundColor ForegroundColorFromString(const std::string& color)
{
    std::unordered_map<std::string, ForegroundColor, CaseInsensitiveHash, CaseInsensitiveEqualTo> colorNameToEnum;
    GetColorEnumMappings(nullptr, &colorNameToEnum);

    if (colorNameToEnum.find(color) == colorNameToEnum.end())
    {
        return ForegroundColor::Default;
    }

    return colorNameToEnum[color];
}

const std::string TextWeightToString(TextWeight weight)
{
    std::unordered_map<TextWeight, std::string, EnumHash> textWeightEnumToName;
    GetTextWeightEnumMappings(&textWeightEnumToName, nullptr);

    if (textWeightEnumToName.find(weight) == textWeightEnumToName.end())
    {
        throw std::out_of_range("Invalid TextWeight type");
    }
    return textWeightEnumToName[weight];
}

TextWeight TextWeightFromString(const std::string& weight)
{
    std::unordered_map<std::string, TextWeight, CaseInsensitiveHash, CaseInsensitiveEqualTo> textWeightNameToEnum;
    GetTextWeightEnumMappings(nullptr, &textWeightNameToEnum);

    if (textWeightNameToEnum.find(weight) == textWeightNameToEnum.end())
    {
        return TextWeight::Default;
    }

    return textWeightNameToEnum[weight];
}

const std::string TextSizeToString(TextSize size)
{
    std::unordered_map<TextSize, std::string, EnumHash> textSizeEnumToName;
    GetTextSizeEnumMappings(&textSizeEnumToName, nullptr);

    if (textSizeEnumToName.find(size) == textSizeEnumToName.end())
    {
        throw std::out_of_range("Invalid TextSize type");
    }
    return textSizeEnumToName[size];
}

TextSize TextSizeFromString(const std::string& size)
{
    std::unordered_map<std::string, TextSize, CaseInsensitiveHash, CaseInsensitiveEqualTo> textSizeNameToEnum;
    GetTextSizeEnumMappings(nullptr, &textSizeNameToEnum);

    if (textSizeNameToEnum.find(size) == textSizeNameToEnum.end())
    {
        return TextSize::Default;
    }

    return textSizeNameToEnum[size];
}

const std::string ImageSizeToString(ImageSize size)
{
    std::unordered_map<ImageSize, std::string, EnumHash> imageSizeEnumToName;
    GetImageSizeEnumMappings(&imageSizeEnumToName, nullptr);

    if (imageSizeEnumToName.find(size) == imageSizeEnumToName.end())
    {
        throw std::out_of_range("Invalid ImageSize type");
    }
    return imageSizeEnumToName[size];
}

ImageSize ImageSizeFromString(const std::string& size)
{
    std::unordered_map<std::string, ImageSize, CaseInsensitiveHash, CaseInsensitiveEqualTo> imageSizeNameToEnum;
    GetImageSizeEnumMappings(nullptr, &imageSizeNameToEnum);

    if (imageSizeNameToEnum.find(size) == imageSizeNameToEnum.end())
    {
        return ImageSize::Auto;
    }

    return imageSizeNameToEnum[size];
}

const std::string SpacingToString(Spacing spacing)
{
    std::unordered_map<Spacing, std::string, EnumHash> spacingEnumToName;
    GetSpacingMappings(&spacingEnumToName, nullptr);

    if (spacingEnumToName.find(spacing) == spacingEnumToName.end())
    {
        throw std::out_of_range("Invalid Spacing type");
    }
    return spacingEnumToName[spacing];
}

Spacing SpacingFromString(const std::string& spacing)
{
    std::unordered_map<std::string, Spacing, CaseInsensitiveHash, CaseInsensitiveEqualTo> spacingNameToEnum;
    GetSpacingMappings(nullptr, &spacingNameToEnum);

    if (spacingNameToEnum.find(spacing) == spacingNameToEnum.end())
    {
        return Spacing::Default;
    }

    return spacingNameToEnum[spacing];
}

const std::string SeparatorThicknessToString(SeparatorThickness thickness)
{
    std::unordered_map<SeparatorThickness, std::string, EnumHash> separatorThicknessEnumToName;
    GetSeparatorThicknessEnumMappings(&separatorThicknessEnumToName, nullptr);

    if (separatorThicknessEnumToName.find(thickness) == separatorThicknessEnumToName.end())
    {
        throw std::out_of_range("Invalid SeparatorThickness type");
    }
    return separatorThicknessEnumToName[thickness];
}

SeparatorThickness SeparatorThicknessFromString(const std::string& thickness)
{
    std::unordered_map<std::string, SeparatorThickness, CaseInsensitiveHash, CaseInsensitiveEqualTo> separatorThicknessNameToEnum;
    GetSeparatorThicknessEnumMappings(nullptr, &separatorThicknessNameToEnum);

    if (separatorThicknessNameToEnum.find(thickness) == separatorThicknessNameToEnum.end())
    {
        return SeparatorThickness::Default;
    }

    return separatorThicknessNameToEnum[thickness];
}

const std::string ImageStyleToString(ImageStyle style)
{
    std::unordered_map<ImageStyle, std::string, EnumHash> imageStyleEnumToName;
    GetImageStyleEnumMappings(&imageStyleEnumToName, nullptr);

    if (imageStyleEnumToName.find(style) == imageStyleEnumToName.end())
    {
        throw std::out_of_range("Invalid ImageStyle style");
    }
    return imageStyleEnumToName[style];
}

ImageStyle ImageStyleFromString(const std::string& style)
{
    std::unordered_map<std::string, ImageStyle, CaseInsensitiveHash, CaseInsensitiveEqualTo> imageStyleNameToEnum;
    GetImageStyleEnumMappings(nullptr, &imageStyleNameToEnum);

    if (imageStyleNameToEnum.find(style) == imageStyleNameToEnum.end())
    {
        return ImageStyle::Default;
    }

    return imageStyleNameToEnum[style];
}

const std::string ActionsOrientationToString(ActionsOrientation orientation)
{
    std::unordered_map<ActionsOrientation, std::string, EnumHash> actionsOrientationEnumToName;
    GetActionsOrientationEnumMappings(&actionsOrientationEnumToName, nullptr);

    if (actionsOrientationEnumToName.find(orientation) == actionsOrientationEnumToName.end())
    {
        throw std::out_of_range("Invalid ActionsOrientation type");
    }
    return actionsOrientationEnumToName[orientation];
}

ActionsOrientation ActionsOrientationFromString(const std::string& orientation)
{
    std::unordered_map<std::string, ActionsOrientation, CaseInsensitiveHash, CaseInsensitiveEqualTo> actionsOrientationNameToEnum;
    GetActionsOrientationEnumMappings(nullptr, &actionsOrientationNameToEnum);

    if (actionsOrientationNameToEnum.find(orientation) == actionsOrientationNameToEnum.end())
    {
        return ActionsOrientation::Horizontal;
    }
    return actionsOrientationNameToEnum[orientation];
}

const std::string ActionModeToString(ActionMode mode)
{
    std::unordered_map<ActionMode, std::string, EnumHash> actionModeEnumToName;
    GetActionModeEnumMappings(&actionModeEnumToName, nullptr);

    if (actionModeEnumToName.find(mode) == actionModeEnumToName.end())
    {
        throw std::out_of_range("Invalid ActionMode type");
    }
    return actionModeEnumToName[mode];
}

ActionMode ActionModeFromString(const std::string& mode)
{
    std::unordered_map<std::string, ActionMode, CaseInsensitiveHash, CaseInsensitiveEqualTo> actionModeNameToEnum;
    GetActionModeEnumMappings(nullptr, &actionModeNameToEnum);

    if (actionModeNameToEnum.find(mode) == actionModeNameToEnum.end())
    {
        return ActionMode::Inline;
    }
    return actionModeNameToEnum[mode];
}

const std::string ChoiceSetStyleToString(ChoiceSetStyle style)
{
    std::unordered_map<ChoiceSetStyle, std::string, EnumHash> choiceSetStyleEnumToName;
    GetChoiceSetStyleEnumMappings(&choiceSetStyleEnumToName, nullptr);

    if (choiceSetStyleEnumToName.find(style) == choiceSetStyleEnumToName.end())
    {
        throw std::out_of_range("Invalid ChoiceSetStyle");
    }
    return choiceSetStyleEnumToName[style];
}
ChoiceSetStyle ChoiceSetStyleFromString(const std::string & style)
{
    std::unordered_map<std::string, ChoiceSetStyle, CaseInsensitiveHash, CaseInsensitiveEqualTo> choiceSetStyleNameToEnum;
    GetChoiceSetStyleEnumMappings(nullptr, &choiceSetStyleNameToEnum);

    if (choiceSetStyleNameToEnum.find(style) == choiceSetStyleNameToEnum.end())
    {
        return ChoiceSetStyle::Compact;
    }
    return choiceSetStyleNameToEnum[style];
}

const std::string TextInputStyleToString(TextInputStyle style)
{
    std::unordered_map<TextInputStyle, std::string, EnumHash> textInputStyleEnumToName;
    GetTextInputStyleEnumMappings(&textInputStyleEnumToName, nullptr);

    if (textInputStyleEnumToName.find(style) == textInputStyleEnumToName.end())
    {
        throw std::out_of_range("Invalid TextInputStyle");
    }
    return textInputStyleEnumToName[style];
}

TextInputStyle TextInputStyleFromString(const std::string & style)
{
    std::unordered_map<std::string, TextInputStyle, CaseInsensitiveHash, CaseInsensitiveEqualTo> textInputStyleNameToEnum;
    GetTextInputStyleEnumMappings(nullptr, &textInputStyleNameToEnum);

    if (textInputStyleNameToEnum.find(style) == textInputStyleNameToEnum.end())
    {
        return TextInputStyle::Text;
    }
    return textInputStyleNameToEnum[style];
}

const std::string ContainerStyleToString(ContainerStyle style)
{
    std::unordered_map<ContainerStyle, std::string, EnumHash> containerStyleEnumToName;
    GetContainerStyleEnumMappings(&containerStyleEnumToName, nullptr);

    if (containerStyleEnumToName.find(style) == containerStyleEnumToName.end())
    {
        throw std::out_of_range("Invalid ContainerStyle");
    }
    return containerStyleEnumToName[style];
}

ContainerStyle ContainerStyleFromString(const std::string & style)
{
    std::unordered_map<std::string, ContainerStyle, CaseInsensitiveHash, CaseInsensitiveEqualTo> containerStyleNameToEnum;
    GetContainerStyleEnumMappings(nullptr, &containerStyleNameToEnum);

    if (containerStyleNameToEnum.find(style) == containerStyleNameToEnum.end())
    {
        return ContainerStyle::Default;
    }
    return containerStyleNameToEnum[style];
}

const std::string ActionAlignmentToString(ActionAlignment alignment)
{
    std::unordered_map<ActionAlignment, std::string, EnumHash> actionAlignmentEnumToName;
    GetActionAlignmentEnumMappings(&actionAlignmentEnumToName, nullptr);

    if (actionAlignmentEnumToName.find(alignment) == actionAlignmentEnumToName.end())
    {
        throw std::out_of_range("Invalid ActionAlignment");
    }
    return actionAlignmentEnumToName[alignment];
}

ActionAlignment ActionAlignmentFromString(const std::string & alignment)
{
    std::unordered_map<std::string, ActionAlignment, CaseInsensitiveHash, CaseInsensitiveEqualTo> actionAlignmentNameToEnum;
    GetActionAlignmentEnumMappings(nullptr, &actionAlignmentNameToEnum);

    if (actionAlignmentNameToEnum.find(alignment) == actionAlignmentNameToEnum.end())
    {
        return ActionAlignment::Left;
    }
    return actionAlignmentNameToEnum[alignment];
}

const std::string IconPlacementToString(IconPlacement placement)
{
    std::unordered_map<IconPlacement, std::string, EnumHash> iconPlacementEnumToName;
    GetIconPlacementEnumMappings(&iconPlacementEnumToName, nullptr);

    if (iconPlacementEnumToName.find(placement) == iconPlacementEnumToName.end())
    {
        throw std::out_of_range("Invalid IconPlacement");
    }
    return iconPlacementEnumToName[placement];
}

IconPlacement IconPlacementFromString(const std::string& placement)
{
    std::unordered_map<std::string, IconPlacement, CaseInsensitiveHash, CaseInsensitiveEqualTo> iconPlacementNameToEnum;
    GetIconPlacementEnumMappings(nullptr, &iconPlacementNameToEnum);

    if (iconPlacementNameToEnum.find(placement) == iconPlacementNameToEnum.end())
    {
        return IconPlacement::AboveTitle;
    }
    return iconPlacementNameToEnum[placement];
}

const std::string VerticalContentAlignmentToString(VerticalContentAlignment verticalContentAlignment)
{
    std::unordered_map<VerticalContentAlignment, std::string, EnumHash> verticalContentAlignmentEnumToName;
    GetVerticalContentAlignmentEnumMappings(&verticalContentAlignmentEnumToName, nullptr);

    if (verticalContentAlignmentEnumToName.find(verticalContentAlignment) == verticalContentAlignmentEnumToName.end())
    {
        throw std::out_of_range("Invalid VerticalContentAlignment");
    }
    return verticalContentAlignmentEnumToName[verticalContentAlignment];
}

VerticalContentAlignment VerticalContentAlignmentFromString(const std::string& verticalContentAlignment)
{
    std::unordered_map<std::string, VerticalContentAlignment, CaseInsensitiveHash, CaseInsensitiveEqualTo> verticalContentAlignmentNameToEnum;
    GetVerticalContentAlignmentEnumMappings(nullptr, &verticalContentAlignmentNameToEnum);

    if (verticalContentAlignmentNameToEnum.find(verticalContentAlignment) == verticalContentAlignmentNameToEnum.end())
    {
        return VerticalContentAlignment::Top;
    }
    return verticalContentAlignmentNameToEnum[verticalContentAlignment];
}

}

#ifdef USE_CPPCORECHECK
#pragma warning(pop)
#endif<|MERGE_RESOLUTION|>--- conflicted
+++ resolved
@@ -185,11 +185,8 @@
         { CardElementType::TextBlock, "TextBlock" },
         { CardElementType::Custom, "Custom" },
         { CardElementType::Unknown, "Unknown" },
-<<<<<<< HEAD
-        { CardElementType::ActionSet, "ActionSet" }
-=======
         { CardElementType::Media, "Media" },
->>>>>>> e625e542
+        { CardElementType::ActionSet, "ActionSet" },
     };
     static std::unordered_map<std::string, CardElementType, CaseInsensitiveHash, CaseInsensitiveEqualTo> cardElementTypeNameToEnum = GenerateStringToEnumMap<CardElementType>(cardElementTypeEnumToName);
 
