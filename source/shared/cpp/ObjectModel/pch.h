--- conflicted
+++ resolved
@@ -44,14 +44,10 @@
 #pragma warning(default : CPPCORECHECK_UNIQUE_POINTER_WARNINGS)
 #endif
 
-<<<<<<< HEAD
-#include "Enums.h"
-=======
 #include "Enums.h"
 #include "json/json.h"
 
 namespace AdaptiveSharedNamespace
 {
     constexpr const char * const c_sharedModelVersion = "1.2";
-}
->>>>>>> c7528ac5
+}