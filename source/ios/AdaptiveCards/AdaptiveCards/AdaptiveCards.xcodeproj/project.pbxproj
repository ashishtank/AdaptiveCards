// !$*UTF8*$!
{
	archiveVersion = 1;
	classes = {
	};
	objectVersion = 46;
	objects = {

/* Begin PBXAggregateTarget section */
		F47ACEE01F62495B0010BEF0 /* AdaptiveCards-Universal */ = {
			isa = PBXAggregateTarget;
			buildConfigurationList = F47ACEE11F62495B0010BEF0 /* Build configuration list for PBXAggregateTarget "AdaptiveCards-Universal" */;
			buildPhases = (
				F47ACEE41F6249610010BEF0 /* ShellScript */,
			);
			dependencies = (
			);
			name = "AdaptiveCards-Universal";
			productName = "AdaptiveCards-Universal";
		};
/* End PBXAggregateTarget section */

/* Begin PBXBuildFile section */
		300ECB63219A12D100371DC5 /* AdaptiveBase64Util.cpp in Sources */ = {isa = PBXBuildFile; fileRef = 300ECB61219A12D100371DC5 /* AdaptiveBase64Util.cpp */; };
		300ECB64219A12D100371DC5 /* AdaptiveBase64Util.h in Headers */ = {isa = PBXBuildFile; fileRef = 300ECB62219A12D100371DC5 /* AdaptiveBase64Util.h */; settings = {ATTRIBUTES = (Public, ); }; };
		6B096D4E225431D0006CC034 /* ACRRichTextBlockRenderer.h in Headers */ = {isa = PBXBuildFile; fileRef = 6B096D4C225431D0006CC034 /* ACRRichTextBlockRenderer.h */; settings = {ATTRIBUTES = (Public, ); }; };
		6B096D4F225431D0006CC034 /* ACRRichTextBlockRenderer.mm in Sources */ = {isa = PBXBuildFile; fileRef = 6B096D4D225431D0006CC034 /* ACRRichTextBlockRenderer.mm */; };
		6B096D7E22694776006CC034 /* ACRRegistrationPrivate.h in Headers */ = {isa = PBXBuildFile; fileRef = 6B096D7D22694775006CC034 /* ACRRegistrationPrivate.h */; settings = {ATTRIBUTES = (Public, ); }; };
		6B1147D11F32E53A008846EC /* ACRActionDelegate.h in Headers */ = {isa = PBXBuildFile; fileRef = 6B1147D01F32E53A008846EC /* ACRActionDelegate.h */; settings = {ATTRIBUTES = (Public, ); }; };
		6B1147D81F32F922008846EC /* ACRShowCardTarget.h in Headers */ = {isa = PBXBuildFile; fileRef = 6B1147D61F32F922008846EC /* ACRShowCardTarget.h */; settings = {ATTRIBUTES = (Public, ); }; };
		6B1147D91F32F922008846EC /* ACRShowCardTarget.mm in Sources */ = {isa = PBXBuildFile; fileRef = 6B1147D71F32F922008846EC /* ACRShowCardTarget.mm */; };
		6B14FC61211BBBEA00A11CC5 /* ACRPickerView.xib in Resources */ = {isa = PBXBuildFile; fileRef = 6B14FC60211BBBEA00A11CC5 /* ACRPickerView.xib */; };
		6B22425D21E80647000ACDA1 /* ACOParseContextPrivate.h in Headers */ = {isa = PBXBuildFile; fileRef = 6B22425A21E80647000ACDA1 /* ACOParseContextPrivate.h */; settings = {ATTRIBUTES = (Public, ); }; };
		6B22425E21E80647000ACDA1 /* ACOParseContext.h in Headers */ = {isa = PBXBuildFile; fileRef = 6B22425B21E80647000ACDA1 /* ACOParseContext.h */; settings = {ATTRIBUTES = (Public, ); }; };
		6B22425F21E80647000ACDA1 /* ACOParseContext.mm in Sources */ = {isa = PBXBuildFile; fileRef = 6B22425C21E80647000ACDA1 /* ACOParseContext.mm */; };
		6B22426D2203BE98000ACDA1 /* UnknownAction.h in Headers */ = {isa = PBXBuildFile; fileRef = 6B22426B2203BE97000ACDA1 /* UnknownAction.h */; settings = {ATTRIBUTES = (Public, ); }; };
		6B22426E2203BE98000ACDA1 /* UnknownAction.cpp in Sources */ = {isa = PBXBuildFile; fileRef = 6B22426C2203BE97000ACDA1 /* UnknownAction.cpp */; };
		6B224278220BAC8B000ACDA1 /* BaseElement.cpp in Sources */ = {isa = PBXBuildFile; fileRef = 6B224275220BAC8A000ACDA1 /* BaseElement.cpp */; };
		6B224279220BAC8B000ACDA1 /* BaseElement.h in Headers */ = {isa = PBXBuildFile; fileRef = 6B224276220BAC8B000ACDA1 /* BaseElement.h */; settings = {ATTRIBUTES = (Public, ); }; };
		6B22427A220BAC8B000ACDA1 /* pch.cpp in Sources */ = {isa = PBXBuildFile; fileRef = 6B224277220BAC8B000ACDA1 /* pch.cpp */; };
		6B2242812220DDF5000ACDA1 /* CollectionTypeElement.cpp in Sources */ = {isa = PBXBuildFile; fileRef = 6B22427F2220DDF5000ACDA1 /* CollectionTypeElement.cpp */; };
		6B2242822220DDF5000ACDA1 /* CollectionTypeElement.h in Headers */ = {isa = PBXBuildFile; fileRef = 6B2242802220DDF5000ACDA1 /* CollectionTypeElement.h */; settings = {ATTRIBUTES = (Public, ); }; };
		6B2242A32233439E000ACDA1 /* TextElementProperties.cpp in Sources */ = {isa = PBXBuildFile; fileRef = 6B2242A12233439D000ACDA1 /* TextElementProperties.cpp */; };
		6B2242A42233439E000ACDA1 /* TextElementProperties.h in Headers */ = {isa = PBXBuildFile; fileRef = 6B2242A22233439D000ACDA1 /* TextElementProperties.h */; settings = {ATTRIBUTES = (Public, ); }; };
		6B2242A72233442C000ACDA1 /* RichTextBlock.cpp in Sources */ = {isa = PBXBuildFile; fileRef = 6B2242A52233442C000ACDA1 /* RichTextBlock.cpp */; };
		6B2242A82233442C000ACDA1 /* RichTextBlock.h in Headers */ = {isa = PBXBuildFile; fileRef = 6B2242A62233442C000ACDA1 /* RichTextBlock.h */; settings = {ATTRIBUTES = (Public, ); }; };
		6B2242AE22334452000ACDA1 /* TextRun.h in Headers */ = {isa = PBXBuildFile; fileRef = 6B2242A922334451000ACDA1 /* TextRun.h */; settings = {ATTRIBUTES = (Public, ); }; };
		6B2242AF22334452000ACDA1 /* TextRun.cpp in Sources */ = {isa = PBXBuildFile; fileRef = 6B2242AA22334451000ACDA1 /* TextRun.cpp */; };
		6B2242B022334452000ACDA1 /* Inline.h in Headers */ = {isa = PBXBuildFile; fileRef = 6B2242AB22334451000ACDA1 /* Inline.h */; settings = {ATTRIBUTES = (Public, ); }; };
		6B2242B422334492000ACDA1 /* Inline.cpp in Sources */ = {isa = PBXBuildFile; fileRef = 6B2242B322334492000ACDA1 /* Inline.cpp */; };
		6B268FE720CF19E200D99C1B /* RemoteResourceInformation.h in Headers */ = {isa = PBXBuildFile; fileRef = 6B268FE620CF19E100D99C1B /* RemoteResourceInformation.h */; settings = {ATTRIBUTES = (Public, ); }; };
		6B27CD6324BD343C00C0F90F /* ACRInputTableView.xib in Resources */ = {isa = PBXBuildFile; fileRef = 6B27CD6224BD343C00C0F90F /* ACRInputTableView.xib */; };
		6B27CD6624BD52D600C0F90F /* ACRInputLabelView.h in Headers */ = {isa = PBXBuildFile; fileRef = 6B27CD6424BD52D500C0F90F /* ACRInputLabelView.h */; settings = {ATTRIBUTES = (Public, ); }; };
		6B27CD6724BD52D600C0F90F /* ACRInputLabelView.mm in Sources */ = {isa = PBXBuildFile; fileRef = 6B27CD6524BD52D600C0F90F /* ACRInputLabelView.mm */; };
		6B3787B720CA00D300015401 /* ACRUILabel.h in Headers */ = {isa = PBXBuildFile; fileRef = F4F44B6A203FA8EF00A2F24C /* ACRUILabel.h */; settings = {ATTRIBUTES = (Public, ); }; };
		6B3787BA20CB3E0E00015401 /* ACRContentHoldingUIScrollView.mm in Sources */ = {isa = PBXBuildFile; fileRef = 6B3787B820CB3E0E00015401 /* ACRContentHoldingUIScrollView.mm */; };
		6B3787BB20CB3E0E00015401 /* ACRContentHoldingUIScrollView.h in Headers */ = {isa = PBXBuildFile; fileRef = 6B3787B920CB3E0E00015401 /* ACRContentHoldingUIScrollView.h */; settings = {ATTRIBUTES = (Public, ); }; };
		6B421CC02101503E002F401A /* QuartzCore.framework in Frameworks */ = {isa = PBXBuildFile; fileRef = F4CA74A320181B52002041DF /* QuartzCore.framework */; };
		6B421CC121015EDD002F401A /* CoreGraphics.framework in Frameworks */ = {isa = PBXBuildFile; fileRef = F45A071C1EF4BCC3007C6503 /* CoreGraphics.framework */; };
		6B5D240C212C89E70010EB07 /* ACORemoteResourceInformationPrivate.h in Headers */ = {isa = PBXBuildFile; fileRef = 6B5D2409212C89E60010EB07 /* ACORemoteResourceInformationPrivate.h */; settings = {ATTRIBUTES = (Public, ); }; };
		6B5D240D212C89E70010EB07 /* ACORemoteResourceInformation.h in Headers */ = {isa = PBXBuildFile; fileRef = 6B5D240A212C89E70010EB07 /* ACORemoteResourceInformation.h */; settings = {ATTRIBUTES = (Public, ); }; };
		6B5D240E212C89E70010EB07 /* ACORemoteResourceInformation.mm in Sources */ = {isa = PBXBuildFile; fileRef = 6B5D240B212C89E70010EB07 /* ACORemoteResourceInformation.mm */; };
		6B5D2418212E1CF80010EB07 /* checked-checkbox-24.png in Resources */ = {isa = PBXBuildFile; fileRef = 6B5D2414212E1CF70010EB07 /* checked-checkbox-24.png */; };
		6B5D2419212E1CF80010EB07 /* checked.png in Resources */ = {isa = PBXBuildFile; fileRef = 6B5D2415212E1CF70010EB07 /* checked.png */; };
		6B5D241A212E1CF80010EB07 /* unchecked-checkbox-24.png in Resources */ = {isa = PBXBuildFile; fileRef = 6B5D2416212E1CF70010EB07 /* unchecked-checkbox-24.png */; };
		6B5D241B212E1CF80010EB07 /* unchecked.png in Resources */ = {isa = PBXBuildFile; fileRef = 6B5D2417212E1CF70010EB07 /* unchecked.png */; };
<<<<<<< HEAD
		6B5E9CBB24B644B100757882 /* ACRToggleInputView.h in Headers */ = {isa = PBXBuildFile; fileRef = 6BE8DFD5249C5126005EFE66 /* ACRToggleInputView.h */; settings = {ATTRIBUTES = (Public, ); }; };
=======
		6B5E9CBF24B84E7300757882 /* ACRTextEmailField.xib in Resources */ = {isa = PBXBuildFile; fileRef = 6B5E9CBE24B84E7300757882 /* ACRTextEmailField.xib */; };
		6B5E9CC124B8541800757882 /* ACRInputLabelView.xib in Resources */ = {isa = PBXBuildFile; fileRef = 6B5E9CC024B8541800757882 /* ACRInputLabelView.xib */; };
>>>>>>> 8e23900b
		6B616C3F21CB1878003E29CE /* ACRToggleVisibilityTarget.h in Headers */ = {isa = PBXBuildFile; fileRef = 6B616C3D21CB1878003E29CE /* ACRToggleVisibilityTarget.h */; settings = {ATTRIBUTES = (Public, ); }; };
		6B616C4021CB1878003E29CE /* ACRToggleVisibilityTarget.mm in Sources */ = {isa = PBXBuildFile; fileRef = 6B616C3E21CB1878003E29CE /* ACRToggleVisibilityTarget.mm */; };
		6B616C4321CB20D2003E29CE /* ACRActionToggleVisibilityRenderer.h in Headers */ = {isa = PBXBuildFile; fileRef = 6B616C4121CB20D1003E29CE /* ACRActionToggleVisibilityRenderer.h */; settings = {ATTRIBUTES = (Public, ); }; };
		6B616C4421CB20D2003E29CE /* ACRActionToggleVisibilityRenderer.mm in Sources */ = {isa = PBXBuildFile; fileRef = 6B616C4221CB20D1003E29CE /* ACRActionToggleVisibilityRenderer.mm */; };
		6B6840F91F25EC2D008A933F /* ACRInputChoiceSetRenderer.mm in Sources */ = {isa = PBXBuildFile; fileRef = 6B6840F71F25EC2D008A933F /* ACRInputChoiceSetRenderer.mm */; };
		6B696CD923202B1B00E1D607 /* ACRTargetBuilderDirector.mm in Sources */ = {isa = PBXBuildFile; fileRef = 6B696CD723202B1A00E1D607 /* ACRTargetBuilderDirector.mm */; };
		6B696CDA23202B1B00E1D607 /* ACRTargetBuilderDirector.h in Headers */ = {isa = PBXBuildFile; fileRef = 6B696CD823202B1A00E1D607 /* ACRTargetBuilderDirector.h */; settings = {ATTRIBUTES = (Public, ); }; };
		6B7B1A9120B4D2AB00260731 /* Media.cpp in Sources */ = {isa = PBXBuildFile; fileRef = 6B7B1A8D20B4D2AA00260731 /* Media.cpp */; };
		6B7B1A9220B4D2AB00260731 /* MediaSource.cpp in Sources */ = {isa = PBXBuildFile; fileRef = 6B7B1A8E20B4D2AA00260731 /* MediaSource.cpp */; };
		6B7B1A9320B4D2AB00260731 /* MediaSource.h in Headers */ = {isa = PBXBuildFile; fileRef = 6B7B1A8F20B4D2AA00260731 /* MediaSource.h */; settings = {ATTRIBUTES = (Public, ); }; };
		6B7B1A9420B4D2AB00260731 /* Media.h in Headers */ = {isa = PBXBuildFile; fileRef = 6B7B1A9020B4D2AB00260731 /* Media.h */; settings = {ATTRIBUTES = (Public, ); }; };
		6B7B1A9720BE2CBC00260731 /* ACRUIImageView.mm in Sources */ = {isa = PBXBuildFile; fileRef = 6B7B1A9520BE2CBB00260731 /* ACRUIImageView.mm */; };
		6B7B1A9820BE2CBC00260731 /* ACRUIImageView.h in Headers */ = {isa = PBXBuildFile; fileRef = 6B7B1A9620BE2CBC00260731 /* ACRUIImageView.h */; settings = {ATTRIBUTES = (Public, ); }; };
		6B9AB2FD20D327DB005C8E15 /* ACRCellForCompactMode.xib in Resources */ = {isa = PBXBuildFile; fileRef = 6B9AB2FB20D327DB005C8E15 /* ACRCellForCompactMode.xib */; };
		6B9AB30220D32A89005C8E15 /* ACRButton.xib in Resources */ = {isa = PBXBuildFile; fileRef = 6B9AB30120D32A89005C8E15 /* ACRButton.xib */; };
		6B9AB31020DD82A2005C8E15 /* ACRTextView.h in Headers */ = {isa = PBXBuildFile; fileRef = 6B9AB30E20DD82A2005C8E15 /* ACRTextView.h */; settings = {ATTRIBUTES = (Public, ); }; };
		6B9AB31120DD82A2005C8E15 /* ACRTextView.mm in Sources */ = {isa = PBXBuildFile; fileRef = 6B9AB30F20DD82A2005C8E15 /* ACRTextView.mm */; };
		6B9BDF7320E1BD0E00F13155 /* ACRToggleInputDataSource.mm in Sources */ = {isa = PBXBuildFile; fileRef = 6B9BDF7120E1BD0E00F13155 /* ACRToggleInputDataSource.mm */; };
		6B9BDF7420E1BD0E00F13155 /* ACRToggleInputDataSource.h in Headers */ = {isa = PBXBuildFile; fileRef = 6B9BDF7220E1BD0E00F13155 /* ACRToggleInputDataSource.h */; settings = {ATTRIBUTES = (Public, ); }; };
		6B9BDF7F20F40D1000F13155 /* ACOResourceResolvers.mm in Sources */ = {isa = PBXBuildFile; fileRef = 6B9BDF7D20F40D0F00F13155 /* ACOResourceResolvers.mm */; };
		6B9BDF8020F40D1000F13155 /* ACOResourceResolvers.h in Headers */ = {isa = PBXBuildFile; fileRef = 6B9BDF7E20F40D1000F13155 /* ACOResourceResolvers.h */; settings = {ATTRIBUTES = (Public, ); }; };
		6B9BDFCA20F6BF5D00F13155 /* ACOIResourceResolver.h in Headers */ = {isa = PBXBuildFile; fileRef = 6B9BDFC920F6BF5D00F13155 /* ACOIResourceResolver.h */; settings = {ATTRIBUTES = (Public, ); }; };
		6B9D650921095C7A00BB5C7B /* ACOMediaEventPrivate.h in Headers */ = {isa = PBXBuildFile; fileRef = 6B9D650621095C7A00BB5C7B /* ACOMediaEventPrivate.h */; settings = {ATTRIBUTES = (Public, ); }; };
		6B9D650A21095C7A00BB5C7B /* ACOMediaEvent.h in Headers */ = {isa = PBXBuildFile; fileRef = 6B9D650721095C7A00BB5C7B /* ACOMediaEvent.h */; settings = {ATTRIBUTES = (Public, ); }; };
		6B9D650B21095C7A00BB5C7B /* ACOMediaEvent.mm in Sources */ = {isa = PBXBuildFile; fileRef = 6B9D650821095C7A00BB5C7B /* ACOMediaEvent.mm */; };
		6B9D650E21095CBF00BB5C7B /* ACRMediaTarget.h in Headers */ = {isa = PBXBuildFile; fileRef = 6B9D650C21095CBE00BB5C7B /* ACRMediaTarget.h */; settings = {ATTRIBUTES = (Public, ); }; };
		6B9D650F21095CBF00BB5C7B /* ACRMediaTarget.mm in Sources */ = {isa = PBXBuildFile; fileRef = 6B9D650D21095CBE00BB5C7B /* ACRMediaTarget.mm */; };
		6BAC0F2D228E2D7300E42DEB /* RichTextElementProperties.h in Headers */ = {isa = PBXBuildFile; fileRef = 6BAC0F2B228E2D7200E42DEB /* RichTextElementProperties.h */; settings = {ATTRIBUTES = (Public, ); }; };
		6BAC0F2E228E2D7300E42DEB /* RichTextElementProperties.cpp in Sources */ = {isa = PBXBuildFile; fileRef = 6BAC0F2C228E2D7300E42DEB /* RichTextElementProperties.cpp */; };
		6BB211FC20FF9FEA009EA1BA /* ACRActionSetRenderer.mm in Sources */ = {isa = PBXBuildFile; fileRef = 6BB211FA20FF9FE9009EA1BA /* ACRActionSetRenderer.mm */; };
		6BB211FD20FF9FEA009EA1BA /* ACRActionSetRenderer.h in Headers */ = {isa = PBXBuildFile; fileRef = 6BB211FB20FF9FEA009EA1BA /* ACRActionSetRenderer.h */; settings = {ATTRIBUTES = (Public, ); }; };
		6BB211FF20FFF9C0009EA1BA /* ACRIMedia.h in Headers */ = {isa = PBXBuildFile; fileRef = 6BB211FE20FFF9C0009EA1BA /* ACRIMedia.h */; settings = {ATTRIBUTES = (Public, ); }; };
		6BB2121821001596009EA1BA /* AVFoundation.framework in Frameworks */ = {isa = PBXBuildFile; fileRef = 6BB2121721001596009EA1BA /* AVFoundation.framework */; };
		6BB21219210015A7009EA1BA /* AVKit.framework in Frameworks */ = {isa = PBXBuildFile; fileRef = 6BB2120F210013AA009EA1BA /* AVKit.framework */; };
		6BBE841923CD184D00ECA586 /* ACREnums.h in Headers */ = {isa = PBXBuildFile; fileRef = 6BBE841623CD184D00ECA586 /* ACREnums.h */; settings = {ATTRIBUTES = (Public, ); }; };
		6BBE841A23CD184D00ECA586 /* ACOWarning.mm in Sources */ = {isa = PBXBuildFile; fileRef = 6BBE841723CD184D00ECA586 /* ACOWarning.mm */; };
		6BBE841B23CD184D00ECA586 /* ACOWarning.h in Headers */ = {isa = PBXBuildFile; fileRef = 6BBE841823CD184D00ECA586 /* ACOWarning.h */; settings = {ATTRIBUTES = (Public, ); }; };
		6BBE841F23CE60E300ECA586 /* ACRMediaRenderer.h in Headers */ = {isa = PBXBuildFile; fileRef = 6BBE841E23CE60E300ECA586 /* ACRMediaRenderer.h */; settings = {ATTRIBUTES = (Public, ); }; };
		6BC30F6C21E56A6900B9FAAE /* UtiliOS.h in Headers */ = {isa = PBXBuildFile; fileRef = 6BC30F6B21E56A6900B9FAAE /* UtiliOS.h */; settings = {ATTRIBUTES = (Public, ); }; };
		6BC30F6E21E56CF900B9FAAE /* UtiliOS.mm in Sources */ = {isa = PBXBuildFile; fileRef = 6BC30F6D21E56CF900B9FAAE /* UtiliOS.mm */; };
		6BC30F7621E5750A00B9FAAE /* EnumMagic.h in Headers */ = {isa = PBXBuildFile; fileRef = 6BC30F7521E5750A00B9FAAE /* EnumMagic.h */; settings = {ATTRIBUTES = (Public, ); }; };
		6BC30F7921E6E49E00B9FAAE /* ACRCustomActionRenderer.mm in Sources */ = {isa = PBXBuildFile; fileRef = 6BC30F7721E6E49E00B9FAAE /* ACRCustomActionRenderer.mm */; };
		6BC30F7A21E6E49E00B9FAAE /* ACRCustomActionRenderer.h in Headers */ = {isa = PBXBuildFile; fileRef = 6BC30F7821E6E49E00B9FAAE /* ACRCustomActionRenderer.h */; settings = {ATTRIBUTES = (Public, ); }; };
		6BCE4B222108EB4E00021A62 /* ACRAVPlayerViewHoldingUIView.h in Headers */ = {isa = PBXBuildFile; fileRef = 6BCE4B202108EB4D00021A62 /* ACRAVPlayerViewHoldingUIView.h */; settings = {ATTRIBUTES = (Public, ); }; };
		6BCE4B232108EB4E00021A62 /* ACRAVPlayerViewHoldingUIView.mm in Sources */ = {isa = PBXBuildFile; fileRef = 6BCE4B212108EB4E00021A62 /* ACRAVPlayerViewHoldingUIView.mm */; };
		6BCE4B252108FA7D00021A62 /* ACRMediaRenderer.mm in Sources */ = {isa = PBXBuildFile; fileRef = 6BCE4B242108FA7C00021A62 /* ACRMediaRenderer.mm */; };
		6BCE4B272108FA9300021A62 /* ACRLongPressGestureRecognizerFactory.mm in Sources */ = {isa = PBXBuildFile; fileRef = 6BCE4B262108FA9300021A62 /* ACRLongPressGestureRecognizerFactory.mm */; };
		6BCE4B292108FBD800021A62 /* ACRLongPressGestureRecognizerFactory.h in Headers */ = {isa = PBXBuildFile; fileRef = 6BCE4B282108FBD800021A62 /* ACRLongPressGestureRecognizerFactory.h */; settings = {ATTRIBUTES = (Public, ); }; };
		6BE8DFD2249C45C9005EFE66 /* ACRToggleInputView.xib in Resources */ = {isa = PBXBuildFile; fileRef = 6BE8DFD1249C45C9005EFE66 /* ACRToggleInputView.xib */; };
		6BE8DFD4249C4C1B005EFE66 /* ACRToggleInputView.mm in Sources */ = {isa = PBXBuildFile; fileRef = 6BE8DFD3249C4C1B005EFE66 /* ACRToggleInputView.mm */; };
		6BEBF59E24BE63A300BE5A79 /* ACRChoiceSetCellCompactChecked.xib in Resources */ = {isa = PBXBuildFile; fileRef = 6BEBF59D24BE63A200BE5A79 /* ACRChoiceSetCellCompactChecked.xib */; };
		6BEBF5A024BE672000BE5A79 /* ACRChoiceSetCellCompactUnchecked.xib in Resources */ = {isa = PBXBuildFile; fileRef = 6BEBF59F24BE672000BE5A79 /* ACRChoiceSetCellCompactUnchecked.xib */; };
		6BEBF5A224BE677A00BE5A79 /* ACRChoiceSetCellChecked.xib in Resources */ = {isa = PBXBuildFile; fileRef = 6BEBF5A124BE677A00BE5A79 /* ACRChoiceSetCellChecked.xib */; };
		6BEBF5A424BE685200BE5A79 /* ACRChoiceSetCellUnchecked.xib in Resources */ = {isa = PBXBuildFile; fileRef = 6BEBF5A324BE685200BE5A79 /* ACRChoiceSetCellUnchecked.xib */; };
		6BF1D1C824AAD3FE00B3EFA2 /* ACRButtonExpandable.xib in Resources */ = {isa = PBXBuildFile; fileRef = 6BF1D1C724AAD3FE00B3EFA2 /* ACRButtonExpandable.xib */; };
		6BF339D320A6649500DA5973 /* json.h in CopyFiles */ = {isa = PBXBuildFile; fileRef = F4071C771FCCBAEF00AF4FEA /* json.h */; };
		6BF430742190DCBF0068E432 /* ACRQuickActionView.xib in Resources */ = {isa = PBXBuildFile; fileRef = 6BF430732190DCBF0068E432 /* ACRQuickActionView.xib */; };
		6BF430772190DDCA0068E432 /* ACRQuickReplyView.h in Headers */ = {isa = PBXBuildFile; fileRef = 6BF430752190DDCA0068E432 /* ACRQuickReplyView.h */; settings = {ATTRIBUTES = (Public, ); }; };
		6BF430782190DDCA0068E432 /* ACRQuickReplyView.mm in Sources */ = {isa = PBXBuildFile; fileRef = 6BF430762190DDCA0068E432 /* ACRQuickReplyView.mm */; };
		6BF4307C219126CD0068E432 /* ACRQuickActionMultilineView.xib in Resources */ = {isa = PBXBuildFile; fileRef = 6BF4307B219126CD0068E432 /* ACRQuickActionMultilineView.xib */; };
		6BF4307F219129600068E432 /* ACRQuickReplyMultilineView.h in Headers */ = {isa = PBXBuildFile; fileRef = 6BF4307D219129600068E432 /* ACRQuickReplyMultilineView.h */; settings = {ATTRIBUTES = (Public, ); }; };
		6BF43080219129600068E432 /* ACRQuickReplyMultilineView.mm in Sources */ = {isa = PBXBuildFile; fileRef = 6BF4307E219129600068E432 /* ACRQuickReplyMultilineView.mm */; };
		7ECFB640219A3940004727A9 /* ParseContext.cpp in Sources */ = {isa = PBXBuildFile; fileRef = 7ECFB63E219A3940004727A9 /* ParseContext.cpp */; };
		7ECFB641219A3940004727A9 /* ParseContext.h in Headers */ = {isa = PBXBuildFile; fileRef = 7ECFB63F219A3940004727A9 /* ParseContext.h */; settings = {ATTRIBUTES = (Public, ); }; };
		7EDC0F67213878E800077A13 /* SemanticVersion.h in Headers */ = {isa = PBXBuildFile; fileRef = 7EDC0F65213878E800077A13 /* SemanticVersion.h */; settings = {ATTRIBUTES = (Public, ); }; };
		7EDC0F68213878E800077A13 /* SemanticVersion.cpp in Sources */ = {isa = PBXBuildFile; fileRef = 7EDC0F66213878E800077A13 /* SemanticVersion.cpp */; };
		7EF8879D21F14CDD00BAFF02 /* BackgroundImage.h in Headers */ = {isa = PBXBuildFile; fileRef = 7EF8879B21F14CDD00BAFF02 /* BackgroundImage.h */; settings = {ATTRIBUTES = (Public, ); }; };
		7EF8879E21F14CDD00BAFF02 /* BackgroundImage.cpp in Sources */ = {isa = PBXBuildFile; fileRef = 7EF8879C21F14CDD00BAFF02 /* BackgroundImage.cpp */; };
		8404BA8E226697800091A0AD /* FeatureRegistration.h in Headers */ = {isa = PBXBuildFile; fileRef = 8404BA8C226697800091A0AD /* FeatureRegistration.h */; settings = {ATTRIBUTES = (Public, ); }; };
		8404BA8F226697800091A0AD /* FeatureRegistration.cpp in Sources */ = {isa = PBXBuildFile; fileRef = 8404BA8D226697800091A0AD /* FeatureRegistration.cpp */; };
		C8DEDF39220CDEB00001AAED /* ActionSet.cpp in Sources */ = {isa = PBXBuildFile; fileRef = C8DEDF37220CDEB00001AAED /* ActionSet.cpp */; };
		C8DEDF3A220CDEB00001AAED /* ActionSet.h in Headers */ = {isa = PBXBuildFile; fileRef = C8DEDF38220CDEB00001AAED /* ActionSet.h */; settings = {ATTRIBUTES = (Public, ); }; };
		CA1218C621C4509400152EA8 /* ToggleVisibilityTarget.h in Headers */ = {isa = PBXBuildFile; fileRef = CA1218C221C4509300152EA8 /* ToggleVisibilityTarget.h */; settings = {ATTRIBUTES = (Public, ); }; };
		CA1218C721C4509400152EA8 /* ToggleVisibilityAction.h in Headers */ = {isa = PBXBuildFile; fileRef = CA1218C321C4509300152EA8 /* ToggleVisibilityAction.h */; settings = {ATTRIBUTES = (Public, ); }; };
		CA1218C821C4509400152EA8 /* ToggleVisibilityTarget.cpp in Sources */ = {isa = PBXBuildFile; fileRef = CA1218C421C4509400152EA8 /* ToggleVisibilityTarget.cpp */; };
		CA1218C921C4509400152EA8 /* ToggleVisibilityAction.cpp in Sources */ = {isa = PBXBuildFile; fileRef = CA1218C521C4509400152EA8 /* ToggleVisibilityAction.cpp */; };
		F401A8771F0DB69B006D7AF2 /* ACRImageSetUICollectionView.h in Headers */ = {isa = PBXBuildFile; fileRef = F401A8751F0DB69B006D7AF2 /* ACRImageSetUICollectionView.h */; settings = {ATTRIBUTES = (Public, ); }; };
		F401A8781F0DB69B006D7AF2 /* ACRImageSetUICollectionView.mm in Sources */ = {isa = PBXBuildFile; fileRef = F401A8761F0DB69B006D7AF2 /* ACRImageSetUICollectionView.mm */; };
		F401A87C1F0DCBC8006D7AF2 /* ACRImageSetRenderer.mm in Sources */ = {isa = PBXBuildFile; fileRef = F401A87A1F0DCBC8006D7AF2 /* ACRImageSetRenderer.mm */; };
		F401A87F1F1045CA006D7AF2 /* ACRContentHoldingUIView.h in Headers */ = {isa = PBXBuildFile; fileRef = F401A87D1F1045CA006D7AF2 /* ACRContentHoldingUIView.h */; settings = {ATTRIBUTES = (Public, ); }; };
		F401A8801F1045CA006D7AF2 /* ACRContentHoldingUIView.mm in Sources */ = {isa = PBXBuildFile; fileRef = F401A87E1F1045CA006D7AF2 /* ACRContentHoldingUIView.mm */; };
		F4071C7A1FCCBAEF00AF4FEA /* ElementParserRegistration.h in Headers */ = {isa = PBXBuildFile; fileRef = F4071C731FCCBAEE00AF4FEA /* ElementParserRegistration.h */; settings = {ATTRIBUTES = (Public, ); }; };
		F4071C7B1FCCBAEF00AF4FEA /* ActionParserRegistration.h in Headers */ = {isa = PBXBuildFile; fileRef = F4071C741FCCBAEF00AF4FEA /* ActionParserRegistration.h */; settings = {ATTRIBUTES = (Public, ); }; };
		F4071C7C1FCCBAEF00AF4FEA /* json-forwards.h in Headers */ = {isa = PBXBuildFile; fileRef = F4071C761FCCBAEF00AF4FEA /* json-forwards.h */; settings = {ATTRIBUTES = (Public, ); }; };
		F4071C7D1FCCBAEF00AF4FEA /* json.h in Headers */ = {isa = PBXBuildFile; fileRef = F4071C771FCCBAEF00AF4FEA /* json.h */; settings = {ATTRIBUTES = (Public, ); }; };
		F4071C7E1FCCBAEF00AF4FEA /* ActionParserRegistration.cpp in Sources */ = {isa = PBXBuildFile; fileRef = F4071C781FCCBAEF00AF4FEA /* ActionParserRegistration.cpp */; };
		F4071C7F1FCCBAEF00AF4FEA /* ElementParserRegistration.cpp in Sources */ = {isa = PBXBuildFile; fileRef = F4071C791FCCBAEF00AF4FEA /* ElementParserRegistration.cpp */; };
		F423C0BF1EE1FBAA00905679 /* AdaptiveCards.framework in Frameworks */ = {isa = PBXBuildFile; fileRef = F423C0B51EE1FBA900905679 /* AdaptiveCards.framework */; };
		F423C0C61EE1FBAA00905679 /* ACFramework.h in Headers */ = {isa = PBXBuildFile; fileRef = F423C0B81EE1FBAA00905679 /* ACFramework.h */; settings = {ATTRIBUTES = (Public, ); }; };
		F42741071EF8624F00399FBB /* ACRIBaseCardElementRenderer.h in Headers */ = {isa = PBXBuildFile; fileRef = F42741061EF8624F00399FBB /* ACRIBaseCardElementRenderer.h */; settings = {ATTRIBUTES = (Public, ); }; };
		F427410A1EF864A900399FBB /* ACRBaseCardElementRenderer.h in Headers */ = {isa = PBXBuildFile; fileRef = F42741081EF864A900399FBB /* ACRBaseCardElementRenderer.h */; settings = {ATTRIBUTES = (Public, ); }; };
		F427410B1EF864A900399FBB /* ACRBaseCardElementRenderer.mm in Sources */ = {isa = PBXBuildFile; fileRef = F42741091EF864A900399FBB /* ACRBaseCardElementRenderer.mm */; };
		F42741131EF873A600399FBB /* ACRImageRenderer.mm in Sources */ = {isa = PBXBuildFile; fileRef = F42741111EF873A600399FBB /* ACRImageRenderer.mm */; };
		F42741171EF895AB00399FBB /* ACRTextBlockRenderer.mm in Sources */ = {isa = PBXBuildFile; fileRef = F42741151EF895AB00399FBB /* ACRTextBlockRenderer.mm */; };
		F427411C1EF8A25200399FBB /* ACRRegistration.h in Headers */ = {isa = PBXBuildFile; fileRef = F427411A1EF8A25200399FBB /* ACRRegistration.h */; settings = {ATTRIBUTES = (Public, ); }; };
		F427411D1EF8A25200399FBB /* ACRRegistration.mm in Sources */ = {isa = PBXBuildFile; fileRef = F427411B1EF8A25200399FBB /* ACRRegistration.mm */; };
		F42741211EF9DB8000399FBB /* ACRContainerRenderer.mm in Sources */ = {isa = PBXBuildFile; fileRef = F427411F1EF9DB8000399FBB /* ACRContainerRenderer.mm */; };
		F42741251EFB274C00399FBB /* ACRColumnRenderer.mm in Sources */ = {isa = PBXBuildFile; fileRef = F42741231EFB274C00399FBB /* ACRColumnRenderer.mm */; };
		F42741291EFB374A00399FBB /* ACRColumnSetRenderer.mm in Sources */ = {isa = PBXBuildFile; fileRef = F42741271EFB374A00399FBB /* ACRColumnSetRenderer.mm */; };
		F429793A1F31458800E89914 /* ACRActionSubmitRenderer.h in Headers */ = {isa = PBXBuildFile; fileRef = F42979381F31458800E89914 /* ACRActionSubmitRenderer.h */; settings = {ATTRIBUTES = (Public, ); }; };
		F429793B1F31458800E89914 /* ACRActionSubmitRenderer.mm in Sources */ = {isa = PBXBuildFile; fileRef = F42979391F31458800E89914 /* ACRActionSubmitRenderer.mm */; };
		F429793E1F3155EF00E89914 /* ACRTextField.h in Headers */ = {isa = PBXBuildFile; fileRef = F429793C1F3155EF00E89914 /* ACRTextField.h */; settings = {ATTRIBUTES = (Public, ); }; };
		F429793F1F3155EF00E89914 /* ACRTextField.mm in Sources */ = {isa = PBXBuildFile; fileRef = F429793D1F3155EF00E89914 /* ACRTextField.mm */; };
		F42979431F322C3E00E89914 /* ACRErrors.mm in Sources */ = {isa = PBXBuildFile; fileRef = F42979411F322C3E00E89914 /* ACRErrors.mm */; };
		F42979461F322C9000E89914 /* ACRNumericTextField.mm in Sources */ = {isa = PBXBuildFile; fileRef = F42979441F322C9000E89914 /* ACRNumericTextField.mm */; };
		F42979471F322C9000E89914 /* ACRNumericTextField.h in Headers */ = {isa = PBXBuildFile; fileRef = F42979451F322C9000E89914 /* ACRNumericTextField.h */; settings = {ATTRIBUTES = (Public, ); }; };
		F429794A1F323BA700E89914 /* ACRDateTextField.h in Headers */ = {isa = PBXBuildFile; fileRef = F42979481F323BA700E89914 /* ACRDateTextField.h */; settings = {ATTRIBUTES = (Public, ); }; };
		F429794D1F32684900E89914 /* ACRDateTextField.mm in Sources */ = {isa = PBXBuildFile; fileRef = F429794C1F32684900E89914 /* ACRDateTextField.mm */; };
		F42C2F4A20351954008787B0 /* (null) in Sources */ = {isa = PBXBuildFile; };
		F42C2F4C20351A8E008787B0 /* ACOBaseCardElementPrivate.h in Headers */ = {isa = PBXBuildFile; fileRef = F42C2F4B20351A8E008787B0 /* ACOBaseCardElementPrivate.h */; settings = {ATTRIBUTES = (Public, ); }; };
		F42E51731FEC3840008F9642 /* MarkDownParsedResult.h in Headers */ = {isa = PBXBuildFile; fileRef = F42E516B1FEC383E008F9642 /* MarkDownParsedResult.h */; settings = {ATTRIBUTES = (Public, ); }; };
		F42E51741FEC3840008F9642 /* MarkDownBlockParser.cpp in Sources */ = {isa = PBXBuildFile; fileRef = F42E516C1FEC383E008F9642 /* MarkDownBlockParser.cpp */; };
		F42E51751FEC3840008F9642 /* MarkDownHtmlGenerator.h in Headers */ = {isa = PBXBuildFile; fileRef = F42E516D1FEC383F008F9642 /* MarkDownHtmlGenerator.h */; settings = {ATTRIBUTES = (Public, ); }; };
		F42E51761FEC3840008F9642 /* MarkDownParsedResult.cpp in Sources */ = {isa = PBXBuildFile; fileRef = F42E516E1FEC383F008F9642 /* MarkDownParsedResult.cpp */; };
		F42E51771FEC3840008F9642 /* MarkDownBlockParser.h in Headers */ = {isa = PBXBuildFile; fileRef = F42E516F1FEC383F008F9642 /* MarkDownBlockParser.h */; settings = {ATTRIBUTES = (Public, ); }; };
		F42E51781FEC3840008F9642 /* MarkDownHtmlGenerator.cpp in Sources */ = {isa = PBXBuildFile; fileRef = F42E51701FEC383F008F9642 /* MarkDownHtmlGenerator.cpp */; };
		F42E51791FEC3840008F9642 /* MarkDownParser.h in Headers */ = {isa = PBXBuildFile; fileRef = F42E51711FEC383F008F9642 /* MarkDownParser.h */; settings = {ATTRIBUTES = (Public, ); }; };
		F42E517A1FEC3840008F9642 /* MarkDownParser.cpp in Sources */ = {isa = PBXBuildFile; fileRef = F42E51721FEC3840008F9642 /* MarkDownParser.cpp */; };
		F43110431F357487001AAE30 /* ACRInputTableView.h in Headers */ = {isa = PBXBuildFile; fileRef = F431103D1F357487001AAE30 /* ACRInputTableView.h */; settings = {ATTRIBUTES = (Public, ); }; };
		F43110441F357487001AAE30 /* ACRInputTableView.mm in Sources */ = {isa = PBXBuildFile; fileRef = F431103E1F357487001AAE30 /* ACRInputTableView.mm */; };
		F43110451F357487001AAE30 /* ACOHostConfig.h in Headers */ = {isa = PBXBuildFile; fileRef = F431103F1F357487001AAE30 /* ACOHostConfig.h */; settings = {ATTRIBUTES = (Public, ); }; };
		F43110461F357487001AAE30 /* ACOHostConfig.mm in Sources */ = {isa = PBXBuildFile; fileRef = F43110401F357487001AAE30 /* ACOHostConfig.mm */; };
		F43660781F0706D800EBA868 /* SharedAdaptiveCard.cpp in Sources */ = {isa = PBXBuildFile; fileRef = F43660761F0706D800EBA868 /* SharedAdaptiveCard.cpp */; };
		F43660791F0706D800EBA868 /* SharedAdaptiveCard.h in Headers */ = {isa = PBXBuildFile; fileRef = F43660771F0706D800EBA868 /* SharedAdaptiveCard.h */; settings = {ATTRIBUTES = (Public, ); }; };
		F43A94111F1D60E30001920B /* ACRFactSetRenderer.mm in Sources */ = {isa = PBXBuildFile; fileRef = F43A940F1F1D60E30001920B /* ACRFactSetRenderer.mm */; };
		F43A94151F1EED6D0001920B /* ACRInputRenderer.mm in Sources */ = {isa = PBXBuildFile; fileRef = F43A94131F1EED6D0001920B /* ACRInputRenderer.mm */; };
		F43A94191F20502D0001920B /* ACRInputToggleRenderer.mm in Sources */ = {isa = PBXBuildFile; fileRef = F43A94171F20502D0001920B /* ACRInputToggleRenderer.mm */; };
		F44872F51EE2261F00FCAFAE /* AdaptiveCardParseException.cpp in Sources */ = {isa = PBXBuildFile; fileRef = F44872BD1EE2261F00FCAFAE /* AdaptiveCardParseException.cpp */; };
		F44872F61EE2261F00FCAFAE /* AdaptiveCardParseException.h in Headers */ = {isa = PBXBuildFile; fileRef = F44872BE1EE2261F00FCAFAE /* AdaptiveCardParseException.h */; settings = {ATTRIBUTES = (Public, ); }; };
		F44872F71EE2261F00FCAFAE /* BaseActionElement.cpp in Sources */ = {isa = PBXBuildFile; fileRef = F44872BF1EE2261F00FCAFAE /* BaseActionElement.cpp */; };
		F44872F81EE2261F00FCAFAE /* BaseActionElement.h in Headers */ = {isa = PBXBuildFile; fileRef = F44872C01EE2261F00FCAFAE /* BaseActionElement.h */; settings = {ATTRIBUTES = (Public, ); }; };
		F44872F91EE2261F00FCAFAE /* BaseCardElement.cpp in Sources */ = {isa = PBXBuildFile; fileRef = F44872C11EE2261F00FCAFAE /* BaseCardElement.cpp */; };
		F44872FA1EE2261F00FCAFAE /* BaseCardElement.h in Headers */ = {isa = PBXBuildFile; fileRef = F44872C21EE2261F00FCAFAE /* BaseCardElement.h */; settings = {ATTRIBUTES = (Public, ); }; };
		F44872FB1EE2261F00FCAFAE /* BaseInputElement.cpp in Sources */ = {isa = PBXBuildFile; fileRef = F44872C31EE2261F00FCAFAE /* BaseInputElement.cpp */; };
		F44872FC1EE2261F00FCAFAE /* BaseInputElement.h in Headers */ = {isa = PBXBuildFile; fileRef = F44872C41EE2261F00FCAFAE /* BaseInputElement.h */; settings = {ATTRIBUTES = (Public, ); }; };
		F44872FD1EE2261F00FCAFAE /* ChoiceInput.cpp in Sources */ = {isa = PBXBuildFile; fileRef = F44872C51EE2261F00FCAFAE /* ChoiceInput.cpp */; };
		F44872FE1EE2261F00FCAFAE /* ChoiceInput.h in Headers */ = {isa = PBXBuildFile; fileRef = F44872C61EE2261F00FCAFAE /* ChoiceInput.h */; settings = {ATTRIBUTES = (Public, ); }; };
		F44872FF1EE2261F00FCAFAE /* ChoiceSetInput.cpp in Sources */ = {isa = PBXBuildFile; fileRef = F44872C71EE2261F00FCAFAE /* ChoiceSetInput.cpp */; };
		F44873001EE2261F00FCAFAE /* ChoiceSetInput.h in Headers */ = {isa = PBXBuildFile; fileRef = F44872C81EE2261F00FCAFAE /* ChoiceSetInput.h */; settings = {ATTRIBUTES = (Public, ); }; };
		F44873011EE2261F00FCAFAE /* Column.cpp in Sources */ = {isa = PBXBuildFile; fileRef = F44872C91EE2261F00FCAFAE /* Column.cpp */; };
		F44873021EE2261F00FCAFAE /* Column.h in Headers */ = {isa = PBXBuildFile; fileRef = F44872CA1EE2261F00FCAFAE /* Column.h */; settings = {ATTRIBUTES = (Public, ); }; };
		F44873031EE2261F00FCAFAE /* ColumnSet.cpp in Sources */ = {isa = PBXBuildFile; fileRef = F44872CB1EE2261F00FCAFAE /* ColumnSet.cpp */; };
		F44873041EE2261F00FCAFAE /* ColumnSet.h in Headers */ = {isa = PBXBuildFile; fileRef = F44872CC1EE2261F00FCAFAE /* ColumnSet.h */; settings = {ATTRIBUTES = (Public, ); }; };
		F44873051EE2261F00FCAFAE /* Container.cpp in Sources */ = {isa = PBXBuildFile; fileRef = F44872CD1EE2261F00FCAFAE /* Container.cpp */; };
		F44873061EE2261F00FCAFAE /* Container.h in Headers */ = {isa = PBXBuildFile; fileRef = F44872CE1EE2261F00FCAFAE /* Container.h */; settings = {ATTRIBUTES = (Public, ); }; };
		F44873071EE2261F00FCAFAE /* DateInput.cpp in Sources */ = {isa = PBXBuildFile; fileRef = F44872CF1EE2261F00FCAFAE /* DateInput.cpp */; };
		F44873081EE2261F00FCAFAE /* DateInput.h in Headers */ = {isa = PBXBuildFile; fileRef = F44872D01EE2261F00FCAFAE /* DateInput.h */; settings = {ATTRIBUTES = (Public, ); }; };
		F44873091EE2261F00FCAFAE /* Enums.cpp in Sources */ = {isa = PBXBuildFile; fileRef = F44872D11EE2261F00FCAFAE /* Enums.cpp */; };
		F448730A1EE2261F00FCAFAE /* Enums.h in Headers */ = {isa = PBXBuildFile; fileRef = F44872D21EE2261F00FCAFAE /* Enums.h */; settings = {ATTRIBUTES = (Public, ); }; };
		F448730B1EE2261F00FCAFAE /* Fact.cpp in Sources */ = {isa = PBXBuildFile; fileRef = F44872D31EE2261F00FCAFAE /* Fact.cpp */; };
		F448730C1EE2261F00FCAFAE /* Fact.h in Headers */ = {isa = PBXBuildFile; fileRef = F44872D41EE2261F00FCAFAE /* Fact.h */; settings = {ATTRIBUTES = (Public, ); }; };
		F448730D1EE2261F00FCAFAE /* FactSet.cpp in Sources */ = {isa = PBXBuildFile; fileRef = F44872D51EE2261F00FCAFAE /* FactSet.cpp */; };
		F448730E1EE2261F00FCAFAE /* FactSet.h in Headers */ = {isa = PBXBuildFile; fileRef = F44872D61EE2261F00FCAFAE /* FactSet.h */; settings = {ATTRIBUTES = (Public, ); }; };
		F448730F1EE2261F00FCAFAE /* HostConfig.h in Headers */ = {isa = PBXBuildFile; fileRef = F44872D71EE2261F00FCAFAE /* HostConfig.h */; settings = {ATTRIBUTES = (Public, ); }; };
		F44873121EE2261F00FCAFAE /* Image.cpp in Sources */ = {isa = PBXBuildFile; fileRef = F44872DA1EE2261F00FCAFAE /* Image.cpp */; };
		F44873131EE2261F00FCAFAE /* Image.h in Headers */ = {isa = PBXBuildFile; fileRef = F44872DB1EE2261F00FCAFAE /* Image.h */; settings = {ATTRIBUTES = (Public, ); }; };
		F44873141EE2261F00FCAFAE /* ImageSet.cpp in Sources */ = {isa = PBXBuildFile; fileRef = F44872DC1EE2261F00FCAFAE /* ImageSet.cpp */; };
		F44873151EE2261F00FCAFAE /* ImageSet.h in Headers */ = {isa = PBXBuildFile; fileRef = F44872DD1EE2261F00FCAFAE /* ImageSet.h */; settings = {ATTRIBUTES = (Public, ); }; };
		F44873171EE2261F00FCAFAE /* jsoncpp.cpp in Sources */ = {isa = PBXBuildFile; fileRef = F44872DF1EE2261F00FCAFAE /* jsoncpp.cpp */; };
		F44873181EE2261F00FCAFAE /* NumberInput.cpp in Sources */ = {isa = PBXBuildFile; fileRef = F44872E01EE2261F00FCAFAE /* NumberInput.cpp */; };
		F44873191EE2261F00FCAFAE /* NumberInput.h in Headers */ = {isa = PBXBuildFile; fileRef = F44872E11EE2261F00FCAFAE /* NumberInput.h */; settings = {ATTRIBUTES = (Public, ); }; };
		F448731A1EE2261F00FCAFAE /* OpenUrlAction.cpp in Sources */ = {isa = PBXBuildFile; fileRef = F44872E21EE2261F00FCAFAE /* OpenUrlAction.cpp */; };
		F448731B1EE2261F00FCAFAE /* OpenUrlAction.h in Headers */ = {isa = PBXBuildFile; fileRef = F44872E31EE2261F00FCAFAE /* OpenUrlAction.h */; settings = {ATTRIBUTES = (Public, ); }; };
		F448731C1EE2261F00FCAFAE /* ParseUtil.cpp in Sources */ = {isa = PBXBuildFile; fileRef = F44872E41EE2261F00FCAFAE /* ParseUtil.cpp */; };
		F448731D1EE2261F00FCAFAE /* ParseUtil.h in Headers */ = {isa = PBXBuildFile; fileRef = F44872E51EE2261F00FCAFAE /* ParseUtil.h */; settings = {ATTRIBUTES = (Public, ); }; };
		F448731E1EE2261F00FCAFAE /* pch.h in Headers */ = {isa = PBXBuildFile; fileRef = F44872E61EE2261F00FCAFAE /* pch.h */; settings = {ATTRIBUTES = (Public, ); }; };
		F448731F1EE2261F00FCAFAE /* ShowCardAction.cpp in Sources */ = {isa = PBXBuildFile; fileRef = F44872E71EE2261F00FCAFAE /* ShowCardAction.cpp */; };
		F44873201EE2261F00FCAFAE /* ShowCardAction.h in Headers */ = {isa = PBXBuildFile; fileRef = F44872E81EE2261F00FCAFAE /* ShowCardAction.h */; settings = {ATTRIBUTES = (Public, ); }; };
		F44873211EE2261F00FCAFAE /* SubmitAction.cpp in Sources */ = {isa = PBXBuildFile; fileRef = F44872E91EE2261F00FCAFAE /* SubmitAction.cpp */; };
		F44873221EE2261F00FCAFAE /* SubmitAction.h in Headers */ = {isa = PBXBuildFile; fileRef = F44872EA1EE2261F00FCAFAE /* SubmitAction.h */; settings = {ATTRIBUTES = (Public, ); }; };
		F44873231EE2261F00FCAFAE /* TextBlock.cpp in Sources */ = {isa = PBXBuildFile; fileRef = F44872EB1EE2261F00FCAFAE /* TextBlock.cpp */; };
		F44873241EE2261F00FCAFAE /* TextBlock.h in Headers */ = {isa = PBXBuildFile; fileRef = F44872EC1EE2261F00FCAFAE /* TextBlock.h */; settings = {ATTRIBUTES = (Public, ); }; };
		F44873251EE2261F00FCAFAE /* TextInput.cpp in Sources */ = {isa = PBXBuildFile; fileRef = F44872ED1EE2261F00FCAFAE /* TextInput.cpp */; };
		F44873261EE2261F00FCAFAE /* TextInput.h in Headers */ = {isa = PBXBuildFile; fileRef = F44872EE1EE2261F00FCAFAE /* TextInput.h */; settings = {ATTRIBUTES = (Public, ); }; };
		F44873271EE2261F00FCAFAE /* TimeInput.cpp in Sources */ = {isa = PBXBuildFile; fileRef = F44872EF1EE2261F00FCAFAE /* TimeInput.cpp */; };
		F44873281EE2261F00FCAFAE /* TimeInput.h in Headers */ = {isa = PBXBuildFile; fileRef = F44872F01EE2261F00FCAFAE /* TimeInput.h */; settings = {ATTRIBUTES = (Public, ); }; };
		F44873291EE2261F00FCAFAE /* ToggleInput.cpp in Sources */ = {isa = PBXBuildFile; fileRef = F44872F11EE2261F00FCAFAE /* ToggleInput.cpp */; };
		F448732A1EE2261F00FCAFAE /* ToggleInput.h in Headers */ = {isa = PBXBuildFile; fileRef = F44872F21EE2261F00FCAFAE /* ToggleInput.h */; settings = {ATTRIBUTES = (Public, ); }; };
		F452CD581F68CD6F005394B2 /* HostConfig.cpp in Sources */ = {isa = PBXBuildFile; fileRef = F452CD571F68CD6F005394B2 /* HostConfig.cpp */; };
		F45A071F1EF4BD67007C6503 /* UIKit.framework in Frameworks */ = {isa = PBXBuildFile; fileRef = F45A071E1EF4BD67007C6503 /* UIKit.framework */; };
		F4603238207575C7006C5358 /* ACRLabelView.xib in Resources */ = {isa = PBXBuildFile; fileRef = F4603237207575A3006C5358 /* ACRLabelView.xib */; };
		F460324120757F38006C5358 /* ACRTextField.xib in Resources */ = {isa = PBXBuildFile; fileRef = F460324020757F38006C5358 /* ACRTextField.xib */; };
		F460324520758583006C5358 /* ACRDatePicker.xib in Resources */ = {isa = PBXBuildFile; fileRef = F460324420758583006C5358 /* ACRDatePicker.xib */; };
		F460324720759519006C5358 /* ACRDateTextField.xib in Resources */ = {isa = PBXBuildFile; fileRef = F460324620759519006C5358 /* ACRDateTextField.xib */; };
		F495FC0A2022A18F0093D4DE /* ACRChoiceSetViewDataSource.mm in Sources */ = {isa = PBXBuildFile; fileRef = F495FC082022A18F0093D4DE /* ACRChoiceSetViewDataSource.mm */; };
		F495FC0B2022A18F0093D4DE /* ACRChoiceSetViewDataSource.h in Headers */ = {isa = PBXBuildFile; fileRef = F495FC092022A18F0093D4DE /* ACRChoiceSetViewDataSource.h */; settings = {ATTRIBUTES = (Public, ); }; };
		F495FC0E2022AC920093D4DE /* ACRChoiceSetViewDataSourceCompactStyle.mm in Sources */ = {isa = PBXBuildFile; fileRef = F495FC0C2022AC920093D4DE /* ACRChoiceSetViewDataSourceCompactStyle.mm */; };
		F495FC0F2022AC920093D4DE /* ACRChoiceSetViewDataSourceCompactStyle.h in Headers */ = {isa = PBXBuildFile; fileRef = F495FC0D2022AC920093D4DE /* ACRChoiceSetViewDataSourceCompactStyle.h */; settings = {ATTRIBUTES = (Public, ); }; };
		F4960C042051FE8200780566 /* ACRView.h in Headers */ = {isa = PBXBuildFile; fileRef = F4960C022051FE8000780566 /* ACRView.h */; settings = {ATTRIBUTES = (Public, ); }; };
		F4960C052051FE8200780566 /* ACRView.mm in Sources */ = {isa = PBXBuildFile; fileRef = F4960C032051FE8100780566 /* ACRView.mm */; };
		F49683521F6CA24600DF0D3A /* ACRRenderer.h in Headers */ = {isa = PBXBuildFile; fileRef = F496834E1F6CA24600DF0D3A /* ACRRenderer.h */; settings = {ATTRIBUTES = (Public, ); }; };
		F49683531F6CA24600DF0D3A /* ACRRenderer.mm in Sources */ = {isa = PBXBuildFile; fileRef = F496834F1F6CA24600DF0D3A /* ACRRenderer.mm */; };
		F49683541F6CA24600DF0D3A /* ACRRenderResult.h in Headers */ = {isa = PBXBuildFile; fileRef = F49683501F6CA24600DF0D3A /* ACRRenderResult.h */; settings = {ATTRIBUTES = (Public, ); }; };
		F49683551F6CA24600DF0D3A /* ACRRenderResult.mm in Sources */ = {isa = PBXBuildFile; fileRef = F49683511F6CA24600DF0D3A /* ACRRenderResult.mm */; };
		F4A5CABA1F623F4500242D62 /* AdaptiveCardsTests.m in Sources */ = {isa = PBXBuildFile; fileRef = F4A5CAB91F623F4500242D62 /* AdaptiveCardsTests.m */; };
		F4C1F5D61F2187900018CB78 /* ACRInputDateRenderer.mm in Sources */ = {isa = PBXBuildFile; fileRef = F4C1F5D41F2187900018CB78 /* ACRInputDateRenderer.mm */; };
		F4C1F5DA1F218ABC0018CB78 /* ACRInputTimeRenderer.mm in Sources */ = {isa = PBXBuildFile; fileRef = F4C1F5D81F218ABC0018CB78 /* ACRInputTimeRenderer.mm */; };
		F4C1F5DD1F218F920018CB78 /* ACRInputNumberRenderer.h in Headers */ = {isa = PBXBuildFile; fileRef = F4C1F5DB1F218F920018CB78 /* ACRInputNumberRenderer.h */; settings = {ATTRIBUTES = (Public, ); }; };
		F4C1F5DE1F218F920018CB78 /* ACRInputNumberRenderer.mm in Sources */ = {isa = PBXBuildFile; fileRef = F4C1F5DC1F218F920018CB78 /* ACRInputNumberRenderer.mm */; };
		F4C1F5E41F2A62190018CB78 /* ACRActionOpenURLRenderer.mm in Sources */ = {isa = PBXBuildFile; fileRef = F4C1F5E31F2A62190018CB78 /* ACRActionOpenURLRenderer.mm */; };
		F4C1F5E61F2ABB0E0018CB78 /* ACRActionOpenURLRenderer.h in Headers */ = {isa = PBXBuildFile; fileRef = F4C1F5E51F2ABB0E0018CB78 /* ACRActionOpenURLRenderer.h */; settings = {ATTRIBUTES = (Public, ); }; };
		F4C1F5E81F2ABB3C0018CB78 /* ACRIBaseActionElementRenderer.h in Headers */ = {isa = PBXBuildFile; fileRef = F4C1F5E71F2ABB3C0018CB78 /* ACRIBaseActionElementRenderer.h */; settings = {ATTRIBUTES = (Public, ); }; };
		F4C1F5EB1F2ABD6B0018CB78 /* ACRBaseActionElementRenderer.h in Headers */ = {isa = PBXBuildFile; fileRef = F4C1F5E91F2ABD6B0018CB78 /* ACRBaseActionElementRenderer.h */; settings = {ATTRIBUTES = (Public, ); }; };
		F4C1F5EC1F2ABD6B0018CB78 /* ACRBaseActionElementRenderer.mm in Sources */ = {isa = PBXBuildFile; fileRef = F4C1F5EA1F2ABD6B0018CB78 /* ACRBaseActionElementRenderer.mm */; };
		F4C1F5EE1F2BB2810018CB78 /* ACRIContentHoldingView.h in Headers */ = {isa = PBXBuildFile; fileRef = F4C1F5ED1F2BB2810018CB78 /* ACRIContentHoldingView.h */; settings = {ATTRIBUTES = (Public, ); }; };
		F4C1F5F11F2BC6840018CB78 /* ACRButton.h in Headers */ = {isa = PBXBuildFile; fileRef = F4C1F5EF1F2BC6840018CB78 /* ACRButton.h */; settings = {ATTRIBUTES = (Public, ); }; };
		F4C1F5F21F2BC6840018CB78 /* ACRButton.mm in Sources */ = {isa = PBXBuildFile; fileRef = F4C1F5F01F2BC6840018CB78 /* ACRButton.mm */; };
		F4C1F5FE1F2C235E0018CB78 /* ACRActionShowCardRenderer.mm in Sources */ = {isa = PBXBuildFile; fileRef = F4C1F5FD1F2C235E0018CB78 /* ACRActionShowCardRenderer.mm */; };
		F4C1F6001F2C23FD0018CB78 /* ACRActionShowCardRenderer.h in Headers */ = {isa = PBXBuildFile; fileRef = F4C1F5FF1F2C23FD0018CB78 /* ACRActionShowCardRenderer.h */; settings = {ATTRIBUTES = (Public, ); }; };
		F4CA74A02016B3B9002041DF /* ACRLongPressGestureRecognizerEventHandler.mm in Sources */ = {isa = PBXBuildFile; fileRef = F4CA749E2016B3B8002041DF /* ACRLongPressGestureRecognizerEventHandler.mm */; };
		F4CA74A12016B3B9002041DF /* ACRLongPressGestureRecognizerEventHandler.h in Headers */ = {isa = PBXBuildFile; fileRef = F4CA749F2016B3B9002041DF /* ACRLongPressGestureRecognizerEventHandler.h */; settings = {ATTRIBUTES = (Public, ); }; };
		F4CAE77B1F7325DF00545555 /* Separator.cpp in Sources */ = {isa = PBXBuildFile; fileRef = F4CAE7791F7325DF00545555 /* Separator.cpp */; };
		F4CAE77C1F7325DF00545555 /* Separator.h in Headers */ = {isa = PBXBuildFile; fileRef = F4CAE77A1F7325DF00545555 /* Separator.h */; settings = {ATTRIBUTES = (Public, ); }; };
		F4CAE77E1F748AF200545555 /* ACOHostConfigPrivate.h in Headers */ = {isa = PBXBuildFile; fileRef = F4CAE77D1F748AF200545555 /* ACOHostConfigPrivate.h */; settings = {ATTRIBUTES = (Public, ); }; };
		F4CAE7821F75AB9000545555 /* ACOAdaptiveCard.h in Headers */ = {isa = PBXBuildFile; fileRef = F4CAE77F1F75AB9000545555 /* ACOAdaptiveCard.h */; settings = {ATTRIBUTES = (Public, ); }; };
		F4CAE7831F75AB9000545555 /* ACOAdaptiveCard.mm in Sources */ = {isa = PBXBuildFile; fileRef = F4CAE7801F75AB9000545555 /* ACOAdaptiveCard.mm */; };
		F4CAE7841F75AB9000545555 /* ACOAdaptiveCardPrivate.h in Headers */ = {isa = PBXBuildFile; fileRef = F4CAE7811F75AB9000545555 /* ACOAdaptiveCardPrivate.h */; settings = {ATTRIBUTES = (Public, ); }; };
		F4CAE7861F75B25C00545555 /* ACRRendererPrivate.h in Headers */ = {isa = PBXBuildFile; fileRef = F4CAE7851F75B25C00545555 /* ACRRendererPrivate.h */; settings = {ATTRIBUTES = (Public, ); }; };
		F4D0694A205B27EA003645E4 /* ACRViewController.mm in Sources */ = {isa = PBXBuildFile; fileRef = F4D06947205B27E9003645E4 /* ACRViewController.mm */; };
		F4D0694B205B27EA003645E4 /* ACRViewController.h in Headers */ = {isa = PBXBuildFile; fileRef = F4D06948205B27E9003645E4 /* ACRViewController.h */; settings = {ATTRIBUTES = (Public, ); }; };
		F4D0694C205B27EA003645E4 /* ACRViewPrivate.h in Headers */ = {isa = PBXBuildFile; fileRef = F4D06949205B27EA003645E4 /* ACRViewPrivate.h */; settings = {ATTRIBUTES = (Public, ); }; };
		F4D33EA51F06F41B00941E44 /* ACRSeparator.mm in Sources */ = {isa = PBXBuildFile; fileRef = F4D33EA41F06F41B00941E44 /* ACRSeparator.mm */; };
		F4D33EA71F06F44C00941E44 /* ACRSeparator.h in Headers */ = {isa = PBXBuildFile; fileRef = F4D33EA61F06F44C00941E44 /* ACRSeparator.h */; settings = {ATTRIBUTES = (Public, ); }; };
		F4D402111F7DAC2C00D0356B /* ACOAdaptiveCardParseResult.h in Headers */ = {isa = PBXBuildFile; fileRef = F4D4020D1F7DAC2C00D0356B /* ACOAdaptiveCardParseResult.h */; settings = {ATTRIBUTES = (Public, ); }; };
		F4D402121F7DAC2C00D0356B /* ACOAdaptiveCardParseResult.mm in Sources */ = {isa = PBXBuildFile; fileRef = F4D4020E1F7DAC2C00D0356B /* ACOAdaptiveCardParseResult.mm */; };
		F4D402131F7DAC2C00D0356B /* ACOHostConfigParseResult.h in Headers */ = {isa = PBXBuildFile; fileRef = F4D4020F1F7DAC2C00D0356B /* ACOHostConfigParseResult.h */; settings = {ATTRIBUTES = (Public, ); }; };
		F4D402141F7DAC2C00D0356B /* ACOHostConfigParseResult.mm in Sources */ = {isa = PBXBuildFile; fileRef = F4D402101F7DAC2C00D0356B /* ACOHostConfigParseResult.mm */; };
		F4F2556C1F98246000A80D39 /* ACOBaseActionElement.h in Headers */ = {isa = PBXBuildFile; fileRef = F4F2556B1F98246000A80D39 /* ACOBaseActionElement.h */; settings = {ATTRIBUTES = (Public, ); }; };
		F4F2556F1F98247600A80D39 /* ACOBaseActionElementPrivate.h in Headers */ = {isa = PBXBuildFile; fileRef = F4F2556D1F98247600A80D39 /* ACOBaseActionElementPrivate.h */; settings = {ATTRIBUTES = (Public, ); }; };
		F4F255701F98247600A80D39 /* ACOBaseActionElement.mm in Sources */ = {isa = PBXBuildFile; fileRef = F4F2556E1F98247600A80D39 /* ACOBaseActionElement.mm */; };
		F4F44B6E203FAF9300A2F24C /* ACRUILabel.mm in Sources */ = {isa = PBXBuildFile; fileRef = F4F44B6D203FAF9300A2F24C /* ACRUILabel.mm */; };
		F4F44B7A20478C5C00A2F24C /* DateTimePreparsedToken.h in Headers */ = {isa = PBXBuildFile; fileRef = F4F44B7620478C5B00A2F24C /* DateTimePreparsedToken.h */; settings = {ATTRIBUTES = (Public, ); }; };
		F4F44B7B20478C5C00A2F24C /* DateTimePreparser.h in Headers */ = {isa = PBXBuildFile; fileRef = F4F44B7720478C5B00A2F24C /* DateTimePreparser.h */; settings = {ATTRIBUTES = (Public, ); }; };
		F4F44B7C20478C5C00A2F24C /* DateTimePreparsedToken.cpp in Sources */ = {isa = PBXBuildFile; fileRef = F4F44B7820478C5C00A2F24C /* DateTimePreparsedToken.cpp */; };
		F4F44B7D20478C5C00A2F24C /* DateTimePreparser.cpp in Sources */ = {isa = PBXBuildFile; fileRef = F4F44B7920478C5C00A2F24C /* DateTimePreparser.cpp */; };
		F4F44B8020478C6F00A2F24C /* Util.h in Headers */ = {isa = PBXBuildFile; fileRef = F4F44B7E20478C6F00A2F24C /* Util.h */; settings = {ATTRIBUTES = (Public, ); }; };
		F4F44B8120478C6F00A2F24C /* Util.cpp in Sources */ = {isa = PBXBuildFile; fileRef = F4F44B7F20478C6F00A2F24C /* Util.cpp */; };
		F4F44B8D204A11D000A2F24C /* (null) in Headers */ = {isa = PBXBuildFile; settings = {ATTRIBUTES = (Public, ); }; };
		F4F44B8E204A145200A2F24C /* ACOBaseCardElement.mm in Sources */ = {isa = PBXBuildFile; fileRef = F4F44B882048F82F00A2F24C /* ACOBaseCardElement.mm */; };
		F4F44B8F204A148200A2F24C /* ACOBaseCardElement.h in Headers */ = {isa = PBXBuildFile; fileRef = F4F44B8A2048F83F00A2F24C /* ACOBaseCardElement.h */; settings = {ATTRIBUTES = (Public, ); }; };
		F4F44B90204A14EF00A2F24C /* ACRColumnRenderer.h in Headers */ = {isa = PBXBuildFile; fileRef = F42741221EFB274C00399FBB /* ACRColumnRenderer.h */; settings = {ATTRIBUTES = (Public, ); }; };
		F4F44B91204A152100A2F24C /* ACRColumnSetRenderer.h in Headers */ = {isa = PBXBuildFile; fileRef = F42741261EFB374A00399FBB /* ACRColumnSetRenderer.h */; settings = {ATTRIBUTES = (Public, ); }; };
		F4F44B92204A153D00A2F24C /* ACRContainerRenderer.h in Headers */ = {isa = PBXBuildFile; fileRef = F427411E1EF9DB8000399FBB /* ACRContainerRenderer.h */; settings = {ATTRIBUTES = (Public, ); }; };
		F4F44B93204A155B00A2F24C /* ACRFactSetRenderer.h in Headers */ = {isa = PBXBuildFile; fileRef = F43A940E1F1D60E30001920B /* ACRFactSetRenderer.h */; settings = {ATTRIBUTES = (Public, ); }; };
		F4F44B94204A157B00A2F24C /* ACRImageRenderer.h in Headers */ = {isa = PBXBuildFile; fileRef = F42741101EF873A600399FBB /* ACRImageRenderer.h */; settings = {ATTRIBUTES = (Public, ); }; };
		F4F44B95204A159A00A2F24C /* ACRImageSetRenderer.h in Headers */ = {isa = PBXBuildFile; fileRef = F401A8791F0DCBC8006D7AF2 /* ACRImageSetRenderer.h */; settings = {ATTRIBUTES = (Public, ); }; };
		F4F44B96204A15C500A2F24C /* ACRInputChoiceSetRenderer.h in Headers */ = {isa = PBXBuildFile; fileRef = 6B6840F61F25EC2D008A933F /* ACRInputChoiceSetRenderer.h */; settings = {ATTRIBUTES = (Public, ); }; };
		F4F44B97204A15DF00A2F24C /* ACRInputDateRenderer.h in Headers */ = {isa = PBXBuildFile; fileRef = F4C1F5D31F2187900018CB78 /* ACRInputDateRenderer.h */; settings = {ATTRIBUTES = (Public, ); }; };
		F4F44B98204A160B00A2F24C /* ACRInputRenderer.h in Headers */ = {isa = PBXBuildFile; fileRef = F43A94121F1EED6D0001920B /* ACRInputRenderer.h */; settings = {ATTRIBUTES = (Public, ); }; };
		F4F44B99204A162900A2F24C /* ACRInputTimeRenderer.h in Headers */ = {isa = PBXBuildFile; fileRef = F4C1F5D71F218ABC0018CB78 /* ACRInputTimeRenderer.h */; settings = {ATTRIBUTES = (Public, ); }; };
		F4F44B9A204A164100A2F24C /* ACRInputToggleRenderer.h in Headers */ = {isa = PBXBuildFile; fileRef = F43A94161F20502D0001920B /* ACRInputToggleRenderer.h */; settings = {ATTRIBUTES = (Public, ); }; };
		F4F44B9B204A165F00A2F24C /* ACRIBaseInputHandler.h in Headers */ = {isa = PBXBuildFile; fileRef = F42979361F31438900E89914 /* ACRIBaseInputHandler.h */; settings = {ATTRIBUTES = (Public, ); }; };
		F4F44B9C204A169D00A2F24C /* ACRErrors.h in Headers */ = {isa = PBXBuildFile; fileRef = F42979401F322C3E00E89914 /* ACRErrors.h */; settings = {ATTRIBUTES = (Public, ); }; };
		F4F44B9D204A16BC00A2F24C /* ACRTextBlockRenderer.h in Headers */ = {isa = PBXBuildFile; fileRef = F42741141EF895AB00399FBB /* ACRTextBlockRenderer.h */; settings = {ATTRIBUTES = (Public, ); }; };
		F4F44BA0204CED2400A2F24C /* ACRCustomRenderer.mm in Sources */ = {isa = PBXBuildFile; fileRef = F4F44B9E204CED2300A2F24C /* ACRCustomRenderer.mm */; };
		F4F44BA1204CED2400A2F24C /* ACRCustomRenderer.h in Headers */ = {isa = PBXBuildFile; fileRef = F4F44B9F204CED2300A2F24C /* ACRCustomRenderer.h */; settings = {ATTRIBUTES = (Public, ); }; };
		F4F6BA29204E107F003741B6 /* UnknownElement.h in Headers */ = {isa = PBXBuildFile; fileRef = F4F6BA27204E107F003741B6 /* UnknownElement.h */; settings = {ATTRIBUTES = (Public, ); }; };
		F4F6BA2A204E107F003741B6 /* UnknownElement.cpp in Sources */ = {isa = PBXBuildFile; fileRef = F4F6BA28204E107F003741B6 /* UnknownElement.cpp */; };
		F4F6BA2F204F18D8003741B6 /* ParseResult.cpp in Sources */ = {isa = PBXBuildFile; fileRef = F4F6BA2B204F18D7003741B6 /* ParseResult.cpp */; };
		F4F6BA30204F18D8003741B6 /* AdaptiveCardParseWarning.h in Headers */ = {isa = PBXBuildFile; fileRef = F4F6BA2C204F18D8003741B6 /* AdaptiveCardParseWarning.h */; settings = {ATTRIBUTES = (Public, ); }; };
		F4F6BA31204F18D8003741B6 /* ParseResult.h in Headers */ = {isa = PBXBuildFile; fileRef = F4F6BA2D204F18D8003741B6 /* ParseResult.h */; settings = {ATTRIBUTES = (Public, ); }; };
		F4F6BA32204F18D8003741B6 /* AdaptiveCardParseWarning.cpp in Sources */ = {isa = PBXBuildFile; fileRef = F4F6BA2E204F18D8003741B6 /* AdaptiveCardParseWarning.cpp */; };
		F4F6BA35204F200F003741B6 /* ACRParseWarning.mm in Sources */ = {isa = PBXBuildFile; fileRef = F4F6BA33204F200E003741B6 /* ACRParseWarning.mm */; };
		F4F6BA36204F200F003741B6 /* ACRParseWarning.h in Headers */ = {isa = PBXBuildFile; fileRef = F4F6BA34204F200E003741B6 /* ACRParseWarning.h */; settings = {ATTRIBUTES = (Public, ); }; };
		F4F6BA38204F2954003741B6 /* ACRParseWarningPrivate.h in Headers */ = {isa = PBXBuildFile; fileRef = F4F6BA37204F2954003741B6 /* ACRParseWarningPrivate.h */; settings = {ATTRIBUTES = (Public, ); }; };
		F4F6BA3B204F3109003741B6 /* ACRAggregateTarget.mm in Sources */ = {isa = PBXBuildFile; fileRef = F4F6BA39204F3109003741B6 /* ACRAggregateTarget.mm */; };
		F4F6BA3C204F3109003741B6 /* ACRAggregateTarget.h in Headers */ = {isa = PBXBuildFile; fileRef = F4F6BA3A204F3109003741B6 /* ACRAggregateTarget.h */; settings = {ATTRIBUTES = (Public, ); }; };
		F4FE45661F196E7B0071D9E5 /* ACRColumnView.h in Headers */ = {isa = PBXBuildFile; fileRef = F4FE45641F196E7B0071D9E5 /* ACRColumnView.h */; settings = {ATTRIBUTES = (Public, ); }; };
		F4FE45671F196E7B0071D9E5 /* ACRColumnView.mm in Sources */ = {isa = PBXBuildFile; fileRef = F4FE45651F196E7B0071D9E5 /* ACRColumnView.mm */; };
		F4FE456A1F196F3D0071D9E5 /* ACRContentStackView.h in Headers */ = {isa = PBXBuildFile; fileRef = F4FE45681F196F3D0071D9E5 /* ACRContentStackView.h */; settings = {ATTRIBUTES = (Public, ); }; };
		F4FE456B1F196F3D0071D9E5 /* ACRContentStackView.mm in Sources */ = {isa = PBXBuildFile; fileRef = F4FE45691F196F3D0071D9E5 /* ACRContentStackView.mm */; };
		F4FE456E1F1985200071D9E5 /* ACRColumnSetView.h in Headers */ = {isa = PBXBuildFile; fileRef = F4FE456C1F1985200071D9E5 /* ACRColumnSetView.h */; settings = {ATTRIBUTES = (Public, ); }; };
		F4FE456F1F1985200071D9E5 /* ACRColumnSetView.mm in Sources */ = {isa = PBXBuildFile; fileRef = F4FE456D1F1985200071D9E5 /* ACRColumnSetView.mm */; };
/* End PBXBuildFile section */

/* Begin PBXContainerItemProxy section */
		F423C0C01EE1FBAA00905679 /* PBXContainerItemProxy */ = {
			isa = PBXContainerItemProxy;
			containerPortal = F423C0AC1EE1FBA900905679 /* Project object */;
			proxyType = 1;
			remoteGlobalIDString = F423C0B41EE1FBA900905679;
			remoteInfo = AdaptiveCards;
		};
/* End PBXContainerItemProxy section */

/* Begin PBXCopyFilesBuildPhase section */
		6BF339D220A6647500DA5973 /* CopyFiles */ = {
			isa = PBXCopyFilesBuildPhase;
			buildActionMask = 12;
			dstPath = Headers/json;
			dstSubfolderSpec = 1;
			files = (
				6BF339D320A6649500DA5973 /* json.h in CopyFiles */,
			);
			runOnlyForDeploymentPostprocessing = 0;
		};
/* End PBXCopyFilesBuildPhase section */

/* Begin PBXFileReference section */
		300ECB61219A12D100371DC5 /* AdaptiveBase64Util.cpp */ = {isa = PBXFileReference; fileEncoding = 4; lastKnownFileType = sourcecode.cpp.cpp; name = AdaptiveBase64Util.cpp; path = ../../../../shared/cpp/ObjectModel/AdaptiveBase64Util.cpp; sourceTree = "<group>"; };
		300ECB62219A12D100371DC5 /* AdaptiveBase64Util.h */ = {isa = PBXFileReference; fileEncoding = 4; lastKnownFileType = sourcecode.c.h; name = AdaptiveBase64Util.h; path = ../../../../shared/cpp/ObjectModel/AdaptiveBase64Util.h; sourceTree = "<group>"; };
		6B096D4C225431D0006CC034 /* ACRRichTextBlockRenderer.h */ = {isa = PBXFileReference; fileEncoding = 4; lastKnownFileType = sourcecode.c.h; path = ACRRichTextBlockRenderer.h; sourceTree = "<group>"; };
		6B096D4D225431D0006CC034 /* ACRRichTextBlockRenderer.mm */ = {isa = PBXFileReference; fileEncoding = 4; lastKnownFileType = sourcecode.cpp.objcpp; path = ACRRichTextBlockRenderer.mm; sourceTree = "<group>"; };
		6B096D7D22694775006CC034 /* ACRRegistrationPrivate.h */ = {isa = PBXFileReference; fileEncoding = 4; lastKnownFileType = sourcecode.c.h; path = ACRRegistrationPrivate.h; sourceTree = "<group>"; };
		6B1147D01F32E53A008846EC /* ACRActionDelegate.h */ = {isa = PBXFileReference; fileEncoding = 4; lastKnownFileType = sourcecode.c.h; path = ACRActionDelegate.h; sourceTree = "<group>"; };
		6B1147D61F32F922008846EC /* ACRShowCardTarget.h */ = {isa = PBXFileReference; fileEncoding = 4; lastKnownFileType = sourcecode.c.h; path = ACRShowCardTarget.h; sourceTree = "<group>"; };
		6B1147D71F32F922008846EC /* ACRShowCardTarget.mm */ = {isa = PBXFileReference; fileEncoding = 4; lastKnownFileType = sourcecode.cpp.objcpp; path = ACRShowCardTarget.mm; sourceTree = "<group>"; };
		6B14FC60211BBBEA00A11CC5 /* ACRPickerView.xib */ = {isa = PBXFileReference; lastKnownFileType = file.xib; path = ACRPickerView.xib; sourceTree = "<group>"; };
		6B22425A21E80647000ACDA1 /* ACOParseContextPrivate.h */ = {isa = PBXFileReference; fileEncoding = 4; lastKnownFileType = sourcecode.c.h; path = ACOParseContextPrivate.h; sourceTree = "<group>"; };
		6B22425B21E80647000ACDA1 /* ACOParseContext.h */ = {isa = PBXFileReference; fileEncoding = 4; lastKnownFileType = sourcecode.c.h; path = ACOParseContext.h; sourceTree = "<group>"; };
		6B22425C21E80647000ACDA1 /* ACOParseContext.mm */ = {isa = PBXFileReference; fileEncoding = 4; lastKnownFileType = sourcecode.cpp.objcpp; path = ACOParseContext.mm; sourceTree = "<group>"; };
		6B22426B2203BE97000ACDA1 /* UnknownAction.h */ = {isa = PBXFileReference; fileEncoding = 4; lastKnownFileType = sourcecode.c.h; name = UnknownAction.h; path = ../../../../shared/cpp/ObjectModel/UnknownAction.h; sourceTree = "<group>"; };
		6B22426C2203BE97000ACDA1 /* UnknownAction.cpp */ = {isa = PBXFileReference; fileEncoding = 4; lastKnownFileType = sourcecode.cpp.cpp; name = UnknownAction.cpp; path = ../../../../shared/cpp/ObjectModel/UnknownAction.cpp; sourceTree = "<group>"; };
		6B224275220BAC8A000ACDA1 /* BaseElement.cpp */ = {isa = PBXFileReference; fileEncoding = 4; lastKnownFileType = sourcecode.cpp.cpp; name = BaseElement.cpp; path = ../../../../shared/cpp/ObjectModel/BaseElement.cpp; sourceTree = "<group>"; };
		6B224276220BAC8B000ACDA1 /* BaseElement.h */ = {isa = PBXFileReference; fileEncoding = 4; lastKnownFileType = sourcecode.c.h; name = BaseElement.h; path = ../../../../shared/cpp/ObjectModel/BaseElement.h; sourceTree = "<group>"; };
		6B224277220BAC8B000ACDA1 /* pch.cpp */ = {isa = PBXFileReference; fileEncoding = 4; lastKnownFileType = sourcecode.cpp.cpp; name = pch.cpp; path = ../../../../shared/cpp/ObjectModel/pch.cpp; sourceTree = "<group>"; };
		6B22427F2220DDF5000ACDA1 /* CollectionTypeElement.cpp */ = {isa = PBXFileReference; fileEncoding = 4; lastKnownFileType = sourcecode.cpp.cpp; name = CollectionTypeElement.cpp; path = ../../../../shared/cpp/ObjectModel/CollectionTypeElement.cpp; sourceTree = "<group>"; };
		6B2242802220DDF5000ACDA1 /* CollectionTypeElement.h */ = {isa = PBXFileReference; fileEncoding = 4; lastKnownFileType = sourcecode.c.h; name = CollectionTypeElement.h; path = ../../../../shared/cpp/ObjectModel/CollectionTypeElement.h; sourceTree = "<group>"; };
		6B2242A12233439D000ACDA1 /* TextElementProperties.cpp */ = {isa = PBXFileReference; fileEncoding = 4; lastKnownFileType = sourcecode.cpp.cpp; name = TextElementProperties.cpp; path = ../../../../shared/cpp/ObjectModel/TextElementProperties.cpp; sourceTree = "<group>"; };
		6B2242A22233439D000ACDA1 /* TextElementProperties.h */ = {isa = PBXFileReference; fileEncoding = 4; lastKnownFileType = sourcecode.c.h; name = TextElementProperties.h; path = ../../../../shared/cpp/ObjectModel/TextElementProperties.h; sourceTree = "<group>"; };
		6B2242A52233442C000ACDA1 /* RichTextBlock.cpp */ = {isa = PBXFileReference; fileEncoding = 4; lastKnownFileType = sourcecode.cpp.cpp; name = RichTextBlock.cpp; path = ../../../../shared/cpp/ObjectModel/RichTextBlock.cpp; sourceTree = "<group>"; };
		6B2242A62233442C000ACDA1 /* RichTextBlock.h */ = {isa = PBXFileReference; fileEncoding = 4; lastKnownFileType = sourcecode.c.h; name = RichTextBlock.h; path = ../../../../shared/cpp/ObjectModel/RichTextBlock.h; sourceTree = "<group>"; };
		6B2242A922334451000ACDA1 /* TextRun.h */ = {isa = PBXFileReference; fileEncoding = 4; lastKnownFileType = sourcecode.c.h; name = TextRun.h; path = ../../../../shared/cpp/ObjectModel/TextRun.h; sourceTree = "<group>"; };
		6B2242AA22334451000ACDA1 /* TextRun.cpp */ = {isa = PBXFileReference; fileEncoding = 4; lastKnownFileType = sourcecode.cpp.cpp; name = TextRun.cpp; path = ../../../../shared/cpp/ObjectModel/TextRun.cpp; sourceTree = "<group>"; };
		6B2242AB22334451000ACDA1 /* Inline.h */ = {isa = PBXFileReference; fileEncoding = 4; lastKnownFileType = sourcecode.c.h; name = Inline.h; path = ../../../../shared/cpp/ObjectModel/Inline.h; sourceTree = "<group>"; };
		6B2242B322334492000ACDA1 /* Inline.cpp */ = {isa = PBXFileReference; fileEncoding = 4; lastKnownFileType = sourcecode.cpp.cpp; name = Inline.cpp; path = ../../../../shared/cpp/ObjectModel/Inline.cpp; sourceTree = "<group>"; };
		6B268FE620CF19E100D99C1B /* RemoteResourceInformation.h */ = {isa = PBXFileReference; fileEncoding = 4; lastKnownFileType = sourcecode.c.h; name = RemoteResourceInformation.h; path = ../../../../shared/cpp/ObjectModel/RemoteResourceInformation.h; sourceTree = "<group>"; };
		6B27CD6224BD343C00C0F90F /* ACRInputTableView.xib */ = {isa = PBXFileReference; fileEncoding = 4; lastKnownFileType = file.xib; path = ACRInputTableView.xib; sourceTree = "<group>"; };
		6B27CD6424BD52D500C0F90F /* ACRInputLabelView.h */ = {isa = PBXFileReference; fileEncoding = 4; lastKnownFileType = sourcecode.c.h; path = ACRInputLabelView.h; sourceTree = "<group>"; };
		6B27CD6524BD52D600C0F90F /* ACRInputLabelView.mm */ = {isa = PBXFileReference; fileEncoding = 4; lastKnownFileType = sourcecode.cpp.objcpp; path = ACRInputLabelView.mm; sourceTree = "<group>"; };
		6B3787B820CB3E0E00015401 /* ACRContentHoldingUIScrollView.mm */ = {isa = PBXFileReference; fileEncoding = 4; lastKnownFileType = sourcecode.cpp.objcpp; path = ACRContentHoldingUIScrollView.mm; sourceTree = "<group>"; };
		6B3787B920CB3E0E00015401 /* ACRContentHoldingUIScrollView.h */ = {isa = PBXFileReference; fileEncoding = 4; lastKnownFileType = sourcecode.c.h; path = ACRContentHoldingUIScrollView.h; sourceTree = "<group>"; };
		6B5D2409212C89E60010EB07 /* ACORemoteResourceInformationPrivate.h */ = {isa = PBXFileReference; fileEncoding = 4; lastKnownFileType = sourcecode.c.h; path = ACORemoteResourceInformationPrivate.h; sourceTree = "<group>"; };
		6B5D240A212C89E70010EB07 /* ACORemoteResourceInformation.h */ = {isa = PBXFileReference; fileEncoding = 4; lastKnownFileType = sourcecode.c.h; path = ACORemoteResourceInformation.h; sourceTree = "<group>"; };
		6B5D240B212C89E70010EB07 /* ACORemoteResourceInformation.mm */ = {isa = PBXFileReference; fileEncoding = 4; lastKnownFileType = sourcecode.cpp.objcpp; path = ACORemoteResourceInformation.mm; sourceTree = "<group>"; };
		6B5D2414212E1CF70010EB07 /* checked-checkbox-24.png */ = {isa = PBXFileReference; lastKnownFileType = image.png; path = "checked-checkbox-24.png"; sourceTree = "<group>"; };
		6B5D2415212E1CF70010EB07 /* checked.png */ = {isa = PBXFileReference; lastKnownFileType = image.png; path = checked.png; sourceTree = "<group>"; };
		6B5D2416212E1CF70010EB07 /* unchecked-checkbox-24.png */ = {isa = PBXFileReference; lastKnownFileType = image.png; path = "unchecked-checkbox-24.png"; sourceTree = "<group>"; };
		6B5D2417212E1CF70010EB07 /* unchecked.png */ = {isa = PBXFileReference; lastKnownFileType = image.png; path = unchecked.png; sourceTree = "<group>"; };
		6B5E9CBE24B84E7300757882 /* ACRTextEmailField.xib */ = {isa = PBXFileReference; lastKnownFileType = file.xib; path = ACRTextEmailField.xib; sourceTree = "<group>"; };
		6B5E9CC024B8541800757882 /* ACRInputLabelView.xib */ = {isa = PBXFileReference; lastKnownFileType = file.xib; path = ACRInputLabelView.xib; sourceTree = "<group>"; };
		6B616C3D21CB1878003E29CE /* ACRToggleVisibilityTarget.h */ = {isa = PBXFileReference; fileEncoding = 4; lastKnownFileType = sourcecode.c.h; path = ACRToggleVisibilityTarget.h; sourceTree = "<group>"; };
		6B616C3E21CB1878003E29CE /* ACRToggleVisibilityTarget.mm */ = {isa = PBXFileReference; fileEncoding = 4; lastKnownFileType = sourcecode.cpp.objcpp; path = ACRToggleVisibilityTarget.mm; sourceTree = "<group>"; };
		6B616C4121CB20D1003E29CE /* ACRActionToggleVisibilityRenderer.h */ = {isa = PBXFileReference; fileEncoding = 4; lastKnownFileType = sourcecode.c.h; path = ACRActionToggleVisibilityRenderer.h; sourceTree = "<group>"; };
		6B616C4221CB20D1003E29CE /* ACRActionToggleVisibilityRenderer.mm */ = {isa = PBXFileReference; fileEncoding = 4; lastKnownFileType = sourcecode.cpp.objcpp; path = ACRActionToggleVisibilityRenderer.mm; sourceTree = "<group>"; };
		6B6840F61F25EC2D008A933F /* ACRInputChoiceSetRenderer.h */ = {isa = PBXFileReference; fileEncoding = 4; lastKnownFileType = sourcecode.c.h; path = ACRInputChoiceSetRenderer.h; sourceTree = "<group>"; };
		6B6840F71F25EC2D008A933F /* ACRInputChoiceSetRenderer.mm */ = {isa = PBXFileReference; fileEncoding = 4; lastKnownFileType = sourcecode.cpp.objcpp; path = ACRInputChoiceSetRenderer.mm; sourceTree = "<group>"; };
		6B696CD723202B1A00E1D607 /* ACRTargetBuilderDirector.mm */ = {isa = PBXFileReference; fileEncoding = 4; lastKnownFileType = sourcecode.cpp.objcpp; path = ACRTargetBuilderDirector.mm; sourceTree = "<group>"; };
		6B696CD823202B1A00E1D607 /* ACRTargetBuilderDirector.h */ = {isa = PBXFileReference; fileEncoding = 4; lastKnownFileType = sourcecode.c.h; path = ACRTargetBuilderDirector.h; sourceTree = "<group>"; };
		6B7B1A8D20B4D2AA00260731 /* Media.cpp */ = {isa = PBXFileReference; fileEncoding = 4; lastKnownFileType = sourcecode.cpp.cpp; name = Media.cpp; path = ../../../../shared/cpp/ObjectModel/Media.cpp; sourceTree = "<group>"; };
		6B7B1A8E20B4D2AA00260731 /* MediaSource.cpp */ = {isa = PBXFileReference; fileEncoding = 4; lastKnownFileType = sourcecode.cpp.cpp; name = MediaSource.cpp; path = ../../../../shared/cpp/ObjectModel/MediaSource.cpp; sourceTree = "<group>"; };
		6B7B1A8F20B4D2AA00260731 /* MediaSource.h */ = {isa = PBXFileReference; fileEncoding = 4; lastKnownFileType = sourcecode.c.h; name = MediaSource.h; path = ../../../../shared/cpp/ObjectModel/MediaSource.h; sourceTree = "<group>"; };
		6B7B1A9020B4D2AB00260731 /* Media.h */ = {isa = PBXFileReference; fileEncoding = 4; lastKnownFileType = sourcecode.c.h; name = Media.h; path = ../../../../shared/cpp/ObjectModel/Media.h; sourceTree = "<group>"; };
		6B7B1A9520BE2CBB00260731 /* ACRUIImageView.mm */ = {isa = PBXFileReference; fileEncoding = 4; lastKnownFileType = sourcecode.cpp.objcpp; path = ACRUIImageView.mm; sourceTree = "<group>"; };
		6B7B1A9620BE2CBC00260731 /* ACRUIImageView.h */ = {isa = PBXFileReference; fileEncoding = 4; lastKnownFileType = sourcecode.c.h; path = ACRUIImageView.h; sourceTree = "<group>"; };
		6B9AB2FB20D327DB005C8E15 /* ACRCellForCompactMode.xib */ = {isa = PBXFileReference; fileEncoding = 4; lastKnownFileType = file.xib; path = ACRCellForCompactMode.xib; sourceTree = "<group>"; };
		6B9AB30120D32A89005C8E15 /* ACRButton.xib */ = {isa = PBXFileReference; fileEncoding = 4; lastKnownFileType = file.xib; path = ACRButton.xib; sourceTree = "<group>"; };
		6B9AB30E20DD82A2005C8E15 /* ACRTextView.h */ = {isa = PBXFileReference; fileEncoding = 4; lastKnownFileType = sourcecode.c.h; path = ACRTextView.h; sourceTree = "<group>"; };
		6B9AB30F20DD82A2005C8E15 /* ACRTextView.mm */ = {isa = PBXFileReference; fileEncoding = 4; lastKnownFileType = sourcecode.cpp.objcpp; path = ACRTextView.mm; sourceTree = "<group>"; };
		6B9BDF7120E1BD0E00F13155 /* ACRToggleInputDataSource.mm */ = {isa = PBXFileReference; fileEncoding = 4; lastKnownFileType = sourcecode.cpp.objcpp; path = ACRToggleInputDataSource.mm; sourceTree = "<group>"; };
		6B9BDF7220E1BD0E00F13155 /* ACRToggleInputDataSource.h */ = {isa = PBXFileReference; fileEncoding = 4; lastKnownFileType = sourcecode.c.h; path = ACRToggleInputDataSource.h; sourceTree = "<group>"; };
		6B9BDF7D20F40D0F00F13155 /* ACOResourceResolvers.mm */ = {isa = PBXFileReference; fileEncoding = 4; lastKnownFileType = sourcecode.cpp.objcpp; path = ACOResourceResolvers.mm; sourceTree = "<group>"; };
		6B9BDF7E20F40D1000F13155 /* ACOResourceResolvers.h */ = {isa = PBXFileReference; fileEncoding = 4; lastKnownFileType = sourcecode.c.h; path = ACOResourceResolvers.h; sourceTree = "<group>"; };
		6B9BDFC920F6BF5D00F13155 /* ACOIResourceResolver.h */ = {isa = PBXFileReference; fileEncoding = 4; lastKnownFileType = sourcecode.c.h; path = ACOIResourceResolver.h; sourceTree = "<group>"; };
		6B9D650621095C7A00BB5C7B /* ACOMediaEventPrivate.h */ = {isa = PBXFileReference; fileEncoding = 4; lastKnownFileType = sourcecode.c.h; path = ACOMediaEventPrivate.h; sourceTree = "<group>"; };
		6B9D650721095C7A00BB5C7B /* ACOMediaEvent.h */ = {isa = PBXFileReference; fileEncoding = 4; lastKnownFileType = sourcecode.c.h; path = ACOMediaEvent.h; sourceTree = "<group>"; };
		6B9D650821095C7A00BB5C7B /* ACOMediaEvent.mm */ = {isa = PBXFileReference; fileEncoding = 4; lastKnownFileType = sourcecode.cpp.objcpp; path = ACOMediaEvent.mm; sourceTree = "<group>"; };
		6B9D650C21095CBE00BB5C7B /* ACRMediaTarget.h */ = {isa = PBXFileReference; fileEncoding = 4; lastKnownFileType = sourcecode.c.h; path = ACRMediaTarget.h; sourceTree = "<group>"; };
		6B9D650D21095CBE00BB5C7B /* ACRMediaTarget.mm */ = {isa = PBXFileReference; fileEncoding = 4; lastKnownFileType = sourcecode.cpp.objcpp; path = ACRMediaTarget.mm; sourceTree = "<group>"; };
		6BAC0F2B228E2D7200E42DEB /* RichTextElementProperties.h */ = {isa = PBXFileReference; fileEncoding = 4; lastKnownFileType = sourcecode.c.h; name = RichTextElementProperties.h; path = ../../../../shared/cpp/ObjectModel/RichTextElementProperties.h; sourceTree = "<group>"; };
		6BAC0F2C228E2D7300E42DEB /* RichTextElementProperties.cpp */ = {isa = PBXFileReference; fileEncoding = 4; lastKnownFileType = sourcecode.cpp.cpp; name = RichTextElementProperties.cpp; path = ../../../../shared/cpp/ObjectModel/RichTextElementProperties.cpp; sourceTree = "<group>"; };
		6BB211FA20FF9FE9009EA1BA /* ACRActionSetRenderer.mm */ = {isa = PBXFileReference; fileEncoding = 4; lastKnownFileType = sourcecode.cpp.objcpp; path = ACRActionSetRenderer.mm; sourceTree = "<group>"; };
		6BB211FB20FF9FEA009EA1BA /* ACRActionSetRenderer.h */ = {isa = PBXFileReference; fileEncoding = 4; lastKnownFileType = sourcecode.c.h; path = ACRActionSetRenderer.h; sourceTree = "<group>"; };
		6BB211FE20FFF9C0009EA1BA /* ACRIMedia.h */ = {isa = PBXFileReference; fileEncoding = 4; lastKnownFileType = sourcecode.c.h; path = ACRIMedia.h; sourceTree = "<group>"; };
		6BB2120F210013AA009EA1BA /* AVKit.framework */ = {isa = PBXFileReference; lastKnownFileType = wrapper.framework; name = AVKit.framework; path = System/Library/Frameworks/AVKit.framework; sourceTree = SDKROOT; };
		6BB2121721001596009EA1BA /* AVFoundation.framework */ = {isa = PBXFileReference; lastKnownFileType = wrapper.framework; name = AVFoundation.framework; path = System/Library/Frameworks/AVFoundation.framework; sourceTree = SDKROOT; };
		6BBE841623CD184D00ECA586 /* ACREnums.h */ = {isa = PBXFileReference; fileEncoding = 4; lastKnownFileType = sourcecode.c.h; path = ACREnums.h; sourceTree = "<group>"; };
		6BBE841723CD184D00ECA586 /* ACOWarning.mm */ = {isa = PBXFileReference; fileEncoding = 4; lastKnownFileType = sourcecode.cpp.objcpp; path = ACOWarning.mm; sourceTree = "<group>"; };
		6BBE841823CD184D00ECA586 /* ACOWarning.h */ = {isa = PBXFileReference; fileEncoding = 4; lastKnownFileType = sourcecode.c.h; path = ACOWarning.h; sourceTree = "<group>"; };
		6BBE841E23CE60E300ECA586 /* ACRMediaRenderer.h */ = {isa = PBXFileReference; fileEncoding = 4; lastKnownFileType = sourcecode.c.h; path = ACRMediaRenderer.h; sourceTree = "<group>"; };
		6BC30F6B21E56A6900B9FAAE /* UtiliOS.h */ = {isa = PBXFileReference; fileEncoding = 4; lastKnownFileType = sourcecode.c.h; path = UtiliOS.h; sourceTree = "<group>"; };
		6BC30F6D21E56CF900B9FAAE /* UtiliOS.mm */ = {isa = PBXFileReference; fileEncoding = 4; lastKnownFileType = sourcecode.cpp.objcpp; path = UtiliOS.mm; sourceTree = "<group>"; };
		6BC30F7521E5750A00B9FAAE /* EnumMagic.h */ = {isa = PBXFileReference; fileEncoding = 4; lastKnownFileType = sourcecode.c.h; name = EnumMagic.h; path = ../../../../shared/cpp/ObjectModel/EnumMagic.h; sourceTree = "<group>"; };
		6BC30F7721E6E49E00B9FAAE /* ACRCustomActionRenderer.mm */ = {isa = PBXFileReference; fileEncoding = 4; lastKnownFileType = sourcecode.cpp.objcpp; path = ACRCustomActionRenderer.mm; sourceTree = "<group>"; };
		6BC30F7821E6E49E00B9FAAE /* ACRCustomActionRenderer.h */ = {isa = PBXFileReference; fileEncoding = 4; lastKnownFileType = sourcecode.c.h; path = ACRCustomActionRenderer.h; sourceTree = "<group>"; };
		6BCE4B202108EB4D00021A62 /* ACRAVPlayerViewHoldingUIView.h */ = {isa = PBXFileReference; fileEncoding = 4; lastKnownFileType = sourcecode.c.h; path = ACRAVPlayerViewHoldingUIView.h; sourceTree = "<group>"; };
		6BCE4B212108EB4E00021A62 /* ACRAVPlayerViewHoldingUIView.mm */ = {isa = PBXFileReference; fileEncoding = 4; lastKnownFileType = sourcecode.cpp.objcpp; path = ACRAVPlayerViewHoldingUIView.mm; sourceTree = "<group>"; };
		6BCE4B242108FA7C00021A62 /* ACRMediaRenderer.mm */ = {isa = PBXFileReference; fileEncoding = 4; lastKnownFileType = sourcecode.cpp.objcpp; path = ACRMediaRenderer.mm; sourceTree = "<group>"; };
		6BCE4B262108FA9300021A62 /* ACRLongPressGestureRecognizerFactory.mm */ = {isa = PBXFileReference; fileEncoding = 4; lastKnownFileType = sourcecode.cpp.objcpp; path = ACRLongPressGestureRecognizerFactory.mm; sourceTree = "<group>"; };
		6BCE4B282108FBD800021A62 /* ACRLongPressGestureRecognizerFactory.h */ = {isa = PBXFileReference; fileEncoding = 4; lastKnownFileType = sourcecode.c.h; path = ACRLongPressGestureRecognizerFactory.h; sourceTree = "<group>"; };
		6BE8DFD1249C45C9005EFE66 /* ACRToggleInputView.xib */ = {isa = PBXFileReference; lastKnownFileType = file.xib; path = ACRToggleInputView.xib; sourceTree = "<group>"; };
		6BE8DFD3249C4C1B005EFE66 /* ACRToggleInputView.mm */ = {isa = PBXFileReference; lastKnownFileType = sourcecode.cpp.objcpp; path = ACRToggleInputView.mm; sourceTree = "<group>"; };
		6BE8DFD5249C5126005EFE66 /* ACRToggleInputView.h */ = {isa = PBXFileReference; lastKnownFileType = sourcecode.c.h; path = ACRToggleInputView.h; sourceTree = "<group>"; };
		6BEBF59D24BE63A200BE5A79 /* ACRChoiceSetCellCompactChecked.xib */ = {isa = PBXFileReference; lastKnownFileType = file.xib; path = ACRChoiceSetCellCompactChecked.xib; sourceTree = "<group>"; };
		6BEBF59F24BE672000BE5A79 /* ACRChoiceSetCellCompactUnchecked.xib */ = {isa = PBXFileReference; lastKnownFileType = file.xib; path = ACRChoiceSetCellCompactUnchecked.xib; sourceTree = "<group>"; };
		6BEBF5A124BE677A00BE5A79 /* ACRChoiceSetCellChecked.xib */ = {isa = PBXFileReference; lastKnownFileType = file.xib; path = ACRChoiceSetCellChecked.xib; sourceTree = "<group>"; };
		6BEBF5A324BE685200BE5A79 /* ACRChoiceSetCellUnchecked.xib */ = {isa = PBXFileReference; lastKnownFileType = file.xib; path = ACRChoiceSetCellUnchecked.xib; sourceTree = "<group>"; };
		6BF1D1C724AAD3FE00B3EFA2 /* ACRButtonExpandable.xib */ = {isa = PBXFileReference; fileEncoding = 4; lastKnownFileType = file.xib; path = ACRButtonExpandable.xib; sourceTree = "<group>"; };
		6BF430732190DCBF0068E432 /* ACRQuickActionView.xib */ = {isa = PBXFileReference; lastKnownFileType = file.xib; path = ACRQuickActionView.xib; sourceTree = "<group>"; };
		6BF430752190DDCA0068E432 /* ACRQuickReplyView.h */ = {isa = PBXFileReference; fileEncoding = 4; lastKnownFileType = sourcecode.c.h; path = ACRQuickReplyView.h; sourceTree = "<group>"; };
		6BF430762190DDCA0068E432 /* ACRQuickReplyView.mm */ = {isa = PBXFileReference; fileEncoding = 4; lastKnownFileType = sourcecode.cpp.objcpp; path = ACRQuickReplyView.mm; sourceTree = "<group>"; };
		6BF4307B219126CD0068E432 /* ACRQuickActionMultilineView.xib */ = {isa = PBXFileReference; lastKnownFileType = file.xib; path = ACRQuickActionMultilineView.xib; sourceTree = "<group>"; };
		6BF4307D219129600068E432 /* ACRQuickReplyMultilineView.h */ = {isa = PBXFileReference; fileEncoding = 4; lastKnownFileType = sourcecode.c.h; path = ACRQuickReplyMultilineView.h; sourceTree = "<group>"; };
		6BF4307E219129600068E432 /* ACRQuickReplyMultilineView.mm */ = {isa = PBXFileReference; fileEncoding = 4; lastKnownFileType = sourcecode.cpp.objcpp; path = ACRQuickReplyMultilineView.mm; sourceTree = "<group>"; };
		7ECFB63E219A3940004727A9 /* ParseContext.cpp */ = {isa = PBXFileReference; fileEncoding = 4; lastKnownFileType = sourcecode.cpp.cpp; name = ParseContext.cpp; path = ../../../../shared/cpp/ObjectModel/ParseContext.cpp; sourceTree = "<group>"; };
		7ECFB63F219A3940004727A9 /* ParseContext.h */ = {isa = PBXFileReference; fileEncoding = 4; lastKnownFileType = sourcecode.c.h; name = ParseContext.h; path = ../../../../shared/cpp/ObjectModel/ParseContext.h; sourceTree = "<group>"; };
		7EDC0F65213878E800077A13 /* SemanticVersion.h */ = {isa = PBXFileReference; fileEncoding = 4; lastKnownFileType = sourcecode.c.h; name = SemanticVersion.h; path = ../../../../shared/cpp/ObjectModel/SemanticVersion.h; sourceTree = "<group>"; };
		7EDC0F66213878E800077A13 /* SemanticVersion.cpp */ = {isa = PBXFileReference; fileEncoding = 4; lastKnownFileType = sourcecode.cpp.cpp; name = SemanticVersion.cpp; path = ../../../../shared/cpp/ObjectModel/SemanticVersion.cpp; sourceTree = "<group>"; };
		7EF8879B21F14CDD00BAFF02 /* BackgroundImage.h */ = {isa = PBXFileReference; fileEncoding = 4; lastKnownFileType = sourcecode.c.h; name = BackgroundImage.h; path = ../../../../shared/cpp/ObjectModel/BackgroundImage.h; sourceTree = "<group>"; };
		7EF8879C21F14CDD00BAFF02 /* BackgroundImage.cpp */ = {isa = PBXFileReference; fileEncoding = 4; lastKnownFileType = sourcecode.cpp.cpp; name = BackgroundImage.cpp; path = ../../../../shared/cpp/ObjectModel/BackgroundImage.cpp; sourceTree = "<group>"; };
		8404BA8C226697800091A0AD /* FeatureRegistration.h */ = {isa = PBXFileReference; fileEncoding = 4; lastKnownFileType = sourcecode.c.h; name = FeatureRegistration.h; path = ../../../../shared/cpp/ObjectModel/FeatureRegistration.h; sourceTree = "<group>"; };
		8404BA8D226697800091A0AD /* FeatureRegistration.cpp */ = {isa = PBXFileReference; fileEncoding = 4; lastKnownFileType = sourcecode.cpp.cpp; name = FeatureRegistration.cpp; path = ../../../../shared/cpp/ObjectModel/FeatureRegistration.cpp; sourceTree = "<group>"; };
		C8DEDF37220CDEB00001AAED /* ActionSet.cpp */ = {isa = PBXFileReference; fileEncoding = 4; lastKnownFileType = sourcecode.cpp.cpp; name = ActionSet.cpp; path = ../../../../shared/cpp/ObjectModel/ActionSet.cpp; sourceTree = "<group>"; };
		C8DEDF38220CDEB00001AAED /* ActionSet.h */ = {isa = PBXFileReference; fileEncoding = 4; lastKnownFileType = sourcecode.c.h; name = ActionSet.h; path = ../../../../shared/cpp/ObjectModel/ActionSet.h; sourceTree = "<group>"; };
		CA1218C221C4509300152EA8 /* ToggleVisibilityTarget.h */ = {isa = PBXFileReference; fileEncoding = 4; lastKnownFileType = sourcecode.c.h; name = ToggleVisibilityTarget.h; path = ../../../../shared/cpp/ObjectModel/ToggleVisibilityTarget.h; sourceTree = "<group>"; };
		CA1218C321C4509300152EA8 /* ToggleVisibilityAction.h */ = {isa = PBXFileReference; fileEncoding = 4; lastKnownFileType = sourcecode.c.h; name = ToggleVisibilityAction.h; path = ../../../../shared/cpp/ObjectModel/ToggleVisibilityAction.h; sourceTree = "<group>"; };
		CA1218C421C4509400152EA8 /* ToggleVisibilityTarget.cpp */ = {isa = PBXFileReference; fileEncoding = 4; lastKnownFileType = sourcecode.cpp.cpp; name = ToggleVisibilityTarget.cpp; path = ../../../../shared/cpp/ObjectModel/ToggleVisibilityTarget.cpp; sourceTree = "<group>"; };
		CA1218C521C4509400152EA8 /* ToggleVisibilityAction.cpp */ = {isa = PBXFileReference; fileEncoding = 4; lastKnownFileType = sourcecode.cpp.cpp; name = ToggleVisibilityAction.cpp; path = ../../../../shared/cpp/ObjectModel/ToggleVisibilityAction.cpp; sourceTree = "<group>"; };
		F401A8751F0DB69B006D7AF2 /* ACRImageSetUICollectionView.h */ = {isa = PBXFileReference; fileEncoding = 4; lastKnownFileType = sourcecode.c.h; path = ACRImageSetUICollectionView.h; sourceTree = "<group>"; };
		F401A8761F0DB69B006D7AF2 /* ACRImageSetUICollectionView.mm */ = {isa = PBXFileReference; fileEncoding = 4; lastKnownFileType = sourcecode.cpp.objcpp; path = ACRImageSetUICollectionView.mm; sourceTree = "<group>"; };
		F401A8791F0DCBC8006D7AF2 /* ACRImageSetRenderer.h */ = {isa = PBXFileReference; fileEncoding = 4; lastKnownFileType = sourcecode.c.h; path = ACRImageSetRenderer.h; sourceTree = "<group>"; };
		F401A87A1F0DCBC8006D7AF2 /* ACRImageSetRenderer.mm */ = {isa = PBXFileReference; fileEncoding = 4; lastKnownFileType = sourcecode.cpp.objcpp; path = ACRImageSetRenderer.mm; sourceTree = "<group>"; };
		F401A87D1F1045CA006D7AF2 /* ACRContentHoldingUIView.h */ = {isa = PBXFileReference; fileEncoding = 4; lastKnownFileType = sourcecode.c.h; path = ACRContentHoldingUIView.h; sourceTree = "<group>"; };
		F401A87E1F1045CA006D7AF2 /* ACRContentHoldingUIView.mm */ = {isa = PBXFileReference; fileEncoding = 4; lastKnownFileType = sourcecode.cpp.objcpp; path = ACRContentHoldingUIView.mm; sourceTree = "<group>"; };
		F4071C731FCCBAEE00AF4FEA /* ElementParserRegistration.h */ = {isa = PBXFileReference; fileEncoding = 4; lastKnownFileType = sourcecode.c.h; name = ElementParserRegistration.h; path = ../../../../shared/cpp/ObjectModel/ElementParserRegistration.h; sourceTree = "<group>"; };
		F4071C741FCCBAEF00AF4FEA /* ActionParserRegistration.h */ = {isa = PBXFileReference; fileEncoding = 4; lastKnownFileType = sourcecode.c.h; name = ActionParserRegistration.h; path = ../../../../shared/cpp/ObjectModel/ActionParserRegistration.h; sourceTree = "<group>"; };
		F4071C761FCCBAEF00AF4FEA /* json-forwards.h */ = {isa = PBXFileReference; fileEncoding = 4; lastKnownFileType = sourcecode.c.h; path = "json-forwards.h"; sourceTree = "<group>"; };
		F4071C771FCCBAEF00AF4FEA /* json.h */ = {isa = PBXFileReference; fileEncoding = 4; lastKnownFileType = sourcecode.c.h; path = json.h; sourceTree = "<group>"; };
		F4071C781FCCBAEF00AF4FEA /* ActionParserRegistration.cpp */ = {isa = PBXFileReference; fileEncoding = 4; lastKnownFileType = sourcecode.cpp.cpp; name = ActionParserRegistration.cpp; path = ../../../../shared/cpp/ObjectModel/ActionParserRegistration.cpp; sourceTree = "<group>"; };
		F4071C791FCCBAEF00AF4FEA /* ElementParserRegistration.cpp */ = {isa = PBXFileReference; fileEncoding = 4; lastKnownFileType = sourcecode.cpp.cpp; name = ElementParserRegistration.cpp; path = ../../../../shared/cpp/ObjectModel/ElementParserRegistration.cpp; sourceTree = "<group>"; };
		F423C0B51EE1FBA900905679 /* AdaptiveCards.framework */ = {isa = PBXFileReference; explicitFileType = wrapper.framework; includeInIndex = 0; path = AdaptiveCards.framework; sourceTree = BUILT_PRODUCTS_DIR; };
		F423C0B81EE1FBAA00905679 /* ACFramework.h */ = {isa = PBXFileReference; lastKnownFileType = sourcecode.c.h; path = ACFramework.h; sourceTree = "<group>"; };
		F423C0B91EE1FBAA00905679 /* Info.plist */ = {isa = PBXFileReference; lastKnownFileType = text.plist.xml; path = Info.plist; sourceTree = "<group>"; };
		F423C0BE1EE1FBAA00905679 /* AdaptiveCardsTests.xctest */ = {isa = PBXFileReference; explicitFileType = wrapper.cfbundle; includeInIndex = 0; path = AdaptiveCardsTests.xctest; sourceTree = BUILT_PRODUCTS_DIR; };
		F42741061EF8624F00399FBB /* ACRIBaseCardElementRenderer.h */ = {isa = PBXFileReference; fileEncoding = 4; lastKnownFileType = sourcecode.c.h; path = ACRIBaseCardElementRenderer.h; sourceTree = "<group>"; };
		F42741081EF864A900399FBB /* ACRBaseCardElementRenderer.h */ = {isa = PBXFileReference; fileEncoding = 4; lastKnownFileType = sourcecode.c.h; path = ACRBaseCardElementRenderer.h; sourceTree = "<group>"; };
		F42741091EF864A900399FBB /* ACRBaseCardElementRenderer.mm */ = {isa = PBXFileReference; fileEncoding = 4; lastKnownFileType = sourcecode.cpp.objcpp; path = ACRBaseCardElementRenderer.mm; sourceTree = "<group>"; };
		F42741101EF873A600399FBB /* ACRImageRenderer.h */ = {isa = PBXFileReference; fileEncoding = 4; lastKnownFileType = sourcecode.c.h; path = ACRImageRenderer.h; sourceTree = "<group>"; };
		F42741111EF873A600399FBB /* ACRImageRenderer.mm */ = {isa = PBXFileReference; fileEncoding = 4; lastKnownFileType = sourcecode.cpp.objcpp; path = ACRImageRenderer.mm; sourceTree = "<group>"; };
		F42741141EF895AB00399FBB /* ACRTextBlockRenderer.h */ = {isa = PBXFileReference; fileEncoding = 4; lastKnownFileType = sourcecode.c.h; path = ACRTextBlockRenderer.h; sourceTree = "<group>"; };
		F42741151EF895AB00399FBB /* ACRTextBlockRenderer.mm */ = {isa = PBXFileReference; fileEncoding = 4; lastKnownFileType = sourcecode.cpp.objcpp; path = ACRTextBlockRenderer.mm; sourceTree = "<group>"; };
		F427411A1EF8A25200399FBB /* ACRRegistration.h */ = {isa = PBXFileReference; fileEncoding = 4; lastKnownFileType = sourcecode.c.h; path = ACRRegistration.h; sourceTree = "<group>"; };
		F427411B1EF8A25200399FBB /* ACRRegistration.mm */ = {isa = PBXFileReference; fileEncoding = 4; lastKnownFileType = sourcecode.cpp.objcpp; path = ACRRegistration.mm; sourceTree = "<group>"; };
		F427411E1EF9DB8000399FBB /* ACRContainerRenderer.h */ = {isa = PBXFileReference; fileEncoding = 4; lastKnownFileType = sourcecode.c.h; path = ACRContainerRenderer.h; sourceTree = "<group>"; };
		F427411F1EF9DB8000399FBB /* ACRContainerRenderer.mm */ = {isa = PBXFileReference; fileEncoding = 4; lastKnownFileType = sourcecode.cpp.objcpp; path = ACRContainerRenderer.mm; sourceTree = "<group>"; };
		F42741221EFB274C00399FBB /* ACRColumnRenderer.h */ = {isa = PBXFileReference; fileEncoding = 4; lastKnownFileType = sourcecode.c.h; path = ACRColumnRenderer.h; sourceTree = "<group>"; };
		F42741231EFB274C00399FBB /* ACRColumnRenderer.mm */ = {isa = PBXFileReference; fileEncoding = 4; lastKnownFileType = sourcecode.cpp.objcpp; path = ACRColumnRenderer.mm; sourceTree = "<group>"; };
		F42741261EFB374A00399FBB /* ACRColumnSetRenderer.h */ = {isa = PBXFileReference; fileEncoding = 4; lastKnownFileType = sourcecode.c.h; path = ACRColumnSetRenderer.h; sourceTree = "<group>"; };
		F42741271EFB374A00399FBB /* ACRColumnSetRenderer.mm */ = {isa = PBXFileReference; fileEncoding = 4; lastKnownFileType = sourcecode.cpp.objcpp; path = ACRColumnSetRenderer.mm; sourceTree = "<group>"; };
		F42979361F31438900E89914 /* ACRIBaseInputHandler.h */ = {isa = PBXFileReference; fileEncoding = 4; lastKnownFileType = sourcecode.c.h; path = ACRIBaseInputHandler.h; sourceTree = "<group>"; };
		F42979381F31458800E89914 /* ACRActionSubmitRenderer.h */ = {isa = PBXFileReference; fileEncoding = 4; lastKnownFileType = sourcecode.c.h; path = ACRActionSubmitRenderer.h; sourceTree = "<group>"; };
		F42979391F31458800E89914 /* ACRActionSubmitRenderer.mm */ = {isa = PBXFileReference; fileEncoding = 4; lastKnownFileType = sourcecode.cpp.objcpp; path = ACRActionSubmitRenderer.mm; sourceTree = "<group>"; };
		F429793C1F3155EF00E89914 /* ACRTextField.h */ = {isa = PBXFileReference; fileEncoding = 4; lastKnownFileType = sourcecode.c.h; path = ACRTextField.h; sourceTree = "<group>"; };
		F429793D1F3155EF00E89914 /* ACRTextField.mm */ = {isa = PBXFileReference; fileEncoding = 4; lastKnownFileType = sourcecode.cpp.objcpp; path = ACRTextField.mm; sourceTree = "<group>"; };
		F42979401F322C3E00E89914 /* ACRErrors.h */ = {isa = PBXFileReference; fileEncoding = 4; lastKnownFileType = sourcecode.c.h; path = ACRErrors.h; sourceTree = "<group>"; };
		F42979411F322C3E00E89914 /* ACRErrors.mm */ = {isa = PBXFileReference; fileEncoding = 4; lastKnownFileType = sourcecode.cpp.objcpp; path = ACRErrors.mm; sourceTree = "<group>"; };
		F42979441F322C9000E89914 /* ACRNumericTextField.mm */ = {isa = PBXFileReference; fileEncoding = 4; lastKnownFileType = sourcecode.cpp.objcpp; path = ACRNumericTextField.mm; sourceTree = "<group>"; };
		F42979451F322C9000E89914 /* ACRNumericTextField.h */ = {isa = PBXFileReference; fileEncoding = 4; lastKnownFileType = sourcecode.c.h; path = ACRNumericTextField.h; sourceTree = "<group>"; };
		F42979481F323BA700E89914 /* ACRDateTextField.h */ = {isa = PBXFileReference; fileEncoding = 4; lastKnownFileType = sourcecode.c.h; path = ACRDateTextField.h; sourceTree = "<group>"; };
		F429794C1F32684900E89914 /* ACRDateTextField.mm */ = {isa = PBXFileReference; fileEncoding = 4; lastKnownFileType = sourcecode.cpp.objcpp; path = ACRDateTextField.mm; sourceTree = "<group>"; };
		F42C2F4B20351A8E008787B0 /* ACOBaseCardElementPrivate.h */ = {isa = PBXFileReference; fileEncoding = 4; lastKnownFileType = sourcecode.c.h; path = ACOBaseCardElementPrivate.h; sourceTree = "<group>"; };
		F42E516B1FEC383E008F9642 /* MarkDownParsedResult.h */ = {isa = PBXFileReference; fileEncoding = 4; lastKnownFileType = sourcecode.c.h; name = MarkDownParsedResult.h; path = ../../../../shared/cpp/ObjectModel/MarkDownParsedResult.h; sourceTree = "<group>"; };
		F42E516C1FEC383E008F9642 /* MarkDownBlockParser.cpp */ = {isa = PBXFileReference; fileEncoding = 4; lastKnownFileType = sourcecode.cpp.cpp; name = MarkDownBlockParser.cpp; path = ../../../../shared/cpp/ObjectModel/MarkDownBlockParser.cpp; sourceTree = "<group>"; };
		F42E516D1FEC383F008F9642 /* MarkDownHtmlGenerator.h */ = {isa = PBXFileReference; fileEncoding = 4; lastKnownFileType = sourcecode.c.h; name = MarkDownHtmlGenerator.h; path = ../../../../shared/cpp/ObjectModel/MarkDownHtmlGenerator.h; sourceTree = "<group>"; };
		F42E516E1FEC383F008F9642 /* MarkDownParsedResult.cpp */ = {isa = PBXFileReference; fileEncoding = 4; lastKnownFileType = sourcecode.cpp.cpp; name = MarkDownParsedResult.cpp; path = ../../../../shared/cpp/ObjectModel/MarkDownParsedResult.cpp; sourceTree = "<group>"; };
		F42E516F1FEC383F008F9642 /* MarkDownBlockParser.h */ = {isa = PBXFileReference; fileEncoding = 4; lastKnownFileType = sourcecode.c.h; name = MarkDownBlockParser.h; path = ../../../../shared/cpp/ObjectModel/MarkDownBlockParser.h; sourceTree = "<group>"; };
		F42E51701FEC383F008F9642 /* MarkDownHtmlGenerator.cpp */ = {isa = PBXFileReference; fileEncoding = 4; lastKnownFileType = sourcecode.cpp.cpp; name = MarkDownHtmlGenerator.cpp; path = ../../../../shared/cpp/ObjectModel/MarkDownHtmlGenerator.cpp; sourceTree = "<group>"; };
		F42E51711FEC383F008F9642 /* MarkDownParser.h */ = {isa = PBXFileReference; fileEncoding = 4; lastKnownFileType = sourcecode.c.h; name = MarkDownParser.h; path = ../../../../shared/cpp/ObjectModel/MarkDownParser.h; sourceTree = "<group>"; };
		F42E51721FEC3840008F9642 /* MarkDownParser.cpp */ = {isa = PBXFileReference; fileEncoding = 4; lastKnownFileType = sourcecode.cpp.cpp; name = MarkDownParser.cpp; path = ../../../../shared/cpp/ObjectModel/MarkDownParser.cpp; sourceTree = "<group>"; };
		F431103D1F357487001AAE30 /* ACRInputTableView.h */ = {isa = PBXFileReference; fileEncoding = 4; lastKnownFileType = sourcecode.c.h; path = ACRInputTableView.h; sourceTree = "<group>"; };
		F431103E1F357487001AAE30 /* ACRInputTableView.mm */ = {isa = PBXFileReference; fileEncoding = 4; lastKnownFileType = sourcecode.cpp.objcpp; path = ACRInputTableView.mm; sourceTree = "<group>"; };
		F431103F1F357487001AAE30 /* ACOHostConfig.h */ = {isa = PBXFileReference; fileEncoding = 4; lastKnownFileType = sourcecode.c.h; path = ACOHostConfig.h; sourceTree = "<group>"; };
		F43110401F357487001AAE30 /* ACOHostConfig.mm */ = {isa = PBXFileReference; fileEncoding = 4; lastKnownFileType = sourcecode.cpp.objcpp; path = ACOHostConfig.mm; sourceTree = "<group>"; };
		F43660761F0706D800EBA868 /* SharedAdaptiveCard.cpp */ = {isa = PBXFileReference; fileEncoding = 4; lastKnownFileType = sourcecode.cpp.cpp; name = SharedAdaptiveCard.cpp; path = ../../../../shared/cpp/ObjectModel/SharedAdaptiveCard.cpp; sourceTree = "<group>"; };
		F43660771F0706D800EBA868 /* SharedAdaptiveCard.h */ = {isa = PBXFileReference; fileEncoding = 4; lastKnownFileType = sourcecode.c.h; name = SharedAdaptiveCard.h; path = ../../../../shared/cpp/ObjectModel/SharedAdaptiveCard.h; sourceTree = "<group>"; };
		F43A940E1F1D60E30001920B /* ACRFactSetRenderer.h */ = {isa = PBXFileReference; fileEncoding = 4; lastKnownFileType = sourcecode.c.h; path = ACRFactSetRenderer.h; sourceTree = "<group>"; };
		F43A940F1F1D60E30001920B /* ACRFactSetRenderer.mm */ = {isa = PBXFileReference; fileEncoding = 4; lastKnownFileType = sourcecode.cpp.objcpp; path = ACRFactSetRenderer.mm; sourceTree = "<group>"; };
		F43A94121F1EED6D0001920B /* ACRInputRenderer.h */ = {isa = PBXFileReference; fileEncoding = 4; lastKnownFileType = sourcecode.c.h; path = ACRInputRenderer.h; sourceTree = "<group>"; };
		F43A94131F1EED6D0001920B /* ACRInputRenderer.mm */ = {isa = PBXFileReference; fileEncoding = 4; lastKnownFileType = sourcecode.cpp.objcpp; path = ACRInputRenderer.mm; sourceTree = "<group>"; };
		F43A94161F20502D0001920B /* ACRInputToggleRenderer.h */ = {isa = PBXFileReference; fileEncoding = 4; lastKnownFileType = sourcecode.c.h; path = ACRInputToggleRenderer.h; sourceTree = "<group>"; };
		F43A94171F20502D0001920B /* ACRInputToggleRenderer.mm */ = {isa = PBXFileReference; fileEncoding = 4; lastKnownFileType = sourcecode.cpp.objcpp; path = ACRInputToggleRenderer.mm; sourceTree = "<group>"; };
		F44872BD1EE2261F00FCAFAE /* AdaptiveCardParseException.cpp */ = {isa = PBXFileReference; fileEncoding = 4; lastKnownFileType = sourcecode.cpp.cpp; name = AdaptiveCardParseException.cpp; path = ../../../../shared/cpp/ObjectModel/AdaptiveCardParseException.cpp; sourceTree = "<group>"; };
		F44872BE1EE2261F00FCAFAE /* AdaptiveCardParseException.h */ = {isa = PBXFileReference; fileEncoding = 4; lastKnownFileType = sourcecode.c.h; name = AdaptiveCardParseException.h; path = ../../../../shared/cpp/ObjectModel/AdaptiveCardParseException.h; sourceTree = "<group>"; };
		F44872BF1EE2261F00FCAFAE /* BaseActionElement.cpp */ = {isa = PBXFileReference; fileEncoding = 4; lastKnownFileType = sourcecode.cpp.cpp; name = BaseActionElement.cpp; path = ../../../../shared/cpp/ObjectModel/BaseActionElement.cpp; sourceTree = "<group>"; };
		F44872C01EE2261F00FCAFAE /* BaseActionElement.h */ = {isa = PBXFileReference; fileEncoding = 4; lastKnownFileType = sourcecode.c.h; name = BaseActionElement.h; path = ../../../../shared/cpp/ObjectModel/BaseActionElement.h; sourceTree = "<group>"; };
		F44872C11EE2261F00FCAFAE /* BaseCardElement.cpp */ = {isa = PBXFileReference; fileEncoding = 4; lastKnownFileType = sourcecode.cpp.cpp; name = BaseCardElement.cpp; path = ../../../../shared/cpp/ObjectModel/BaseCardElement.cpp; sourceTree = "<group>"; };
		F44872C21EE2261F00FCAFAE /* BaseCardElement.h */ = {isa = PBXFileReference; fileEncoding = 4; lastKnownFileType = sourcecode.c.h; name = BaseCardElement.h; path = ../../../../shared/cpp/ObjectModel/BaseCardElement.h; sourceTree = "<group>"; };
		F44872C31EE2261F00FCAFAE /* BaseInputElement.cpp */ = {isa = PBXFileReference; fileEncoding = 4; lastKnownFileType = sourcecode.cpp.cpp; name = BaseInputElement.cpp; path = ../../../../shared/cpp/ObjectModel/BaseInputElement.cpp; sourceTree = "<group>"; };
		F44872C41EE2261F00FCAFAE /* BaseInputElement.h */ = {isa = PBXFileReference; fileEncoding = 4; lastKnownFileType = sourcecode.c.h; name = BaseInputElement.h; path = ../../../../shared/cpp/ObjectModel/BaseInputElement.h; sourceTree = "<group>"; };
		F44872C51EE2261F00FCAFAE /* ChoiceInput.cpp */ = {isa = PBXFileReference; fileEncoding = 4; lastKnownFileType = sourcecode.cpp.cpp; name = ChoiceInput.cpp; path = ../../../../shared/cpp/ObjectModel/ChoiceInput.cpp; sourceTree = "<group>"; };
		F44872C61EE2261F00FCAFAE /* ChoiceInput.h */ = {isa = PBXFileReference; fileEncoding = 4; lastKnownFileType = sourcecode.c.h; name = ChoiceInput.h; path = ../../../../shared/cpp/ObjectModel/ChoiceInput.h; sourceTree = "<group>"; };
		F44872C71EE2261F00FCAFAE /* ChoiceSetInput.cpp */ = {isa = PBXFileReference; fileEncoding = 4; lastKnownFileType = sourcecode.cpp.cpp; name = ChoiceSetInput.cpp; path = ../../../../shared/cpp/ObjectModel/ChoiceSetInput.cpp; sourceTree = "<group>"; };
		F44872C81EE2261F00FCAFAE /* ChoiceSetInput.h */ = {isa = PBXFileReference; fileEncoding = 4; lastKnownFileType = sourcecode.c.h; name = ChoiceSetInput.h; path = ../../../../shared/cpp/ObjectModel/ChoiceSetInput.h; sourceTree = "<group>"; };
		F44872C91EE2261F00FCAFAE /* Column.cpp */ = {isa = PBXFileReference; fileEncoding = 4; lastKnownFileType = sourcecode.cpp.cpp; name = Column.cpp; path = ../../../../shared/cpp/ObjectModel/Column.cpp; sourceTree = "<group>"; };
		F44872CA1EE2261F00FCAFAE /* Column.h */ = {isa = PBXFileReference; fileEncoding = 4; lastKnownFileType = sourcecode.c.h; name = Column.h; path = ../../../../shared/cpp/ObjectModel/Column.h; sourceTree = "<group>"; };
		F44872CB1EE2261F00FCAFAE /* ColumnSet.cpp */ = {isa = PBXFileReference; fileEncoding = 4; lastKnownFileType = sourcecode.cpp.cpp; name = ColumnSet.cpp; path = ../../../../shared/cpp/ObjectModel/ColumnSet.cpp; sourceTree = "<group>"; };
		F44872CC1EE2261F00FCAFAE /* ColumnSet.h */ = {isa = PBXFileReference; fileEncoding = 4; lastKnownFileType = sourcecode.c.h; name = ColumnSet.h; path = ../../../../shared/cpp/ObjectModel/ColumnSet.h; sourceTree = "<group>"; };
		F44872CD1EE2261F00FCAFAE /* Container.cpp */ = {isa = PBXFileReference; fileEncoding = 4; lastKnownFileType = sourcecode.cpp.cpp; name = Container.cpp; path = ../../../../shared/cpp/ObjectModel/Container.cpp; sourceTree = "<group>"; };
		F44872CE1EE2261F00FCAFAE /* Container.h */ = {isa = PBXFileReference; fileEncoding = 4; lastKnownFileType = sourcecode.c.h; name = Container.h; path = ../../../../shared/cpp/ObjectModel/Container.h; sourceTree = "<group>"; };
		F44872CF1EE2261F00FCAFAE /* DateInput.cpp */ = {isa = PBXFileReference; fileEncoding = 4; lastKnownFileType = sourcecode.cpp.cpp; name = DateInput.cpp; path = ../../../../shared/cpp/ObjectModel/DateInput.cpp; sourceTree = "<group>"; };
		F44872D01EE2261F00FCAFAE /* DateInput.h */ = {isa = PBXFileReference; fileEncoding = 4; lastKnownFileType = sourcecode.c.h; name = DateInput.h; path = ../../../../shared/cpp/ObjectModel/DateInput.h; sourceTree = "<group>"; };
		F44872D11EE2261F00FCAFAE /* Enums.cpp */ = {isa = PBXFileReference; fileEncoding = 4; lastKnownFileType = sourcecode.cpp.cpp; name = Enums.cpp; path = ../../../../shared/cpp/ObjectModel/Enums.cpp; sourceTree = "<group>"; };
		F44872D21EE2261F00FCAFAE /* Enums.h */ = {isa = PBXFileReference; explicitFileType = sourcecode.c.h; fileEncoding = 4; name = Enums.h; path = ../../../../shared/cpp/ObjectModel/Enums.h; sourceTree = "<group>"; };
		F44872D31EE2261F00FCAFAE /* Fact.cpp */ = {isa = PBXFileReference; fileEncoding = 4; lastKnownFileType = sourcecode.cpp.cpp; name = Fact.cpp; path = ../../../../shared/cpp/ObjectModel/Fact.cpp; sourceTree = "<group>"; };
		F44872D41EE2261F00FCAFAE /* Fact.h */ = {isa = PBXFileReference; fileEncoding = 4; lastKnownFileType = sourcecode.c.h; name = Fact.h; path = ../../../../shared/cpp/ObjectModel/Fact.h; sourceTree = "<group>"; };
		F44872D51EE2261F00FCAFAE /* FactSet.cpp */ = {isa = PBXFileReference; fileEncoding = 4; lastKnownFileType = sourcecode.cpp.cpp; name = FactSet.cpp; path = ../../../../shared/cpp/ObjectModel/FactSet.cpp; sourceTree = "<group>"; };
		F44872D61EE2261F00FCAFAE /* FactSet.h */ = {isa = PBXFileReference; fileEncoding = 4; lastKnownFileType = sourcecode.c.h; name = FactSet.h; path = ../../../../shared/cpp/ObjectModel/FactSet.h; sourceTree = "<group>"; };
		F44872D71EE2261F00FCAFAE /* HostConfig.h */ = {isa = PBXFileReference; fileEncoding = 4; lastKnownFileType = sourcecode.c.h; name = HostConfig.h; path = ../../../../shared/cpp/ObjectModel/HostConfig.h; sourceTree = "<group>"; };
		F44872DA1EE2261F00FCAFAE /* Image.cpp */ = {isa = PBXFileReference; fileEncoding = 4; lastKnownFileType = sourcecode.cpp.cpp; name = Image.cpp; path = ../../../../shared/cpp/ObjectModel/Image.cpp; sourceTree = "<group>"; };
		F44872DB1EE2261F00FCAFAE /* Image.h */ = {isa = PBXFileReference; fileEncoding = 4; lastKnownFileType = sourcecode.c.h; name = Image.h; path = ../../../../shared/cpp/ObjectModel/Image.h; sourceTree = "<group>"; };
		F44872DC1EE2261F00FCAFAE /* ImageSet.cpp */ = {isa = PBXFileReference; fileEncoding = 4; lastKnownFileType = sourcecode.cpp.cpp; name = ImageSet.cpp; path = ../../../../shared/cpp/ObjectModel/ImageSet.cpp; sourceTree = "<group>"; };
		F44872DD1EE2261F00FCAFAE /* ImageSet.h */ = {isa = PBXFileReference; fileEncoding = 4; lastKnownFileType = sourcecode.c.h; name = ImageSet.h; path = ../../../../shared/cpp/ObjectModel/ImageSet.h; sourceTree = "<group>"; };
		F44872DF1EE2261F00FCAFAE /* jsoncpp.cpp */ = {isa = PBXFileReference; fileEncoding = 4; lastKnownFileType = sourcecode.cpp.cpp; name = jsoncpp.cpp; path = ../../../../shared/cpp/ObjectModel/jsoncpp.cpp; sourceTree = "<group>"; };
		F44872E01EE2261F00FCAFAE /* NumberInput.cpp */ = {isa = PBXFileReference; fileEncoding = 4; lastKnownFileType = sourcecode.cpp.cpp; name = NumberInput.cpp; path = ../../../../shared/cpp/ObjectModel/NumberInput.cpp; sourceTree = "<group>"; };
		F44872E11EE2261F00FCAFAE /* NumberInput.h */ = {isa = PBXFileReference; fileEncoding = 4; lastKnownFileType = sourcecode.c.h; name = NumberInput.h; path = ../../../../shared/cpp/ObjectModel/NumberInput.h; sourceTree = "<group>"; };
		F44872E21EE2261F00FCAFAE /* OpenUrlAction.cpp */ = {isa = PBXFileReference; fileEncoding = 4; lastKnownFileType = sourcecode.cpp.cpp; name = OpenUrlAction.cpp; path = ../../../../shared/cpp/ObjectModel/OpenUrlAction.cpp; sourceTree = "<group>"; };
		F44872E31EE2261F00FCAFAE /* OpenUrlAction.h */ = {isa = PBXFileReference; fileEncoding = 4; lastKnownFileType = sourcecode.c.h; name = OpenUrlAction.h; path = ../../../../shared/cpp/ObjectModel/OpenUrlAction.h; sourceTree = "<group>"; };
		F44872E41EE2261F00FCAFAE /* ParseUtil.cpp */ = {isa = PBXFileReference; fileEncoding = 4; lastKnownFileType = sourcecode.cpp.cpp; name = ParseUtil.cpp; path = ../../../../shared/cpp/ObjectModel/ParseUtil.cpp; sourceTree = "<group>"; };
		F44872E51EE2261F00FCAFAE /* ParseUtil.h */ = {isa = PBXFileReference; fileEncoding = 4; lastKnownFileType = sourcecode.c.h; name = ParseUtil.h; path = ../../../../shared/cpp/ObjectModel/ParseUtil.h; sourceTree = "<group>"; };
		F44872E61EE2261F00FCAFAE /* pch.h */ = {isa = PBXFileReference; fileEncoding = 4; lastKnownFileType = sourcecode.c.h; name = pch.h; path = ../../../../shared/cpp/ObjectModel/pch.h; sourceTree = "<group>"; };
		F44872E71EE2261F00FCAFAE /* ShowCardAction.cpp */ = {isa = PBXFileReference; fileEncoding = 4; lastKnownFileType = sourcecode.cpp.cpp; name = ShowCardAction.cpp; path = ../../../../shared/cpp/ObjectModel/ShowCardAction.cpp; sourceTree = "<group>"; };
		F44872E81EE2261F00FCAFAE /* ShowCardAction.h */ = {isa = PBXFileReference; fileEncoding = 4; lastKnownFileType = sourcecode.c.h; name = ShowCardAction.h; path = ../../../../shared/cpp/ObjectModel/ShowCardAction.h; sourceTree = "<group>"; };
		F44872E91EE2261F00FCAFAE /* SubmitAction.cpp */ = {isa = PBXFileReference; fileEncoding = 4; lastKnownFileType = sourcecode.cpp.cpp; name = SubmitAction.cpp; path = ../../../../shared/cpp/ObjectModel/SubmitAction.cpp; sourceTree = "<group>"; };
		F44872EA1EE2261F00FCAFAE /* SubmitAction.h */ = {isa = PBXFileReference; fileEncoding = 4; lastKnownFileType = sourcecode.c.h; name = SubmitAction.h; path = ../../../../shared/cpp/ObjectModel/SubmitAction.h; sourceTree = "<group>"; };
		F44872EB1EE2261F00FCAFAE /* TextBlock.cpp */ = {isa = PBXFileReference; fileEncoding = 4; lastKnownFileType = sourcecode.cpp.cpp; name = TextBlock.cpp; path = ../../../../shared/cpp/ObjectModel/TextBlock.cpp; sourceTree = "<group>"; };
		F44872EC1EE2261F00FCAFAE /* TextBlock.h */ = {isa = PBXFileReference; fileEncoding = 4; lastKnownFileType = sourcecode.c.h; name = TextBlock.h; path = ../../../../shared/cpp/ObjectModel/TextBlock.h; sourceTree = "<group>"; };
		F44872ED1EE2261F00FCAFAE /* TextInput.cpp */ = {isa = PBXFileReference; fileEncoding = 4; lastKnownFileType = sourcecode.cpp.cpp; name = TextInput.cpp; path = ../../../../shared/cpp/ObjectModel/TextInput.cpp; sourceTree = "<group>"; };
		F44872EE1EE2261F00FCAFAE /* TextInput.h */ = {isa = PBXFileReference; fileEncoding = 4; lastKnownFileType = sourcecode.c.h; name = TextInput.h; path = ../../../../shared/cpp/ObjectModel/TextInput.h; sourceTree = "<group>"; };
		F44872EF1EE2261F00FCAFAE /* TimeInput.cpp */ = {isa = PBXFileReference; fileEncoding = 4; lastKnownFileType = sourcecode.cpp.cpp; name = TimeInput.cpp; path = ../../../../shared/cpp/ObjectModel/TimeInput.cpp; sourceTree = "<group>"; };
		F44872F01EE2261F00FCAFAE /* TimeInput.h */ = {isa = PBXFileReference; fileEncoding = 4; lastKnownFileType = sourcecode.c.h; name = TimeInput.h; path = ../../../../shared/cpp/ObjectModel/TimeInput.h; sourceTree = "<group>"; };
		F44872F11EE2261F00FCAFAE /* ToggleInput.cpp */ = {isa = PBXFileReference; fileEncoding = 4; lastKnownFileType = sourcecode.cpp.cpp; name = ToggleInput.cpp; path = ../../../../shared/cpp/ObjectModel/ToggleInput.cpp; sourceTree = "<group>"; };
		F44872F21EE2261F00FCAFAE /* ToggleInput.h */ = {isa = PBXFileReference; fileEncoding = 4; lastKnownFileType = sourcecode.c.h; name = ToggleInput.h; path = ../../../../shared/cpp/ObjectModel/ToggleInput.h; sourceTree = "<group>"; };
		F452CD571F68CD6F005394B2 /* HostConfig.cpp */ = {isa = PBXFileReference; fileEncoding = 4; lastKnownFileType = sourcecode.cpp.cpp; name = HostConfig.cpp; path = ../../../../shared/cpp/ObjectModel/HostConfig.cpp; sourceTree = "<group>"; };
		F45A071A1EF4BC44007C6503 /* Foundation.framework */ = {isa = PBXFileReference; lastKnownFileType = wrapper.framework; name = Foundation.framework; path = System/Library/Frameworks/Foundation.framework; sourceTree = SDKROOT; };
		F45A071C1EF4BCC3007C6503 /* CoreGraphics.framework */ = {isa = PBXFileReference; lastKnownFileType = wrapper.framework; name = CoreGraphics.framework; path = System/Library/Frameworks/CoreGraphics.framework; sourceTree = SDKROOT; };
		F45A071E1EF4BD67007C6503 /* UIKit.framework */ = {isa = PBXFileReference; lastKnownFileType = wrapper.framework; name = UIKit.framework; path = System/Library/Frameworks/UIKit.framework; sourceTree = SDKROOT; };
		F4603237207575A3006C5358 /* ACRLabelView.xib */ = {isa = PBXFileReference; lastKnownFileType = file.xib; path = ACRLabelView.xib; sourceTree = "<group>"; };
		F460324020757F38006C5358 /* ACRTextField.xib */ = {isa = PBXFileReference; lastKnownFileType = file.xib; path = ACRTextField.xib; sourceTree = "<group>"; };
		F460324420758583006C5358 /* ACRDatePicker.xib */ = {isa = PBXFileReference; lastKnownFileType = file.xib; path = ACRDatePicker.xib; sourceTree = "<group>"; };
		F460324620759519006C5358 /* ACRDateTextField.xib */ = {isa = PBXFileReference; lastKnownFileType = file.xib; path = ACRDateTextField.xib; sourceTree = "<group>"; };
		F495FC082022A18F0093D4DE /* ACRChoiceSetViewDataSource.mm */ = {isa = PBXFileReference; fileEncoding = 4; lastKnownFileType = sourcecode.cpp.objcpp; path = ACRChoiceSetViewDataSource.mm; sourceTree = "<group>"; };
		F495FC092022A18F0093D4DE /* ACRChoiceSetViewDataSource.h */ = {isa = PBXFileReference; fileEncoding = 4; lastKnownFileType = sourcecode.c.h; path = ACRChoiceSetViewDataSource.h; sourceTree = "<group>"; };
		F495FC0C2022AC920093D4DE /* ACRChoiceSetViewDataSourceCompactStyle.mm */ = {isa = PBXFileReference; fileEncoding = 4; lastKnownFileType = sourcecode.cpp.objcpp; path = ACRChoiceSetViewDataSourceCompactStyle.mm; sourceTree = "<group>"; };
		F495FC0D2022AC920093D4DE /* ACRChoiceSetViewDataSourceCompactStyle.h */ = {isa = PBXFileReference; fileEncoding = 4; lastKnownFileType = sourcecode.c.h; path = ACRChoiceSetViewDataSourceCompactStyle.h; sourceTree = "<group>"; };
		F4960C022051FE8000780566 /* ACRView.h */ = {isa = PBXFileReference; fileEncoding = 4; lastKnownFileType = sourcecode.c.h; path = ACRView.h; sourceTree = "<group>"; };
		F4960C032051FE8100780566 /* ACRView.mm */ = {isa = PBXFileReference; fileEncoding = 4; lastKnownFileType = sourcecode.cpp.objcpp; path = ACRView.mm; sourceTree = "<group>"; };
		F496834E1F6CA24600DF0D3A /* ACRRenderer.h */ = {isa = PBXFileReference; fileEncoding = 4; lastKnownFileType = sourcecode.c.h; path = ACRRenderer.h; sourceTree = "<group>"; };
		F496834F1F6CA24600DF0D3A /* ACRRenderer.mm */ = {isa = PBXFileReference; fileEncoding = 4; lastKnownFileType = sourcecode.cpp.objcpp; path = ACRRenderer.mm; sourceTree = "<group>"; };
		F49683501F6CA24600DF0D3A /* ACRRenderResult.h */ = {isa = PBXFileReference; fileEncoding = 4; lastKnownFileType = sourcecode.c.h; path = ACRRenderResult.h; sourceTree = "<group>"; };
		F49683511F6CA24600DF0D3A /* ACRRenderResult.mm */ = {isa = PBXFileReference; fileEncoding = 4; lastKnownFileType = sourcecode.cpp.objcpp; path = ACRRenderResult.mm; sourceTree = "<group>"; };
		F4A5CAB91F623F4500242D62 /* AdaptiveCardsTests.m */ = {isa = PBXFileReference; fileEncoding = 4; lastKnownFileType = sourcecode.c.objc; path = AdaptiveCardsTests.m; sourceTree = "<group>"; };
		F4C1F5D31F2187900018CB78 /* ACRInputDateRenderer.h */ = {isa = PBXFileReference; fileEncoding = 4; lastKnownFileType = sourcecode.c.h; path = ACRInputDateRenderer.h; sourceTree = "<group>"; };
		F4C1F5D41F2187900018CB78 /* ACRInputDateRenderer.mm */ = {isa = PBXFileReference; fileEncoding = 4; lastKnownFileType = sourcecode.cpp.objcpp; path = ACRInputDateRenderer.mm; sourceTree = "<group>"; };
		F4C1F5D71F218ABC0018CB78 /* ACRInputTimeRenderer.h */ = {isa = PBXFileReference; fileEncoding = 4; lastKnownFileType = sourcecode.c.h; path = ACRInputTimeRenderer.h; sourceTree = "<group>"; };
		F4C1F5D81F218ABC0018CB78 /* ACRInputTimeRenderer.mm */ = {isa = PBXFileReference; fileEncoding = 4; lastKnownFileType = sourcecode.cpp.objcpp; path = ACRInputTimeRenderer.mm; sourceTree = "<group>"; };
		F4C1F5DB1F218F920018CB78 /* ACRInputNumberRenderer.h */ = {isa = PBXFileReference; fileEncoding = 4; lastKnownFileType = sourcecode.c.h; path = ACRInputNumberRenderer.h; sourceTree = "<group>"; };
		F4C1F5DC1F218F920018CB78 /* ACRInputNumberRenderer.mm */ = {isa = PBXFileReference; fileEncoding = 4; lastKnownFileType = sourcecode.cpp.objcpp; path = ACRInputNumberRenderer.mm; sourceTree = "<group>"; };
		F4C1F5E31F2A62190018CB78 /* ACRActionOpenURLRenderer.mm */ = {isa = PBXFileReference; fileEncoding = 4; lastKnownFileType = sourcecode.cpp.objcpp; path = ACRActionOpenURLRenderer.mm; sourceTree = "<group>"; };
		F4C1F5E51F2ABB0E0018CB78 /* ACRActionOpenURLRenderer.h */ = {isa = PBXFileReference; fileEncoding = 4; lastKnownFileType = sourcecode.c.h; path = ACRActionOpenURLRenderer.h; sourceTree = "<group>"; };
		F4C1F5E71F2ABB3C0018CB78 /* ACRIBaseActionElementRenderer.h */ = {isa = PBXFileReference; fileEncoding = 4; lastKnownFileType = sourcecode.c.h; path = ACRIBaseActionElementRenderer.h; sourceTree = "<group>"; };
		F4C1F5E91F2ABD6B0018CB78 /* ACRBaseActionElementRenderer.h */ = {isa = PBXFileReference; fileEncoding = 4; lastKnownFileType = sourcecode.c.h; path = ACRBaseActionElementRenderer.h; sourceTree = "<group>"; };
		F4C1F5EA1F2ABD6B0018CB78 /* ACRBaseActionElementRenderer.mm */ = {isa = PBXFileReference; fileEncoding = 4; lastKnownFileType = sourcecode.cpp.objcpp; path = ACRBaseActionElementRenderer.mm; sourceTree = "<group>"; };
		F4C1F5ED1F2BB2810018CB78 /* ACRIContentHoldingView.h */ = {isa = PBXFileReference; fileEncoding = 4; lastKnownFileType = sourcecode.c.h; path = ACRIContentHoldingView.h; sourceTree = "<group>"; };
		F4C1F5EF1F2BC6840018CB78 /* ACRButton.h */ = {isa = PBXFileReference; fileEncoding = 4; lastKnownFileType = sourcecode.c.h; path = ACRButton.h; sourceTree = "<group>"; };
		F4C1F5F01F2BC6840018CB78 /* ACRButton.mm */ = {isa = PBXFileReference; fileEncoding = 4; lastKnownFileType = sourcecode.cpp.objcpp; path = ACRButton.mm; sourceTree = "<group>"; };
		F4C1F5FD1F2C235E0018CB78 /* ACRActionShowCardRenderer.mm */ = {isa = PBXFileReference; fileEncoding = 4; lastKnownFileType = sourcecode.cpp.objcpp; path = ACRActionShowCardRenderer.mm; sourceTree = "<group>"; };
		F4C1F5FF1F2C23FD0018CB78 /* ACRActionShowCardRenderer.h */ = {isa = PBXFileReference; fileEncoding = 4; lastKnownFileType = sourcecode.c.h; path = ACRActionShowCardRenderer.h; sourceTree = "<group>"; };
		F4CA749E2016B3B8002041DF /* ACRLongPressGestureRecognizerEventHandler.mm */ = {isa = PBXFileReference; fileEncoding = 4; lastKnownFileType = sourcecode.cpp.objcpp; path = ACRLongPressGestureRecognizerEventHandler.mm; sourceTree = "<group>"; };
		F4CA749F2016B3B9002041DF /* ACRLongPressGestureRecognizerEventHandler.h */ = {isa = PBXFileReference; fileEncoding = 4; lastKnownFileType = sourcecode.c.h; path = ACRLongPressGestureRecognizerEventHandler.h; sourceTree = "<group>"; };
		F4CA74A320181B52002041DF /* QuartzCore.framework */ = {isa = PBXFileReference; lastKnownFileType = wrapper.framework; name = QuartzCore.framework; path = System/Library/Frameworks/QuartzCore.framework; sourceTree = SDKROOT; };
		F4CAE7791F7325DF00545555 /* Separator.cpp */ = {isa = PBXFileReference; fileEncoding = 4; lastKnownFileType = sourcecode.cpp.cpp; name = Separator.cpp; path = ../../../../shared/cpp/ObjectModel/Separator.cpp; sourceTree = "<group>"; };
		F4CAE77A1F7325DF00545555 /* Separator.h */ = {isa = PBXFileReference; fileEncoding = 4; lastKnownFileType = sourcecode.c.h; name = Separator.h; path = ../../../../shared/cpp/ObjectModel/Separator.h; sourceTree = "<group>"; };
		F4CAE77D1F748AF200545555 /* ACOHostConfigPrivate.h */ = {isa = PBXFileReference; fileEncoding = 4; lastKnownFileType = sourcecode.c.h; path = ACOHostConfigPrivate.h; sourceTree = "<group>"; };
		F4CAE77F1F75AB9000545555 /* ACOAdaptiveCard.h */ = {isa = PBXFileReference; fileEncoding = 4; lastKnownFileType = sourcecode.c.h; path = ACOAdaptiveCard.h; sourceTree = "<group>"; };
		F4CAE7801F75AB9000545555 /* ACOAdaptiveCard.mm */ = {isa = PBXFileReference; fileEncoding = 4; lastKnownFileType = sourcecode.cpp.objcpp; path = ACOAdaptiveCard.mm; sourceTree = "<group>"; };
		F4CAE7811F75AB9000545555 /* ACOAdaptiveCardPrivate.h */ = {isa = PBXFileReference; fileEncoding = 4; lastKnownFileType = sourcecode.c.h; path = ACOAdaptiveCardPrivate.h; sourceTree = "<group>"; };
		F4CAE7851F75B25C00545555 /* ACRRendererPrivate.h */ = {isa = PBXFileReference; fileEncoding = 4; lastKnownFileType = sourcecode.c.h; path = ACRRendererPrivate.h; sourceTree = "<group>"; };
		F4D06947205B27E9003645E4 /* ACRViewController.mm */ = {isa = PBXFileReference; fileEncoding = 4; lastKnownFileType = sourcecode.cpp.objcpp; path = ACRViewController.mm; sourceTree = "<group>"; };
		F4D06948205B27E9003645E4 /* ACRViewController.h */ = {isa = PBXFileReference; fileEncoding = 4; lastKnownFileType = sourcecode.c.h; path = ACRViewController.h; sourceTree = "<group>"; };
		F4D06949205B27EA003645E4 /* ACRViewPrivate.h */ = {isa = PBXFileReference; fileEncoding = 4; lastKnownFileType = sourcecode.c.h; path = ACRViewPrivate.h; sourceTree = "<group>"; };
		F4D33EA41F06F41B00941E44 /* ACRSeparator.mm */ = {isa = PBXFileReference; fileEncoding = 4; lastKnownFileType = sourcecode.cpp.objcpp; path = ACRSeparator.mm; sourceTree = "<group>"; };
		F4D33EA61F06F44C00941E44 /* ACRSeparator.h */ = {isa = PBXFileReference; fileEncoding = 4; lastKnownFileType = sourcecode.c.h; path = ACRSeparator.h; sourceTree = "<group>"; };
		F4D4020D1F7DAC2C00D0356B /* ACOAdaptiveCardParseResult.h */ = {isa = PBXFileReference; fileEncoding = 4; lastKnownFileType = sourcecode.c.h; path = ACOAdaptiveCardParseResult.h; sourceTree = "<group>"; };
		F4D4020E1F7DAC2C00D0356B /* ACOAdaptiveCardParseResult.mm */ = {isa = PBXFileReference; fileEncoding = 4; lastKnownFileType = sourcecode.cpp.objcpp; path = ACOAdaptiveCardParseResult.mm; sourceTree = "<group>"; };
		F4D4020F1F7DAC2C00D0356B /* ACOHostConfigParseResult.h */ = {isa = PBXFileReference; fileEncoding = 4; lastKnownFileType = sourcecode.c.h; path = ACOHostConfigParseResult.h; sourceTree = "<group>"; };
		F4D402101F7DAC2C00D0356B /* ACOHostConfigParseResult.mm */ = {isa = PBXFileReference; fileEncoding = 4; lastKnownFileType = sourcecode.cpp.objcpp; path = ACOHostConfigParseResult.mm; sourceTree = "<group>"; };
		F4F2556B1F98246000A80D39 /* ACOBaseActionElement.h */ = {isa = PBXFileReference; fileEncoding = 4; lastKnownFileType = sourcecode.c.h; path = ACOBaseActionElement.h; sourceTree = "<group>"; };
		F4F2556D1F98247600A80D39 /* ACOBaseActionElementPrivate.h */ = {isa = PBXFileReference; fileEncoding = 4; lastKnownFileType = sourcecode.c.h; path = ACOBaseActionElementPrivate.h; sourceTree = "<group>"; };
		F4F2556E1F98247600A80D39 /* ACOBaseActionElement.mm */ = {isa = PBXFileReference; fileEncoding = 4; lastKnownFileType = sourcecode.cpp.objcpp; path = ACOBaseActionElement.mm; sourceTree = "<group>"; };
		F4F44B6A203FA8EF00A2F24C /* ACRUILabel.h */ = {isa = PBXFileReference; lastKnownFileType = sourcecode.c.h; path = ACRUILabel.h; sourceTree = "<group>"; };
		F4F44B6D203FAF9300A2F24C /* ACRUILabel.mm */ = {isa = PBXFileReference; lastKnownFileType = sourcecode.cpp.objcpp; path = ACRUILabel.mm; sourceTree = "<group>"; };
		F4F44B7620478C5B00A2F24C /* DateTimePreparsedToken.h */ = {isa = PBXFileReference; fileEncoding = 4; lastKnownFileType = sourcecode.c.h; name = DateTimePreparsedToken.h; path = ../../../../shared/cpp/ObjectModel/DateTimePreparsedToken.h; sourceTree = "<group>"; };
		F4F44B7720478C5B00A2F24C /* DateTimePreparser.h */ = {isa = PBXFileReference; fileEncoding = 4; lastKnownFileType = sourcecode.c.h; name = DateTimePreparser.h; path = ../../../../shared/cpp/ObjectModel/DateTimePreparser.h; sourceTree = "<group>"; };
		F4F44B7820478C5C00A2F24C /* DateTimePreparsedToken.cpp */ = {isa = PBXFileReference; fileEncoding = 4; lastKnownFileType = sourcecode.cpp.cpp; name = DateTimePreparsedToken.cpp; path = ../../../../shared/cpp/ObjectModel/DateTimePreparsedToken.cpp; sourceTree = "<group>"; };
		F4F44B7920478C5C00A2F24C /* DateTimePreparser.cpp */ = {isa = PBXFileReference; fileEncoding = 4; lastKnownFileType = sourcecode.cpp.cpp; name = DateTimePreparser.cpp; path = ../../../../shared/cpp/ObjectModel/DateTimePreparser.cpp; sourceTree = "<group>"; };
		F4F44B7E20478C6F00A2F24C /* Util.h */ = {isa = PBXFileReference; fileEncoding = 4; lastKnownFileType = sourcecode.c.h; name = Util.h; path = ../../../../shared/cpp/ObjectModel/Util.h; sourceTree = "<group>"; };
		F4F44B7F20478C6F00A2F24C /* Util.cpp */ = {isa = PBXFileReference; fileEncoding = 4; lastKnownFileType = sourcecode.cpp.cpp; name = Util.cpp; path = ../../../../shared/cpp/ObjectModel/Util.cpp; sourceTree = "<group>"; };
		F4F44B882048F82F00A2F24C /* ACOBaseCardElement.mm */ = {isa = PBXFileReference; fileEncoding = 4; lastKnownFileType = sourcecode.cpp.objcpp; path = ACOBaseCardElement.mm; sourceTree = "<group>"; };
		F4F44B8A2048F83F00A2F24C /* ACOBaseCardElement.h */ = {isa = PBXFileReference; fileEncoding = 4; lastKnownFileType = sourcecode.c.h; path = ACOBaseCardElement.h; sourceTree = "<group>"; };
		F4F44B9E204CED2300A2F24C /* ACRCustomRenderer.mm */ = {isa = PBXFileReference; fileEncoding = 4; lastKnownFileType = sourcecode.cpp.objcpp; path = ACRCustomRenderer.mm; sourceTree = "<group>"; };
		F4F44B9F204CED2300A2F24C /* ACRCustomRenderer.h */ = {isa = PBXFileReference; fileEncoding = 4; lastKnownFileType = sourcecode.c.h; path = ACRCustomRenderer.h; sourceTree = "<group>"; };
		F4F6BA27204E107F003741B6 /* UnknownElement.h */ = {isa = PBXFileReference; fileEncoding = 4; lastKnownFileType = sourcecode.c.h; name = UnknownElement.h; path = ../../../../shared/cpp/ObjectModel/UnknownElement.h; sourceTree = "<group>"; };
		F4F6BA28204E107F003741B6 /* UnknownElement.cpp */ = {isa = PBXFileReference; fileEncoding = 4; lastKnownFileType = sourcecode.cpp.cpp; name = UnknownElement.cpp; path = ../../../../shared/cpp/ObjectModel/UnknownElement.cpp; sourceTree = "<group>"; };
		F4F6BA2B204F18D7003741B6 /* ParseResult.cpp */ = {isa = PBXFileReference; fileEncoding = 4; lastKnownFileType = sourcecode.cpp.cpp; name = ParseResult.cpp; path = ../../../../shared/cpp/ObjectModel/ParseResult.cpp; sourceTree = "<group>"; };
		F4F6BA2C204F18D8003741B6 /* AdaptiveCardParseWarning.h */ = {isa = PBXFileReference; fileEncoding = 4; lastKnownFileType = sourcecode.c.h; name = AdaptiveCardParseWarning.h; path = ../../../../shared/cpp/ObjectModel/AdaptiveCardParseWarning.h; sourceTree = "<group>"; };
		F4F6BA2D204F18D8003741B6 /* ParseResult.h */ = {isa = PBXFileReference; fileEncoding = 4; lastKnownFileType = sourcecode.c.h; name = ParseResult.h; path = ../../../../shared/cpp/ObjectModel/ParseResult.h; sourceTree = "<group>"; };
		F4F6BA2E204F18D8003741B6 /* AdaptiveCardParseWarning.cpp */ = {isa = PBXFileReference; fileEncoding = 4; lastKnownFileType = sourcecode.cpp.cpp; name = AdaptiveCardParseWarning.cpp; path = ../../../../shared/cpp/ObjectModel/AdaptiveCardParseWarning.cpp; sourceTree = "<group>"; };
		F4F6BA33204F200E003741B6 /* ACRParseWarning.mm */ = {isa = PBXFileReference; fileEncoding = 4; lastKnownFileType = sourcecode.cpp.objcpp; path = ACRParseWarning.mm; sourceTree = "<group>"; };
		F4F6BA34204F200E003741B6 /* ACRParseWarning.h */ = {isa = PBXFileReference; fileEncoding = 4; lastKnownFileType = sourcecode.c.h; path = ACRParseWarning.h; sourceTree = "<group>"; };
		F4F6BA37204F2954003741B6 /* ACRParseWarningPrivate.h */ = {isa = PBXFileReference; fileEncoding = 4; lastKnownFileType = sourcecode.c.h; path = ACRParseWarningPrivate.h; sourceTree = "<group>"; };
		F4F6BA39204F3109003741B6 /* ACRAggregateTarget.mm */ = {isa = PBXFileReference; fileEncoding = 4; lastKnownFileType = sourcecode.cpp.objcpp; path = ACRAggregateTarget.mm; sourceTree = "<group>"; };
		F4F6BA3A204F3109003741B6 /* ACRAggregateTarget.h */ = {isa = PBXFileReference; fileEncoding = 4; lastKnownFileType = sourcecode.c.h; path = ACRAggregateTarget.h; sourceTree = "<group>"; };
		F4FE45641F196E7B0071D9E5 /* ACRColumnView.h */ = {isa = PBXFileReference; fileEncoding = 4; lastKnownFileType = sourcecode.c.h; path = ACRColumnView.h; sourceTree = "<group>"; };
		F4FE45651F196E7B0071D9E5 /* ACRColumnView.mm */ = {isa = PBXFileReference; fileEncoding = 4; lastKnownFileType = sourcecode.cpp.objcpp; path = ACRColumnView.mm; sourceTree = "<group>"; };
		F4FE45681F196F3D0071D9E5 /* ACRContentStackView.h */ = {isa = PBXFileReference; fileEncoding = 4; lastKnownFileType = sourcecode.c.h; path = ACRContentStackView.h; sourceTree = "<group>"; };
		F4FE45691F196F3D0071D9E5 /* ACRContentStackView.mm */ = {isa = PBXFileReference; fileEncoding = 4; lastKnownFileType = sourcecode.cpp.objcpp; path = ACRContentStackView.mm; sourceTree = "<group>"; };
		F4FE456C1F1985200071D9E5 /* ACRColumnSetView.h */ = {isa = PBXFileReference; fileEncoding = 4; lastKnownFileType = sourcecode.c.h; path = ACRColumnSetView.h; sourceTree = "<group>"; };
		F4FE456D1F1985200071D9E5 /* ACRColumnSetView.mm */ = {isa = PBXFileReference; fileEncoding = 4; lastKnownFileType = sourcecode.cpp.objcpp; path = ACRColumnSetView.mm; sourceTree = "<group>"; };
/* End PBXFileReference section */

/* Begin PBXFrameworksBuildPhase section */
		F423C0B11EE1FBA900905679 /* Frameworks */ = {
			isa = PBXFrameworksBuildPhase;
			buildActionMask = 2147483647;
			files = (
				6B421CC121015EDD002F401A /* CoreGraphics.framework in Frameworks */,
				6B421CC02101503E002F401A /* QuartzCore.framework in Frameworks */,
				6BB21219210015A7009EA1BA /* AVKit.framework in Frameworks */,
				6BB2121821001596009EA1BA /* AVFoundation.framework in Frameworks */,
				F45A071F1EF4BD67007C6503 /* UIKit.framework in Frameworks */,
			);
			runOnlyForDeploymentPostprocessing = 0;
		};
		F423C0BB1EE1FBAA00905679 /* Frameworks */ = {
			isa = PBXFrameworksBuildPhase;
			buildActionMask = 2147483647;
			files = (
				F423C0BF1EE1FBAA00905679 /* AdaptiveCards.framework in Frameworks */,
			);
			runOnlyForDeploymentPostprocessing = 0;
		};
/* End PBXFrameworksBuildPhase section */

/* Begin PBXGroup section */
		6B14FC682122263800A11CC5 /* Images */ = {
			isa = PBXGroup;
			children = (
				6B5D2414212E1CF70010EB07 /* checked-checkbox-24.png */,
				6B5D2415212E1CF70010EB07 /* checked.png */,
				6B5D2416212E1CF70010EB07 /* unchecked-checkbox-24.png */,
				6B5D2417212E1CF70010EB07 /* unchecked.png */,
			);
			path = Images;
			sourceTree = "<group>";
		};
		6BB2120621000024009EA1BA /* Media */ = {
			isa = PBXGroup;
			children = (
				6BBE841E23CE60E300ECA586 /* ACRMediaRenderer.h */,
				6B9D650721095C7A00BB5C7B /* ACOMediaEvent.h */,
				6B9D650821095C7A00BB5C7B /* ACOMediaEvent.mm */,
				6B9D650621095C7A00BB5C7B /* ACOMediaEventPrivate.h */,
				6BB211FE20FFF9C0009EA1BA /* ACRIMedia.h */,
				6BCE4B242108FA7C00021A62 /* ACRMediaRenderer.mm */,
				6B9D650C21095CBE00BB5C7B /* ACRMediaTarget.h */,
				6B9D650D21095CBE00BB5C7B /* ACRMediaTarget.mm */,
			);
			name = Media;
			sourceTree = "<group>";
		};
		F4071C751FCCBAEF00AF4FEA /* json */ = {
			isa = PBXGroup;
			children = (
				F4071C761FCCBAEF00AF4FEA /* json-forwards.h */,
				F4071C771FCCBAEF00AF4FEA /* json.h */,
			);
			name = json;
			path = ../../../../shared/cpp/ObjectModel/json;
			sourceTree = "<group>";
		};
		F423C0AB1EE1FBA900905679 = {
			isa = PBXGroup;
			children = (
				F423C0B71EE1FBA900905679 /* AdaptiveCards */,
				F423C0C21EE1FBAA00905679 /* AdaptiveCardsTests */,
				F45A07191EF4BC44007C6503 /* Frameworks */,
				F423C0B61EE1FBA900905679 /* Products */,
			);
			sourceTree = "<group>";
		};
		F423C0B61EE1FBA900905679 /* Products */ = {
			isa = PBXGroup;
			children = (
				F423C0B51EE1FBA900905679 /* AdaptiveCards.framework */,
				F423C0BE1EE1FBAA00905679 /* AdaptiveCardsTests.xctest */,
			);
			name = Products;
			sourceTree = "<group>";
		};
		F423C0B71EE1FBA900905679 /* AdaptiveCards */ = {
			isa = PBXGroup;
			children = (
				F423C0B81EE1FBAA00905679 /* ACFramework.h */,
				F4CAE77F1F75AB9000545555 /* ACOAdaptiveCard.h */,
				F4CAE7801F75AB9000545555 /* ACOAdaptiveCard.mm */,
				F4D4020D1F7DAC2C00D0356B /* ACOAdaptiveCardParseResult.h */,
				F4D4020E1F7DAC2C00D0356B /* ACOAdaptiveCardParseResult.mm */,
				F4CAE7811F75AB9000545555 /* ACOAdaptiveCardPrivate.h */,
				F4F2556B1F98246000A80D39 /* ACOBaseActionElement.h */,
				F4F2556E1F98247600A80D39 /* ACOBaseActionElement.mm */,
				F4F2556D1F98247600A80D39 /* ACOBaseActionElementPrivate.h */,
				F4F44B8A2048F83F00A2F24C /* ACOBaseCardElement.h */,
				F4F44B882048F82F00A2F24C /* ACOBaseCardElement.mm */,
				F42C2F4B20351A8E008787B0 /* ACOBaseCardElementPrivate.h */,
				F431103F1F357487001AAE30 /* ACOHostConfig.h */,
				F43110401F357487001AAE30 /* ACOHostConfig.mm */,
				F4D4020F1F7DAC2C00D0356B /* ACOHostConfigParseResult.h */,
				F4D402101F7DAC2C00D0356B /* ACOHostConfigParseResult.mm */,
				F4CAE77D1F748AF200545555 /* ACOHostConfigPrivate.h */,
				6B9BDFC920F6BF5D00F13155 /* ACOIResourceResolver.h */,
				6B5D240A212C89E70010EB07 /* ACORemoteResourceInformation.h */,
				6B5D240B212C89E70010EB07 /* ACORemoteResourceInformation.mm */,
				6B5D2409212C89E60010EB07 /* ACORemoteResourceInformationPrivate.h */,
				6B9BDF7E20F40D1000F13155 /* ACOResourceResolvers.h */,
				6B9BDF7D20F40D0F00F13155 /* ACOResourceResolvers.mm */,
				6BBE841823CD184D00ECA586 /* ACOWarning.h */,
				6BBE841723CD184D00ECA586 /* ACOWarning.mm */,
				6B1147D01F32E53A008846EC /* ACRActionDelegate.h */,
				6B616C4121CB20D1003E29CE /* ACRActionToggleVisibilityRenderer.h */,
				6BBE841623CD184D00ECA586 /* ACREnums.h */,
				F42979401F322C3E00E89914 /* ACRErrors.h */,
				F42979411F322C3E00E89914 /* ACRErrors.mm */,
				F4F6BA34204F200E003741B6 /* ACRParseWarning.h */,
				F4F6BA33204F200E003741B6 /* ACRParseWarning.mm */,
				F4F6BA37204F2954003741B6 /* ACRParseWarningPrivate.h */,
				F427411A1EF8A25200399FBB /* ACRRegistration.h */,
				F427411B1EF8A25200399FBB /* ACRRegistration.mm */,
				6B096D7D22694775006CC034 /* ACRRegistrationPrivate.h */,
				F496834E1F6CA24600DF0D3A /* ACRRenderer.h */,
				F496834F1F6CA24600DF0D3A /* ACRRenderer.mm */,
				F4CAE7851F75B25C00545555 /* ACRRendererPrivate.h */,
				F49683501F6CA24600DF0D3A /* ACRRenderResult.h */,
				F49683511F6CA24600DF0D3A /* ACRRenderResult.mm */,
				6B696CD823202B1A00E1D607 /* ACRTargetBuilderDirector.h */,
				6B696CD723202B1A00E1D607 /* ACRTargetBuilderDirector.mm */,
				F4960C022051FE8000780566 /* ACRView.h */,
				F4960C032051FE8100780566 /* ACRView.mm */,
				F4D06948205B27E9003645E4 /* ACRViewController.h */,
				F4D06947205B27E9003645E4 /* ACRViewController.mm */,
				F4D06949205B27EA003645E4 /* ACRViewPrivate.h */,
				F42979331F30079D00E89914 /* Actions */,
				6B14FC682122263800A11CC5 /* Images */,
				F423C0B91EE1FBAA00905679 /* Info.plist */,
				F42979321F30074900E89914 /* Inputs */,
				F42979351F3007DF00E89914 /* Layouts */,
				6BB2120621000024009EA1BA /* Media */,
				F42979341F3007C500E89914 /* ReadOnlyObjects */,
				F423C0D71EE1FF2F00905679 /* SharedLib */,
				6BC30F6B21E56A6900B9FAAE /* UtiliOS.h */,
				6BC30F6D21E56CF900B9FAAE /* UtiliOS.mm */,
				F460323D20757AE6006C5358 /* XIB */,
			);
			path = AdaptiveCards;
			sourceTree = "<group>";
		};
		F423C0C21EE1FBAA00905679 /* AdaptiveCardsTests */ = {
			isa = PBXGroup;
			children = (
				F4A5CAB91F623F4500242D62 /* AdaptiveCardsTests.m */,
			);
			path = AdaptiveCardsTests;
			sourceTree = "<group>";
		};
		F423C0D71EE1FF2F00905679 /* SharedLib */ = {
			isa = PBXGroup;
			children = (
				F4071C781FCCBAEF00AF4FEA /* ActionParserRegistration.cpp */,
				F4071C741FCCBAEF00AF4FEA /* ActionParserRegistration.h */,
				C8DEDF37220CDEB00001AAED /* ActionSet.cpp */,
				C8DEDF38220CDEB00001AAED /* ActionSet.h */,
				300ECB61219A12D100371DC5 /* AdaptiveBase64Util.cpp */,
				300ECB62219A12D100371DC5 /* AdaptiveBase64Util.h */,
				F44872BD1EE2261F00FCAFAE /* AdaptiveCardParseException.cpp */,
				F44872BE1EE2261F00FCAFAE /* AdaptiveCardParseException.h */,
				F4F6BA2E204F18D8003741B6 /* AdaptiveCardParseWarning.cpp */,
				F4F6BA2C204F18D8003741B6 /* AdaptiveCardParseWarning.h */,
				7EF8879C21F14CDD00BAFF02 /* BackgroundImage.cpp */,
				7EF8879B21F14CDD00BAFF02 /* BackgroundImage.h */,
				F44872BF1EE2261F00FCAFAE /* BaseActionElement.cpp */,
				F44872C01EE2261F00FCAFAE /* BaseActionElement.h */,
				F44872C11EE2261F00FCAFAE /* BaseCardElement.cpp */,
				F44872C21EE2261F00FCAFAE /* BaseCardElement.h */,
				6B224275220BAC8A000ACDA1 /* BaseElement.cpp */,
				6B224276220BAC8B000ACDA1 /* BaseElement.h */,
				F44872C31EE2261F00FCAFAE /* BaseInputElement.cpp */,
				F44872C41EE2261F00FCAFAE /* BaseInputElement.h */,
				F44872C51EE2261F00FCAFAE /* ChoiceInput.cpp */,
				F44872C61EE2261F00FCAFAE /* ChoiceInput.h */,
				F44872C71EE2261F00FCAFAE /* ChoiceSetInput.cpp */,
				F44872C81EE2261F00FCAFAE /* ChoiceSetInput.h */,
				6B22427F2220DDF5000ACDA1 /* CollectionTypeElement.cpp */,
				6B2242802220DDF5000ACDA1 /* CollectionTypeElement.h */,
				F44872C91EE2261F00FCAFAE /* Column.cpp */,
				F44872CA1EE2261F00FCAFAE /* Column.h */,
				F44872CB1EE2261F00FCAFAE /* ColumnSet.cpp */,
				F44872CC1EE2261F00FCAFAE /* ColumnSet.h */,
				F44872CD1EE2261F00FCAFAE /* Container.cpp */,
				F44872CE1EE2261F00FCAFAE /* Container.h */,
				F44872CF1EE2261F00FCAFAE /* DateInput.cpp */,
				F44872D01EE2261F00FCAFAE /* DateInput.h */,
				F4F44B7820478C5C00A2F24C /* DateTimePreparsedToken.cpp */,
				F4F44B7620478C5B00A2F24C /* DateTimePreparsedToken.h */,
				F4F44B7920478C5C00A2F24C /* DateTimePreparser.cpp */,
				F4F44B7720478C5B00A2F24C /* DateTimePreparser.h */,
				F4071C791FCCBAEF00AF4FEA /* ElementParserRegistration.cpp */,
				F4071C731FCCBAEE00AF4FEA /* ElementParserRegistration.h */,
				6BC30F7521E5750A00B9FAAE /* EnumMagic.h */,
				F44872D11EE2261F00FCAFAE /* Enums.cpp */,
				F44872D21EE2261F00FCAFAE /* Enums.h */,
				F44872D31EE2261F00FCAFAE /* Fact.cpp */,
				F44872D41EE2261F00FCAFAE /* Fact.h */,
				F44872D51EE2261F00FCAFAE /* FactSet.cpp */,
				F44872D61EE2261F00FCAFAE /* FactSet.h */,
				8404BA8D226697800091A0AD /* FeatureRegistration.cpp */,
				8404BA8C226697800091A0AD /* FeatureRegistration.h */,
				F452CD571F68CD6F005394B2 /* HostConfig.cpp */,
				F44872D71EE2261F00FCAFAE /* HostConfig.h */,
				F44872DA1EE2261F00FCAFAE /* Image.cpp */,
				F44872DB1EE2261F00FCAFAE /* Image.h */,
				F44872DC1EE2261F00FCAFAE /* ImageSet.cpp */,
				F44872DD1EE2261F00FCAFAE /* ImageSet.h */,
				6B2242B322334492000ACDA1 /* Inline.cpp */,
				6B2242AB22334451000ACDA1 /* Inline.h */,
				F4071C751FCCBAEF00AF4FEA /* json */,
				F44872DF1EE2261F00FCAFAE /* jsoncpp.cpp */,
				F42E516C1FEC383E008F9642 /* MarkDownBlockParser.cpp */,
				F42E516F1FEC383F008F9642 /* MarkDownBlockParser.h */,
				F42E51701FEC383F008F9642 /* MarkDownHtmlGenerator.cpp */,
				F42E516D1FEC383F008F9642 /* MarkDownHtmlGenerator.h */,
				F42E516E1FEC383F008F9642 /* MarkDownParsedResult.cpp */,
				F42E516B1FEC383E008F9642 /* MarkDownParsedResult.h */,
				F42E51721FEC3840008F9642 /* MarkDownParser.cpp */,
				F42E51711FEC383F008F9642 /* MarkDownParser.h */,
				6B7B1A8D20B4D2AA00260731 /* Media.cpp */,
				6B7B1A9020B4D2AB00260731 /* Media.h */,
				6B7B1A8E20B4D2AA00260731 /* MediaSource.cpp */,
				6B7B1A8F20B4D2AA00260731 /* MediaSource.h */,
				F44872E01EE2261F00FCAFAE /* NumberInput.cpp */,
				F44872E11EE2261F00FCAFAE /* NumberInput.h */,
				F44872E21EE2261F00FCAFAE /* OpenUrlAction.cpp */,
				F44872E31EE2261F00FCAFAE /* OpenUrlAction.h */,
				7ECFB63E219A3940004727A9 /* ParseContext.cpp */,
				7ECFB63F219A3940004727A9 /* ParseContext.h */,
				F4F6BA2B204F18D7003741B6 /* ParseResult.cpp */,
				F4F6BA2D204F18D8003741B6 /* ParseResult.h */,
				F44872E41EE2261F00FCAFAE /* ParseUtil.cpp */,
				F44872E51EE2261F00FCAFAE /* ParseUtil.h */,
				6B224277220BAC8B000ACDA1 /* pch.cpp */,
				F44872E61EE2261F00FCAFAE /* pch.h */,
				6B268FE620CF19E100D99C1B /* RemoteResourceInformation.h */,
				6B2242A52233442C000ACDA1 /* RichTextBlock.cpp */,
				6B2242A62233442C000ACDA1 /* RichTextBlock.h */,
				6BAC0F2C228E2D7300E42DEB /* RichTextElementProperties.cpp */,
				6BAC0F2B228E2D7200E42DEB /* RichTextElementProperties.h */,
				7EDC0F66213878E800077A13 /* SemanticVersion.cpp */,
				7EDC0F65213878E800077A13 /* SemanticVersion.h */,
				F4CAE7791F7325DF00545555 /* Separator.cpp */,
				F4CAE77A1F7325DF00545555 /* Separator.h */,
				F43660761F0706D800EBA868 /* SharedAdaptiveCard.cpp */,
				F43660771F0706D800EBA868 /* SharedAdaptiveCard.h */,
				F44872E71EE2261F00FCAFAE /* ShowCardAction.cpp */,
				F44872E81EE2261F00FCAFAE /* ShowCardAction.h */,
				F44872E91EE2261F00FCAFAE /* SubmitAction.cpp */,
				F44872EA1EE2261F00FCAFAE /* SubmitAction.h */,
				F44872EB1EE2261F00FCAFAE /* TextBlock.cpp */,
				F44872EC1EE2261F00FCAFAE /* TextBlock.h */,
				6B2242A12233439D000ACDA1 /* TextElementProperties.cpp */,
				6B2242A22233439D000ACDA1 /* TextElementProperties.h */,
				F44872ED1EE2261F00FCAFAE /* TextInput.cpp */,
				F44872EE1EE2261F00FCAFAE /* TextInput.h */,
				6B2242AA22334451000ACDA1 /* TextRun.cpp */,
				6B2242A922334451000ACDA1 /* TextRun.h */,
				F44872EF1EE2261F00FCAFAE /* TimeInput.cpp */,
				F44872F01EE2261F00FCAFAE /* TimeInput.h */,
				F44872F11EE2261F00FCAFAE /* ToggleInput.cpp */,
				F44872F21EE2261F00FCAFAE /* ToggleInput.h */,
				CA1218C521C4509400152EA8 /* ToggleVisibilityAction.cpp */,
				CA1218C321C4509300152EA8 /* ToggleVisibilityAction.h */,
				CA1218C421C4509400152EA8 /* ToggleVisibilityTarget.cpp */,
				CA1218C221C4509300152EA8 /* ToggleVisibilityTarget.h */,
				6B22426C2203BE97000ACDA1 /* UnknownAction.cpp */,
				6B22426B2203BE97000ACDA1 /* UnknownAction.h */,
				F4F6BA28204E107F003741B6 /* UnknownElement.cpp */,
				F4F6BA27204E107F003741B6 /* UnknownElement.h */,
				F4F44B7F20478C6F00A2F24C /* Util.cpp */,
				F4F44B7E20478C6F00A2F24C /* Util.h */,
			);
			name = SharedLib;
			sourceTree = "<group>";
		};
		F42979321F30074900E89914 /* Inputs */ = {
			isa = PBXGroup;
			children = (
				F495FC092022A18F0093D4DE /* ACRChoiceSetViewDataSource.h */,
				F495FC082022A18F0093D4DE /* ACRChoiceSetViewDataSource.mm */,
				F495FC0D2022AC920093D4DE /* ACRChoiceSetViewDataSourceCompactStyle.h */,
				F495FC0C2022AC920093D4DE /* ACRChoiceSetViewDataSourceCompactStyle.mm */,
				F42979481F323BA700E89914 /* ACRDateTextField.h */,
				F429794C1F32684900E89914 /* ACRDateTextField.mm */,
				F42979361F31438900E89914 /* ACRIBaseInputHandler.h */,
				6B6840F61F25EC2D008A933F /* ACRInputChoiceSetRenderer.h */,
				6B6840F71F25EC2D008A933F /* ACRInputChoiceSetRenderer.mm */,
				F4C1F5D31F2187900018CB78 /* ACRInputDateRenderer.h */,
				F4C1F5D41F2187900018CB78 /* ACRInputDateRenderer.mm */,
				6B27CD6424BD52D500C0F90F /* ACRInputLabelView.h */,
				6B27CD6524BD52D600C0F90F /* ACRInputLabelView.mm */,
				F4C1F5DB1F218F920018CB78 /* ACRInputNumberRenderer.h */,
				F4C1F5DC1F218F920018CB78 /* ACRInputNumberRenderer.mm */,
				F43A94121F1EED6D0001920B /* ACRInputRenderer.h */,
				F43A94131F1EED6D0001920B /* ACRInputRenderer.mm */,
				F431103D1F357487001AAE30 /* ACRInputTableView.h */,
				F431103E1F357487001AAE30 /* ACRInputTableView.mm */,
				F4C1F5D71F218ABC0018CB78 /* ACRInputTimeRenderer.h */,
				F4C1F5D81F218ABC0018CB78 /* ACRInputTimeRenderer.mm */,
				F43A94161F20502D0001920B /* ACRInputToggleRenderer.h */,
				F43A94171F20502D0001920B /* ACRInputToggleRenderer.mm */,
				F42979451F322C9000E89914 /* ACRNumericTextField.h */,
				F42979441F322C9000E89914 /* ACRNumericTextField.mm */,
				6BF4307D219129600068E432 /* ACRQuickReplyMultilineView.h */,
				6BF4307E219129600068E432 /* ACRQuickReplyMultilineView.mm */,
				6BF430752190DDCA0068E432 /* ACRQuickReplyView.h */,
				6BF430762190DDCA0068E432 /* ACRQuickReplyView.mm */,
				F429793C1F3155EF00E89914 /* ACRTextField.h */,
				F429793D1F3155EF00E89914 /* ACRTextField.mm */,
				6B9AB30E20DD82A2005C8E15 /* ACRTextView.h */,
				6B9AB30F20DD82A2005C8E15 /* ACRTextView.mm */,
				6B9BDF7220E1BD0E00F13155 /* ACRToggleInputDataSource.h */,
				6B9BDF7120E1BD0E00F13155 /* ACRToggleInputDataSource.mm */,
				6BE8DFD5249C5126005EFE66 /* ACRToggleInputView.h */,
				6BE8DFD3249C4C1B005EFE66 /* ACRToggleInputView.mm */,
			);
			name = Inputs;
			sourceTree = "<group>";
		};
		F42979331F30079D00E89914 /* Actions */ = {
			isa = PBXGroup;
			children = (
				6B22425B21E80647000ACDA1 /* ACOParseContext.h */,
				6B22425C21E80647000ACDA1 /* ACOParseContext.mm */,
				6B22425A21E80647000ACDA1 /* ACOParseContextPrivate.h */,
				F4C1F5E51F2ABB0E0018CB78 /* ACRActionOpenURLRenderer.h */,
				F4C1F5E31F2A62190018CB78 /* ACRActionOpenURLRenderer.mm */,
				6BB211FB20FF9FEA009EA1BA /* ACRActionSetRenderer.h */,
				6BB211FA20FF9FE9009EA1BA /* ACRActionSetRenderer.mm */,
				F4C1F5FF1F2C23FD0018CB78 /* ACRActionShowCardRenderer.h */,
				F4C1F5FD1F2C235E0018CB78 /* ACRActionShowCardRenderer.mm */,
				F42979381F31458800E89914 /* ACRActionSubmitRenderer.h */,
				F42979391F31458800E89914 /* ACRActionSubmitRenderer.mm */,
				6B616C4221CB20D1003E29CE /* ACRActionToggleVisibilityRenderer.mm */,
				F4F6BA3A204F3109003741B6 /* ACRAggregateTarget.h */,
				F4F6BA39204F3109003741B6 /* ACRAggregateTarget.mm */,
				F4C1F5E91F2ABD6B0018CB78 /* ACRBaseActionElementRenderer.h */,
				F4C1F5EA1F2ABD6B0018CB78 /* ACRBaseActionElementRenderer.mm */,
				F4C1F5EF1F2BC6840018CB78 /* ACRButton.h */,
				F4C1F5F01F2BC6840018CB78 /* ACRButton.mm */,
				6BC30F7821E6E49E00B9FAAE /* ACRCustomActionRenderer.h */,
				6BC30F7721E6E49E00B9FAAE /* ACRCustomActionRenderer.mm */,
				F4C1F5E71F2ABB3C0018CB78 /* ACRIBaseActionElementRenderer.h */,
				F4CA749F2016B3B9002041DF /* ACRLongPressGestureRecognizerEventHandler.h */,
				F4CA749E2016B3B8002041DF /* ACRLongPressGestureRecognizerEventHandler.mm */,
				6BCE4B282108FBD800021A62 /* ACRLongPressGestureRecognizerFactory.h */,
				6BCE4B262108FA9300021A62 /* ACRLongPressGestureRecognizerFactory.mm */,
				6B1147D61F32F922008846EC /* ACRShowCardTarget.h */,
				6B1147D71F32F922008846EC /* ACRShowCardTarget.mm */,
				6B616C3D21CB1878003E29CE /* ACRToggleVisibilityTarget.h */,
				6B616C3E21CB1878003E29CE /* ACRToggleVisibilityTarget.mm */,
			);
			name = Actions;
			sourceTree = "<group>";
		};
		F42979341F3007C500E89914 /* ReadOnlyObjects */ = {
			isa = PBXGroup;
			children = (
				F42741081EF864A900399FBB /* ACRBaseCardElementRenderer.h */,
				F42741091EF864A900399FBB /* ACRBaseCardElementRenderer.mm */,
				F42741221EFB274C00399FBB /* ACRColumnRenderer.h */,
				F42741231EFB274C00399FBB /* ACRColumnRenderer.mm */,
				F42741261EFB374A00399FBB /* ACRColumnSetRenderer.h */,
				F42741271EFB374A00399FBB /* ACRColumnSetRenderer.mm */,
				F427411E1EF9DB8000399FBB /* ACRContainerRenderer.h */,
				F427411F1EF9DB8000399FBB /* ACRContainerRenderer.mm */,
				F4F44B9F204CED2300A2F24C /* ACRCustomRenderer.h */,
				F4F44B9E204CED2300A2F24C /* ACRCustomRenderer.mm */,
				F43A940E1F1D60E30001920B /* ACRFactSetRenderer.h */,
				F43A940F1F1D60E30001920B /* ACRFactSetRenderer.mm */,
				F42741061EF8624F00399FBB /* ACRIBaseCardElementRenderer.h */,
				F42741101EF873A600399FBB /* ACRImageRenderer.h */,
				F42741111EF873A600399FBB /* ACRImageRenderer.mm */,
				F401A8791F0DCBC8006D7AF2 /* ACRImageSetRenderer.h */,
				F401A87A1F0DCBC8006D7AF2 /* ACRImageSetRenderer.mm */,
				F401A8751F0DB69B006D7AF2 /* ACRImageSetUICollectionView.h */,
				F401A8761F0DB69B006D7AF2 /* ACRImageSetUICollectionView.mm */,
				6B096D4C225431D0006CC034 /* ACRRichTextBlockRenderer.h */,
				6B096D4D225431D0006CC034 /* ACRRichTextBlockRenderer.mm */,
				F42741141EF895AB00399FBB /* ACRTextBlockRenderer.h */,
				F42741151EF895AB00399FBB /* ACRTextBlockRenderer.mm */,
				6B7B1A9620BE2CBC00260731 /* ACRUIImageView.h */,
				6B7B1A9520BE2CBB00260731 /* ACRUIImageView.mm */,
				F4F44B6A203FA8EF00A2F24C /* ACRUILabel.h */,
				F4F44B6D203FAF9300A2F24C /* ACRUILabel.mm */,
			);
			name = ReadOnlyObjects;
			sourceTree = "<group>";
		};
		F42979351F3007DF00E89914 /* Layouts */ = {
			isa = PBXGroup;
			children = (
				6BCE4B202108EB4D00021A62 /* ACRAVPlayerViewHoldingUIView.h */,
				6BCE4B212108EB4E00021A62 /* ACRAVPlayerViewHoldingUIView.mm */,
				F4FE456C1F1985200071D9E5 /* ACRColumnSetView.h */,
				F4FE456D1F1985200071D9E5 /* ACRColumnSetView.mm */,
				F4FE45641F196E7B0071D9E5 /* ACRColumnView.h */,
				F4FE45651F196E7B0071D9E5 /* ACRColumnView.mm */,
				6B3787B920CB3E0E00015401 /* ACRContentHoldingUIScrollView.h */,
				6B3787B820CB3E0E00015401 /* ACRContentHoldingUIScrollView.mm */,
				F401A87D1F1045CA006D7AF2 /* ACRContentHoldingUIView.h */,
				F401A87E1F1045CA006D7AF2 /* ACRContentHoldingUIView.mm */,
				F4FE45681F196F3D0071D9E5 /* ACRContentStackView.h */,
				F4FE45691F196F3D0071D9E5 /* ACRContentStackView.mm */,
				F4C1F5ED1F2BB2810018CB78 /* ACRIContentHoldingView.h */,
				F4D33EA61F06F44C00941E44 /* ACRSeparator.h */,
				F4D33EA41F06F41B00941E44 /* ACRSeparator.mm */,
			);
			name = Layouts;
			sourceTree = "<group>";
		};
		F45A07191EF4BC44007C6503 /* Frameworks */ = {
			isa = PBXGroup;
			children = (
				6BB2121721001596009EA1BA /* AVFoundation.framework */,
				6BB2120F210013AA009EA1BA /* AVKit.framework */,
				F4CA74A320181B52002041DF /* QuartzCore.framework */,
				F45A071E1EF4BD67007C6503 /* UIKit.framework */,
				F45A071C1EF4BCC3007C6503 /* CoreGraphics.framework */,
				F45A071A1EF4BC44007C6503 /* Foundation.framework */,
			);
			name = Frameworks;
			sourceTree = "<group>";
		};
		F460323D20757AE6006C5358 /* XIB */ = {
			isa = PBXGroup;
			children = (
				6B27CD6224BD343C00C0F90F /* ACRInputTableView.xib */,
				6B9AB30120D32A89005C8E15 /* ACRButton.xib */,
				6BF1D1C724AAD3FE00B3EFA2 /* ACRButtonExpandable.xib */,
				6B9AB2FB20D327DB005C8E15 /* ACRCellForCompactMode.xib */,
				F460324420758583006C5358 /* ACRDatePicker.xib */,
				F460324620759519006C5358 /* ACRDateTextField.xib */,
				6B5E9CC024B8541800757882 /* ACRInputLabelView.xib */,
				F4603237207575A3006C5358 /* ACRLabelView.xib */,
				6B14FC60211BBBEA00A11CC5 /* ACRPickerView.xib */,
				6BF4307B219126CD0068E432 /* ACRQuickActionMultilineView.xib */,
				6BF430732190DCBF0068E432 /* ACRQuickActionView.xib */,
				6B5E9CBE24B84E7300757882 /* ACRTextEmailField.xib */,
				F460324020757F38006C5358 /* ACRTextField.xib */,
				6BE8DFD1249C45C9005EFE66 /* ACRToggleInputView.xib */,
				6BEBF59D24BE63A200BE5A79 /* ACRChoiceSetCellCompactChecked.xib */,
				6BEBF59F24BE672000BE5A79 /* ACRChoiceSetCellCompactUnchecked.xib */,
				6BEBF5A324BE685200BE5A79 /* ACRChoiceSetCellUnchecked.xib */,
				6BEBF5A124BE677A00BE5A79 /* ACRChoiceSetCellChecked.xib */,
			);
			name = XIB;
			sourceTree = "<group>";
		};
/* End PBXGroup section */

/* Begin PBXHeadersBuildPhase section */
		F423C0B21EE1FBA900905679 /* Headers */ = {
			isa = PBXHeadersBuildPhase;
			buildActionMask = 2147483647;
			files = (
				6B27CD6624BD52D600C0F90F /* ACRInputLabelView.h in Headers */,
				6BBE841923CD184D00ECA586 /* ACREnums.h in Headers */,
				6BBE841F23CE60E300ECA586 /* ACRMediaRenderer.h in Headers */,
				6BBE841B23CD184D00ECA586 /* ACOWarning.h in Headers */,
				6B2242B022334452000ACDA1 /* Inline.h in Headers */,
				7EDC0F67213878E800077A13 /* SemanticVersion.h in Headers */,
				F4F44B8020478C6F00A2F24C /* Util.h in Headers */,
				8404BA8E226697800091A0AD /* FeatureRegistration.h in Headers */,
				6B224279220BAC8B000ACDA1 /* BaseElement.h in Headers */,
				F448732A1EE2261F00FCAFAE /* ToggleInput.h in Headers */,
				6BC30F7621E5750A00B9FAAE /* EnumMagic.h in Headers */,
				6B3787B720CA00D300015401 /* ACRUILabel.h in Headers */,
				F44873281EE2261F00FCAFAE /* TimeInput.h in Headers */,
				F44873261EE2261F00FCAFAE /* TextInput.h in Headers */,
				F44873221EE2261F00FCAFAE /* SubmitAction.h in Headers */,
				F44873201EE2261F00FCAFAE /* ShowCardAction.h in Headers */,
				7EF8879D21F14CDD00BAFF02 /* BackgroundImage.h in Headers */,
				F448731B1EE2261F00FCAFAE /* OpenUrlAction.h in Headers */,
				F44873191EE2261F00FCAFAE /* NumberInput.h in Headers */,
				F44873151EE2261F00FCAFAE /* ImageSet.h in Headers */,
				F44873131EE2261F00FCAFAE /* Image.h in Headers */,
				F448730F1EE2261F00FCAFAE /* HostConfig.h in Headers */,
				F448730E1EE2261F00FCAFAE /* FactSet.h in Headers */,
				F448730C1EE2261F00FCAFAE /* Fact.h in Headers */,
				F44873081EE2261F00FCAFAE /* DateInput.h in Headers */,
				F44873061EE2261F00FCAFAE /* Container.h in Headers */,
				F44873041EE2261F00FCAFAE /* ColumnSet.h in Headers */,
				F44873001EE2261F00FCAFAE /* ChoiceSetInput.h in Headers */,
				F44872FE1EE2261F00FCAFAE /* ChoiceInput.h in Headers */,
				F44872FC1EE2261F00FCAFAE /* BaseInputElement.h in Headers */,
				F4071C7A1FCCBAEF00AF4FEA /* ElementParserRegistration.h in Headers */,
				F4071C7B1FCCBAEF00AF4FEA /* ActionParserRegistration.h in Headers */,
				F4F44B7B20478C5C00A2F24C /* DateTimePreparser.h in Headers */,
				F42C2F4C20351A8E008787B0 /* ACOBaseCardElementPrivate.h in Headers */,
				F4F44B7A20478C5C00A2F24C /* DateTimePreparsedToken.h in Headers */,
				F4CAE77C1F7325DF00545555 /* Separator.h in Headers */,
				F4F6BA29204E107F003741B6 /* UnknownElement.h in Headers */,
				F44873241EE2261F00FCAFAE /* TextBlock.h in Headers */,
				F4F6BA30204F18D8003741B6 /* AdaptiveCardParseWarning.h in Headers */,
				F4F6BA31204F18D8003741B6 /* ParseResult.h in Headers */,
				F448731D1EE2261F00FCAFAE /* ParseUtil.h in Headers */,
				F448731E1EE2261F00FCAFAE /* pch.h in Headers */,
				F448730A1EE2261F00FCAFAE /* Enums.h in Headers */,
				F44872F61EE2261F00FCAFAE /* AdaptiveCardParseException.h in Headers */,
				F44872FA1EE2261F00FCAFAE /* BaseCardElement.h in Headers */,
				F44872F81EE2261F00FCAFAE /* BaseActionElement.h in Headers */,
				F43660791F0706D800EBA868 /* SharedAdaptiveCard.h in Headers */,
				F4960C042051FE8200780566 /* ACRView.h in Headers */,
				F4D0694B205B27EA003645E4 /* ACRViewController.h in Headers */,
				F4FE45661F196E7B0071D9E5 /* ACRColumnView.h in Headers */,
				F4F6BA36204F200F003741B6 /* ACRParseWarning.h in Headers */,
				F4F44B9D204A16BC00A2F24C /* ACRTextBlockRenderer.h in Headers */,
				F4F44B9C204A169D00A2F24C /* ACRErrors.h in Headers */,
				F4F44B9A204A164100A2F24C /* ACRInputToggleRenderer.h in Headers */,
				F4F44B99204A162900A2F24C /* ACRInputTimeRenderer.h in Headers */,
				F4F44B9B204A165F00A2F24C /* ACRIBaseInputHandler.h in Headers */,
				F4F44B93204A155B00A2F24C /* ACRFactSetRenderer.h in Headers */,
				F4F44B96204A15C500A2F24C /* ACRInputChoiceSetRenderer.h in Headers */,
				F4F44B97204A15DF00A2F24C /* ACRInputDateRenderer.h in Headers */,
				F4F44B98204A160B00A2F24C /* ACRInputRenderer.h in Headers */,
				F4F44B95204A159A00A2F24C /* ACRImageSetRenderer.h in Headers */,
				F4F44B90204A14EF00A2F24C /* ACRColumnRenderer.h in Headers */,
				F4F44B92204A153D00A2F24C /* ACRContainerRenderer.h in Headers */,
				F4F44B91204A152100A2F24C /* ACRColumnSetRenderer.h in Headers */,
				F43110431F357487001AAE30 /* ACRInputTableView.h in Headers */,
				F4F44B94204A157B00A2F24C /* ACRImageRenderer.h in Headers */,
				F4F44B8D204A11D000A2F24C /* (null) in Headers */,
				F4F44B8F204A148200A2F24C /* ACOBaseCardElement.h in Headers */,
				F401A87F1F1045CA006D7AF2 /* ACRContentHoldingUIView.h in Headers */,
				F4C1F5DD1F218F920018CB78 /* ACRInputNumberRenderer.h in Headers */,
				F4C1F5EE1F2BB2810018CB78 /* ACRIContentHoldingView.h in Headers */,
				F4FE456A1F196F3D0071D9E5 /* ACRContentStackView.h in Headers */,
				F4D402111F7DAC2C00D0356B /* ACOAdaptiveCardParseResult.h in Headers */,
				F42741071EF8624F00399FBB /* ACRIBaseCardElementRenderer.h in Headers */,
				F4D402131F7DAC2C00D0356B /* ACOHostConfigParseResult.h in Headers */,
				F43110451F357487001AAE30 /* ACOHostConfig.h in Headers */,
				F4F2556C1F98246000A80D39 /* ACOBaseActionElement.h in Headers */,
				F427410A1EF864A900399FBB /* ACRBaseCardElementRenderer.h in Headers */,
				F4CAE7821F75AB9000545555 /* ACOAdaptiveCard.h in Headers */,
				F4C1F6001F2C23FD0018CB78 /* ACRActionShowCardRenderer.h in Headers */,
				F4C1F5E61F2ABB0E0018CB78 /* ACRActionOpenURLRenderer.h in Headers */,
				F429793A1F31458800E89914 /* ACRActionSubmitRenderer.h in Headers */,
				F49683521F6CA24600DF0D3A /* ACRRenderer.h in Headers */,
				F44873021EE2261F00FCAFAE /* Column.h in Headers */,
				F4C1F5F11F2BC6840018CB78 /* ACRButton.h in Headers */,
				F4CAE7841F75AB9000545555 /* ACOAdaptiveCardPrivate.h in Headers */,
				F42E51771FEC3840008F9642 /* MarkDownBlockParser.h in Headers */,
				F4CAE77E1F748AF200545555 /* ACOHostConfigPrivate.h in Headers */,
				F4FE456E1F1985200071D9E5 /* ACRColumnSetView.h in Headers */,
				F4F2556F1F98247600A80D39 /* ACOBaseActionElementPrivate.h in Headers */,
				F42E51751FEC3840008F9642 /* MarkDownHtmlGenerator.h in Headers */,
				F42E51731FEC3840008F9642 /* MarkDownParsedResult.h in Headers */,
				F429794A1F323BA700E89914 /* ACRDateTextField.h in Headers */,
				F42979471F322C9000E89914 /* ACRNumericTextField.h in Headers */,
				F4CAE7861F75B25C00545555 /* ACRRendererPrivate.h in Headers */,
				F4D0694C205B27EA003645E4 /* ACRViewPrivate.h in Headers */,
				F42E51791FEC3840008F9642 /* MarkDownParser.h in Headers */,
				6B268FE720CF19E200D99C1B /* RemoteResourceInformation.h in Headers */,
				6BC30F6C21E56A6900B9FAAE /* UtiliOS.h in Headers */,
				CA1218C621C4509400152EA8 /* ToggleVisibilityTarget.h in Headers */,
				CA1218C721C4509400152EA8 /* ToggleVisibilityAction.h in Headers */,
				6BAC0F2D228E2D7300E42DEB /* RichTextElementProperties.h in Headers */,
				6B2242AE22334452000ACDA1 /* TextRun.h in Headers */,
				6B616C3F21CB1878003E29CE /* ACRToggleVisibilityTarget.h in Headers */,
				6B22426D2203BE98000ACDA1 /* UnknownAction.h in Headers */,
				F4071C7D1FCCBAEF00AF4FEA /* json.h in Headers */,
				F4071C7C1FCCBAEF00AF4FEA /* json-forwards.h in Headers */,
				6B696CDA23202B1B00E1D607 /* ACRTargetBuilderDirector.h in Headers */,
				6B2242A82233442C000ACDA1 /* RichTextBlock.h in Headers */,
				6B096D4E225431D0006CC034 /* ACRRichTextBlockRenderer.h in Headers */,
				300ECB64219A12D100371DC5 /* AdaptiveBase64Util.h in Headers */,
				6B2242822220DDF5000ACDA1 /* CollectionTypeElement.h in Headers */,
				6B096D7E22694776006CC034 /* ACRRegistrationPrivate.h in Headers */,
				6B616C4321CB20D2003E29CE /* ACRActionToggleVisibilityRenderer.h in Headers */,
				F4F6BA3C204F3109003741B6 /* ACRAggregateTarget.h in Headers */,
				F4CA74A12016B3B9002041DF /* ACRLongPressGestureRecognizerEventHandler.h in Headers */,
				F4D33EA71F06F44C00941E44 /* ACRSeparator.h in Headers */,
				6B7B1A9820BE2CBC00260731 /* ACRUIImageView.h in Headers */,
				F429793E1F3155EF00E89914 /* ACRTextField.h in Headers */,
				F495FC0F2022AC920093D4DE /* ACRChoiceSetViewDataSourceCompactStyle.h in Headers */,
				6B2242A42233439E000ACDA1 /* TextElementProperties.h in Headers */,
				F427411C1EF8A25200399FBB /* ACRRegistration.h in Headers */,
				F4F6BA38204F2954003741B6 /* ACRParseWarningPrivate.h in Headers */,
				F49683541F6CA24600DF0D3A /* ACRRenderResult.h in Headers */,
				F401A8771F0DB69B006D7AF2 /* ACRImageSetUICollectionView.h in Headers */,
				F4F44BA1204CED2400A2F24C /* ACRCustomRenderer.h in Headers */,
				6B1147D81F32F922008846EC /* ACRShowCardTarget.h in Headers */,
				6B9AB31020DD82A2005C8E15 /* ACRTextView.h in Headers */,
				6B9BDF7420E1BD0E00F13155 /* ACRToggleInputDataSource.h in Headers */,
				6B3787BB20CB3E0E00015401 /* ACRContentHoldingUIScrollView.h in Headers */,
				6B9BDF8020F40D1000F13155 /* ACOResourceResolvers.h in Headers */,
				6BB211FD20FF9FEA009EA1BA /* ACRActionSetRenderer.h in Headers */,
				6B9BDFCA20F6BF5D00F13155 /* ACOIResourceResolver.h in Headers */,
				F495FC0B2022A18F0093D4DE /* ACRChoiceSetViewDataSource.h in Headers */,
				6B7B1A9420B4D2AB00260731 /* Media.h in Headers */,
				6B22425E21E80647000ACDA1 /* ACOParseContext.h in Headers */,
				6BF4307F219129600068E432 /* ACRQuickReplyMultilineView.h in Headers */,
				6BC30F7A21E6E49E00B9FAAE /* ACRCustomActionRenderer.h in Headers */,
				6B22425D21E80647000ACDA1 /* ACOParseContextPrivate.h in Headers */,
				F4C1F5E81F2ABB3C0018CB78 /* ACRIBaseActionElementRenderer.h in Headers */,
				6BF430772190DDCA0068E432 /* ACRQuickReplyView.h in Headers */,
				C8DEDF3A220CDEB00001AAED /* ActionSet.h in Headers */,
				6BB211FF20FFF9C0009EA1BA /* ACRIMedia.h in Headers */,
				6B7B1A9320B4D2AB00260731 /* MediaSource.h in Headers */,
				7ECFB641219A3940004727A9 /* ParseContext.h in Headers */,
				6BCE4B292108FBD800021A62 /* ACRLongPressGestureRecognizerFactory.h in Headers */,
				6B9D650A21095C7A00BB5C7B /* ACOMediaEvent.h in Headers */,
				6B5D240D212C89E70010EB07 /* ACORemoteResourceInformation.h in Headers */,
				6B5D240C212C89E70010EB07 /* ACORemoteResourceInformationPrivate.h in Headers */,
				6B9D650921095C7A00BB5C7B /* ACOMediaEventPrivate.h in Headers */,
				6B9D650E21095CBF00BB5C7B /* ACRMediaTarget.h in Headers */,
				6BCE4B222108EB4E00021A62 /* ACRAVPlayerViewHoldingUIView.h in Headers */,
				F4C1F5EB1F2ABD6B0018CB78 /* ACRBaseActionElementRenderer.h in Headers */,
				6B1147D11F32E53A008846EC /* ACRActionDelegate.h in Headers */,
				F423C0C61EE1FBAA00905679 /* ACFramework.h in Headers */,
				6B5E9CBB24B644B100757882 /* ACRToggleInputView.h in Headers */,
			);
			runOnlyForDeploymentPostprocessing = 0;
		};
/* End PBXHeadersBuildPhase section */

/* Begin PBXNativeTarget section */
		F423C0B41EE1FBA900905679 /* AdaptiveCards */ = {
			isa = PBXNativeTarget;
			buildConfigurationList = F423C0C91EE1FBAA00905679 /* Build configuration list for PBXNativeTarget "AdaptiveCards" */;
			buildPhases = (
				6BF339D220A6647500DA5973 /* CopyFiles */,
				F423C0B01EE1FBA900905679 /* Sources */,
				F423C0B11EE1FBA900905679 /* Frameworks */,
				F423C0B21EE1FBA900905679 /* Headers */,
				F423C0B31EE1FBA900905679 /* Resources */,
			);
			buildRules = (
			);
			dependencies = (
			);
			name = AdaptiveCards;
			productName = AdaptiveCards;
			productReference = F423C0B51EE1FBA900905679 /* AdaptiveCards.framework */;
			productType = "com.apple.product-type.framework";
		};
		F423C0BD1EE1FBAA00905679 /* AdaptiveCardsTests */ = {
			isa = PBXNativeTarget;
			buildConfigurationList = F423C0CC1EE1FBAA00905679 /* Build configuration list for PBXNativeTarget "AdaptiveCardsTests" */;
			buildPhases = (
				F423C0BA1EE1FBAA00905679 /* Sources */,
				F423C0BB1EE1FBAA00905679 /* Frameworks */,
				F423C0BC1EE1FBAA00905679 /* Resources */,
				F47ACEDA1F6248C00010BEF0 /* ShellScript */,
			);
			buildRules = (
			);
			dependencies = (
				F423C0C11EE1FBAA00905679 /* PBXTargetDependency */,
			);
			name = AdaptiveCardsTests;
			productName = AdaptiveCardsTests;
			productReference = F423C0BE1EE1FBAA00905679 /* AdaptiveCardsTests.xctest */;
			productType = "com.apple.product-type.bundle.unit-test";
		};
/* End PBXNativeTarget section */

/* Begin PBXProject section */
		F423C0AC1EE1FBA900905679 /* Project object */ = {
			isa = PBXProject;
			attributes = {
				LastUpgradeCheck = 1130;
				ORGANIZATIONNAME = Microsoft;
				TargetAttributes = {
					F423C0B41EE1FBA900905679 = {
						CreatedOnToolsVersion = 8.3.2;
						DevelopmentTeam = UBF8T346G9;
						ProvisioningStyle = Automatic;
					};
					F423C0BD1EE1FBAA00905679 = {
						CreatedOnToolsVersion = 8.3.2;
						DevelopmentTeam = UBF8T346G9;
						ProvisioningStyle = Automatic;
					};
					F47ACEE01F62495B0010BEF0 = {
						CreatedOnToolsVersion = 8.3.3;
						ProvisioningStyle = Automatic;
					};
				};
			};
			buildConfigurationList = F423C0AF1EE1FBA900905679 /* Build configuration list for PBXProject "AdaptiveCards" */;
			compatibilityVersion = "Xcode 3.2";
			developmentRegion = English;
			hasScannedForEncodings = 0;
			knownRegions = (
				English,
				en,
				global,
			);
			mainGroup = F423C0AB1EE1FBA900905679;
			productRefGroup = F423C0B61EE1FBA900905679 /* Products */;
			projectDirPath = "";
			projectRoot = "";
			targets = (
				F423C0B41EE1FBA900905679 /* AdaptiveCards */,
				F423C0BD1EE1FBAA00905679 /* AdaptiveCardsTests */,
				F47ACEE01F62495B0010BEF0 /* AdaptiveCards-Universal */,
			);
		};
/* End PBXProject section */

/* Begin PBXResourcesBuildPhase section */
		F423C0B31EE1FBA900905679 /* Resources */ = {
			isa = PBXResourcesBuildPhase;
			buildActionMask = 2147483647;
			files = (
				6BF430742190DCBF0068E432 /* ACRQuickActionView.xib in Resources */,
				6B5D2418212E1CF80010EB07 /* checked-checkbox-24.png in Resources */,
				6BF4307C219126CD0068E432 /* ACRQuickActionMultilineView.xib in Resources */,
				F460324520758583006C5358 /* ACRDatePicker.xib in Resources */,
				6B14FC61211BBBEA00A11CC5 /* ACRPickerView.xib in Resources */,
				6B9AB30220D32A89005C8E15 /* ACRButton.xib in Resources */,
				6B5D241A212E1CF80010EB07 /* unchecked-checkbox-24.png in Resources */,
				6B5D2419212E1CF80010EB07 /* checked.png in Resources */,
				F4603238207575C7006C5358 /* ACRLabelView.xib in Resources */,
				F460324720759519006C5358 /* ACRDateTextField.xib in Resources */,
				6BE8DFD2249C45C9005EFE66 /* ACRToggleInputView.xib in Resources */,
				6BEBF5A424BE685200BE5A79 /* ACRChoiceSetCellUnchecked.xib in Resources */,
				6BEBF5A024BE672000BE5A79 /* ACRChoiceSetCellCompactUnchecked.xib in Resources */,
				F460324120757F38006C5358 /* ACRTextField.xib in Resources */,
				6BEBF59E24BE63A300BE5A79 /* ACRChoiceSetCellCompactChecked.xib in Resources */,
				6B5D241B212E1CF80010EB07 /* unchecked.png in Resources */,
				6BF1D1C824AAD3FE00B3EFA2 /* ACRButtonExpandable.xib in Resources */,
				6B9AB2FD20D327DB005C8E15 /* ACRCellForCompactMode.xib in Resources */,
				6BEBF5A224BE677A00BE5A79 /* ACRChoiceSetCellChecked.xib in Resources */,
				6B5E9CBF24B84E7300757882 /* ACRTextEmailField.xib in Resources */,
				6B5E9CC124B8541800757882 /* ACRInputLabelView.xib in Resources */,
				6B27CD6324BD343C00C0F90F /* ACRInputTableView.xib in Resources */,
			);
			runOnlyForDeploymentPostprocessing = 0;
		};
		F423C0BC1EE1FBAA00905679 /* Resources */ = {
			isa = PBXResourcesBuildPhase;
			buildActionMask = 2147483647;
			files = (
			);
			runOnlyForDeploymentPostprocessing = 0;
		};
/* End PBXResourcesBuildPhase section */

/* Begin PBXShellScriptBuildPhase section */
		F47ACEDA1F6248C00010BEF0 /* ShellScript */ = {
			isa = PBXShellScriptBuildPhase;
			buildActionMask = 2147483647;
			files = (
			);
			inputPaths = (
			);
			outputPaths = (
			);
			runOnlyForDeploymentPostprocessing = 0;
			shellPath = /bin/sh;
			shellScript = "######################\n# Options\n######################\nNULL=\n\nREVEAL_ARCHIVE_IN_FINDER=false\n\nFRAMEWORK_NAME=\"${PROJECT_NAME}\"\n\nSIMULATOR_LIBRARY_PATH=\"${BUILD_DIR}/${CONFIGURATION}-iphonesimulator/${FRAMEWORK_NAME}.framework\"\n\nDEVICE_LIBRARY_PATH=\"${BUILD_DIR}/${CONFIGURATION}-iphoneos/${FRAMEWORK_NAME}.framework\"\n\nUNIVERSAL_LIBRARY_DIR=\"${BUILD_DIR}/${CONFIGURATION}-iphoneuniversal\"\n\nFRAMEWORK=\"${UNIVERSAL_LIBRARY_DIR}/${FRAMEWORK_NAME}.framework\"\n\n\n######################\n# Build Frameworks\n######################\nif [ -d ${PROJECT_NAME}.xcworkspace ]; then\nxcodebuild -workspace ${PROJECT_NAME}.xcworkspace -scheme ${PROJECT_NAME} -sdk iphonesimulator -configuration ${CONFIGURATION} clean build CONFIGURATION_BUILD_DIR=${BUILD_DIR}/${CONFIGURATION}-iphonesimulator 2>&1\nxcodebuild -workspace ${PROJECT_NAME}.xcworkspace -scheme ${PROJECT_NAME} -sdk iphoneos -configuration ${CONFIGURATION} clean build CONFIGURATION_BUILD_DIR=${BUILD_DIR}/${CONFIGURATION}-iphoneos 2>&1\nelse\nxcodebuild -project ${PROJECT_NAME}.xcodeproj -scheme ${PROJECT_NAME} -sdk iphonesimulator -configuration ${CONFIGURATION} clean build CONFIGURATION_BUILD_DIR=${BUILD_DIR}/${CONFIGURATION}-iphonesimulator 2>&1\nxcodebuild -project ${PROJECT_NAME}.xcodeproj -scheme ${PROJECT_NAME} -sdk iphoneos -configuration ${CONFIGURATION} clean build CONFIGURATION_BUILD_DIR=${BUILD_DIR}/${CONFIGURATION}-iphoneos 2>&1\nfi\n\n######################\n# Create directory for universal\n######################\n\nrm -rf \"${UNIVERSAL_LIBRARY_DIR}\"\n\nmkdir \"${UNIVERSAL_LIBRARY_DIR}\"\n\nmkdir \"${FRAMEWORK}\"\n\n\n######################\n# Copy files Framework\n######################\n\ncp -r \"${DEVICE_LIBRARY_PATH}/.\" \"${FRAMEWORK}\"\n\n\n######################\n# Make an universal binary\n######################\n\nlipo \"${SIMULATOR_LIBRARY_PATH}/${FRAMEWORK_NAME}\" \"${DEVICE_LIBRARY_PATH}/${FRAMEWORK_NAME}\" -create -output \"${FRAMEWORK}/${FRAMEWORK_NAME}\" | echo\n\n# For Swift framework, Swiftmodule needs to be copied in the universal framework\nif [ -d \"${SIMULATOR_LIBRARY_PATH}/Modules/${FRAMEWORK_NAME}.swiftmodule/\" ]; then\ncp -f ${SIMULATOR_LIBRARY_PATH}/Modules/${FRAMEWORK_NAME}.swiftmodule\\/${NULL}* \"${FRAMEWORK}/Modules/${FRAMEWORK_NAME}.swiftmodule/\" | echo\nfi\n\nif [ -d \"${DEVICE_LIBRARY_PATH}/Modules/${FRAMEWORK_NAME}.swiftmodule/\" ]; then\ncp -f ${DEVICE_LIBRARY_PATH}/Modules/${FRAMEWORK_NAME}.swiftmodule\\/${NULL}* \"${FRAMEWORK}/Modules/${FRAMEWORK_NAME}.swiftmodule/\" | echo\nfi\n\n######################\n# On Release, copy the result to release directory\n######################\nOUTPUT_DIR=\"${PROJECT_DIR}/Output\"\nTARGET_DIR=\"${OUTPUT_DIR}/${FRAMEWORK_NAME}-${CONFIGURATION}-iphoneuniversal/\"\n\nrm -rf \"$TARGET_DIR\"\nmkdir -p \"$TARGET_DIR\"\n\ncp -rf \"${FRAMEWORK}\" \"$OUTPUT_DIR\"\ncp -r \"${FRAMEWORK}\" \"$TARGET_DIR\"\n\nif [ ${REVEAL_ARCHIVE_IN_FINDER} = true ]; then\nopen \"${OUTPUT_DIR}/\"\nfi";
		};
		F47ACEE41F6249610010BEF0 /* ShellScript */ = {
			isa = PBXShellScriptBuildPhase;
			buildActionMask = 2147483647;
			files = (
			);
			inputPaths = (
			);
			outputPaths = (
			);
			runOnlyForDeploymentPostprocessing = 0;
			shellPath = /bin/sh;
			shellScript = "######################\n# Options\n######################\nNULL=\n\nREVEAL_ARCHIVE_IN_FINDER=true\n\nFRAMEWORK_NAME=\"${PROJECT_NAME}\"\n\nSIMULATOR_LIBRARY_PATH=\"${BUILD_DIR}/${CONFIGURATION}-iphonesimulator/${FRAMEWORK_NAME}.framework\"\n\nDEVICE_LIBRARY_PATH=\"${BUILD_DIR}/${CONFIGURATION}-iphoneos/${FRAMEWORK_NAME}.framework\"\n\nUNIVERSAL_LIBRARY_DIR=\"${BUILD_DIR}/${CONFIGURATION}-iphoneuniversal\"\n\t\nFRAMEWORK=\"${UNIVERSAL_LIBRARY_DIR}/${FRAMEWORK_NAME}.framework\"\n\nDEVICE_BCSYMBOLMAP_PATH=\"${BUILD_DIR}/${CONFIGURATION}-iphoneos\"\n\nDEVICE_DSYM_PATH=\"${BUILD_DIR}/${CONFIGURATION}-iphoneos/${PROJECT_NAME}.framework.dSYM\"\n\nSIMULATOR_DSYM_PATH=\"${BUILD_DIR}/${CONFIGURATION}-iphonesimulator/${PROJECT_NAME}.framework.dSYM\"\n\n# Take build target\nif [[ \"$SDK_NAME\" =~ ([A-Za-z]+) ]]\nthen\nSF_SDK_PLATFORM=${BASH_REMATCH[1]}\nelse\necho \"Could not find platform name from SDK_NAME: $SDK_NAME\"\nexit 1\nfi\n\n######################\n# Build Frameworks\n######################\nif [ -d ${PROJECT_NAME}.xcworkspace ]; then\nxcodebuild -workspace ${PROJECT_NAME}.xcworkspace -scheme ${PROJECT_NAME} -sdk iphoneos -configuration ${CONFIGURATION} clean build CONFIGURATION_BUILD_DIR=${BUILD_DIR}/${CONFIGURATION}-iphoneos 2>&1\nelse\nxcodebuild -project ${PROJECT_NAME}.xcodeproj -scheme ${PROJECT_NAME} -sdk iphonesimulator -configuration ${CONFIGURATION} clean build CONFIGURATION_BUILD_DIR=${BUILD_DIR}/${CONFIGURATION}-iphonesimulator 2>&1\nxcodebuild -project ${PROJECT_NAME}.xcodeproj -scheme ${PROJECT_NAME} -sdk iphoneos -configuration ${CONFIGURATION} clean build CONFIGURATION_BUILD_DIR=${BUILD_DIR}/${CONFIGURATION}-iphoneos 2>&1\nfi\n\n######################\n# Create directory for universal\n######################\n\nrm -rf \"${UNIVERSAL_LIBRARY_DIR}\"\n\nmkdir \"${UNIVERSAL_LIBRARY_DIR}\"\n\nmkdir \"${FRAMEWORK}\"\n\nOUTPUT_DIR=\"${PROJECT_DIR}/output\"\n\n######################\n# Copy files Framework\n######################\n\ncp -r \"${DEVICE_LIBRARY_PATH}/.\" \"${FRAMEWORK}\"\n\n######################\n# Make an universal binary\n######################\nmkdir -p $OUTPUT_DIR\n\nlipo \"${SIMULATOR_LIBRARY_PATH}/${FRAMEWORK_NAME}\" \"${DEVICE_LIBRARY_PATH}/${FRAMEWORK_NAME}\" -create -output \"${FRAMEWORK}/${FRAMEWORK_NAME}\" | echo\n\ncp -r \"${DEVICE_DSYM_PATH}\" \"$OUTPUT_DIR\"\n\nlipo -create -output \"$OUTPUT_DIR/${PROJECT_NAME}.framework.dSYM/Contents/Resources/DWARF/${PROJECT_NAME}\" \\\n            \"${DEVICE_DSYM_PATH}/Contents/Resources/DWARF/${PROJECT_NAME}\" \\\n            \"${SIMULATOR_DSYM_PATH}/Contents/Resources/DWARF/${PROJECT_NAME}\" || exit 1\n\n######################\n# On Release, copy the result to release directory\n######################\ncp -rf \"${FRAMEWORK}\" \"$OUTPUT_DIR\"\nUUIDs=$(dwarfdump --uuid \"${DEVICE_DSYM_PATH}\" | cut -d ' ' -f2)\n\nfor file in `find \"${DEVICE_BCSYMBOLMAP_PATH}\" -name \"*.bcsymbolmap\" -type f`; do\n    fileName=$(basename \"$file\" \".bcsymbolmap\")\n    for UUID in $UUIDs; do\n     if [[ \"$UUID\" = \"$fileName\" ]]; then\n     dsymutil --symbol-map \"$fileName\" \"$OUTPUT_DIR/${PROJECT_NAME}.framework.dSYM\"\n     cp -R \"$file\" $OUTPUT_DIR\n     fi\n    done\ndone\n\ncd ${OUTPUT_DIR}\nzip -r AdaptiveCards.framework.zip \"${FRAMEWORK_NAME}.framework\" \"${FRAMEWORK_NAME}.framework.dSYM\"\n\ncp AdaptiveCards.framework.zip ../\ncd ..\nrm -rf ${OUTPUT_DIR}\n";
		};
/* End PBXShellScriptBuildPhase section */

/* Begin PBXSourcesBuildPhase section */
		F423C0B01EE1FBA900905679 /* Sources */ = {
			isa = PBXSourcesBuildPhase;
			buildActionMask = 2147483647;
			files = (
				7EF8879E21F14CDD00BAFF02 /* BackgroundImage.cpp in Sources */,
				300ECB63219A12D100371DC5 /* AdaptiveBase64Util.cpp in Sources */,
				F4F44B8E204A145200A2F24C /* ACOBaseCardElement.mm in Sources */,
				6B27CD6724BD52D600C0F90F /* ACRInputLabelView.mm in Sources */,
				6B9BDF7F20F40D1000F13155 /* ACOResourceResolvers.mm in Sources */,
				F42741291EFB374A00399FBB /* ACRColumnSetRenderer.mm in Sources */,
				F448731C1EE2261F00FCAFAE /* ParseUtil.cpp in Sources */,
				F44873291EE2261F00FCAFAE /* ToggleInput.cpp in Sources */,
				6B616C4421CB20D2003E29CE /* ACRActionToggleVisibilityRenderer.mm in Sources */,
				CA1218C921C4509400152EA8 /* ToggleVisibilityAction.cpp in Sources */,
				F401A8781F0DB69B006D7AF2 /* ACRImageSetUICollectionView.mm in Sources */,
				F42979461F322C9000E89914 /* ACRNumericTextField.mm in Sources */,
				F43A94111F1D60E30001920B /* ACRFactSetRenderer.mm in Sources */,
				F44873141EE2261F00FCAFAE /* ImageSet.cpp in Sources */,
				F4C1F5D61F2187900018CB78 /* ACRInputDateRenderer.mm in Sources */,
				F44872F71EE2261F00FCAFAE /* BaseActionElement.cpp in Sources */,
				F44872FB1EE2261F00FCAFAE /* BaseInputElement.cpp in Sources */,
				F42979431F322C3E00E89914 /* ACRErrors.mm in Sources */,
				F44873251EE2261F00FCAFAE /* TextInput.cpp in Sources */,
				8404BA8F226697800091A0AD /* FeatureRegistration.cpp in Sources */,
				F44873091EE2261F00FCAFAE /* Enums.cpp in Sources */,
				F44873171EE2261F00FCAFAE /* jsoncpp.cpp in Sources */,
				F42E51781FEC3840008F9642 /* MarkDownHtmlGenerator.cpp in Sources */,
				F49683551F6CA24600DF0D3A /* ACRRenderResult.mm in Sources */,
				6BBE841A23CD184D00ECA586 /* ACOWarning.mm in Sources */,
				F44873071EE2261F00FCAFAE /* DateInput.cpp in Sources */,
				F43110461F357487001AAE30 /* ACOHostConfig.mm in Sources */,
				F4F6BA2F204F18D8003741B6 /* ParseResult.cpp in Sources */,
				F4C1F5F21F2BC6840018CB78 /* ACRButton.mm in Sources */,
				F4F6BA2A204E107F003741B6 /* UnknownElement.cpp in Sources */,
				F49683531F6CA24600DF0D3A /* ACRRenderer.mm in Sources */,
				F42741211EF9DB8000399FBB /* ACRContainerRenderer.mm in Sources */,
				6B616C4021CB1878003E29CE /* ACRToggleVisibilityTarget.mm in Sources */,
				CA1218C821C4509400152EA8 /* ToggleVisibilityTarget.cpp in Sources */,
				F429793B1F31458800E89914 /* ACRActionSubmitRenderer.mm in Sources */,
				F4D33EA51F06F41B00941E44 /* ACRSeparator.mm in Sources */,
				F427411D1EF8A25200399FBB /* ACRRegistration.mm in Sources */,
				F4C1F5FE1F2C235E0018CB78 /* ACRActionShowCardRenderer.mm in Sources */,
				F4F6BA35204F200F003741B6 /* ACRParseWarning.mm in Sources */,
				F4FE45671F196E7B0071D9E5 /* ACRColumnView.mm in Sources */,
				6B9D650B21095C7A00BB5C7B /* ACOMediaEvent.mm in Sources */,
				6B7B1A9220B4D2AB00260731 /* MediaSource.cpp in Sources */,
				F44873011EE2261F00FCAFAE /* Column.cpp in Sources */,
				F448730D1EE2261F00FCAFAE /* FactSet.cpp in Sources */,
				F44873031EE2261F00FCAFAE /* ColumnSet.cpp in Sources */,
				F4FE456F1F1985200071D9E5 /* ACRColumnSetView.mm in Sources */,
				F44872FD1EE2261F00FCAFAE /* ChoiceInput.cpp in Sources */,
				F42E51761FEC3840008F9642 /* MarkDownParsedResult.cpp in Sources */,
				F4D0694A205B27EA003645E4 /* ACRViewController.mm in Sources */,
				F44872F51EE2261F00FCAFAE /* AdaptiveCardParseException.cpp in Sources */,
				F429794D1F32684900E89914 /* ACRDateTextField.mm in Sources */,
				F4F44B8120478C6F00A2F24C /* Util.cpp in Sources */,
				6BAC0F2E228E2D7300E42DEB /* RichTextElementProperties.cpp in Sources */,
				6B6840F91F25EC2D008A933F /* ACRInputChoiceSetRenderer.mm in Sources */,
				F42741131EF873A600399FBB /* ACRImageRenderer.mm in Sources */,
				F448730B1EE2261F00FCAFAE /* Fact.cpp in Sources */,
				6BCE4B272108FA9300021A62 /* ACRLongPressGestureRecognizerFactory.mm in Sources */,
				F495FC0E2022AC920093D4DE /* ACRChoiceSetViewDataSourceCompactStyle.mm in Sources */,
				F4F44B7D20478C5C00A2F24C /* DateTimePreparser.cpp in Sources */,
				F4F44BA0204CED2400A2F24C /* ACRCustomRenderer.mm in Sources */,
				F452CD581F68CD6F005394B2 /* HostConfig.cpp in Sources */,
				6B696CD923202B1B00E1D607 /* ACRTargetBuilderDirector.mm in Sources */,
				6BCE4B232108EB4E00021A62 /* ACRAVPlayerViewHoldingUIView.mm in Sources */,
				6B22425F21E80647000ACDA1 /* ACOParseContext.mm in Sources */,
				F4071C7E1FCCBAEF00AF4FEA /* ActionParserRegistration.cpp in Sources */,
				6B2242A72233442C000ACDA1 /* RichTextBlock.cpp in Sources */,
				F4FE456B1F196F3D0071D9E5 /* ACRContentStackView.mm in Sources */,
				F429793F1F3155EF00E89914 /* ACRTextField.mm in Sources */,
				F43A94191F20502D0001920B /* ACRInputToggleRenderer.mm in Sources */,
				F44873271EE2261F00FCAFAE /* TimeInput.cpp in Sources */,
				F42E51741FEC3840008F9642 /* MarkDownBlockParser.cpp in Sources */,
				F43A94151F1EED6D0001920B /* ACRInputRenderer.mm in Sources */,
				F401A87C1F0DCBC8006D7AF2 /* ACRImageSetRenderer.mm in Sources */,
				6B2242B422334492000ACDA1 /* Inline.cpp in Sources */,
				6B096D4F225431D0006CC034 /* ACRRichTextBlockRenderer.mm in Sources */,
				F4F44B6E203FAF9300A2F24C /* ACRUILabel.mm in Sources */,
				F4F44B7C20478C5C00A2F24C /* DateTimePreparsedToken.cpp in Sources */,
				6BF430782190DDCA0068E432 /* ACRQuickReplyView.mm in Sources */,
				F44873211EE2261F00FCAFAE /* SubmitAction.cpp in Sources */,
				F44872FF1EE2261F00FCAFAE /* ChoiceSetInput.cpp in Sources */,
				6BB211FC20FF9FEA009EA1BA /* ACRActionSetRenderer.mm in Sources */,
				C8DEDF39220CDEB00001AAED /* ActionSet.cpp in Sources */,
				6B2242812220DDF5000ACDA1 /* CollectionTypeElement.cpp in Sources */,
				F44873051EE2261F00FCAFAE /* Container.cpp in Sources */,
				6BC30F7921E6E49E00B9FAAE /* ACRCustomActionRenderer.mm in Sources */,
				6B22427A220BAC8B000ACDA1 /* pch.cpp in Sources */,
				F44873181EE2261F00FCAFAE /* NumberInput.cpp in Sources */,
				F4960C052051FE8200780566 /* ACRView.mm in Sources */,
				6B5D240E212C89E70010EB07 /* ACORemoteResourceInformation.mm in Sources */,
				F401A8801F1045CA006D7AF2 /* ACRContentHoldingUIView.mm in Sources */,
				F44873121EE2261F00FCAFAE /* Image.cpp in Sources */,
				F4CAE77B1F7325DF00545555 /* Separator.cpp in Sources */,
				F448731F1EE2261F00FCAFAE /* ShowCardAction.cpp in Sources */,
				F4C1F5DE1F218F920018CB78 /* ACRInputNumberRenderer.mm in Sources */,
				F448731A1EE2261F00FCAFAE /* OpenUrlAction.cpp in Sources */,
				F4CAE7831F75AB9000545555 /* ACOAdaptiveCard.mm in Sources */,
				6B1147D91F32F922008846EC /* ACRShowCardTarget.mm in Sources */,
				F42C2F4A20351954008787B0 /* (null) in Sources */,
				F4CA74A02016B3B9002041DF /* ACRLongPressGestureRecognizerEventHandler.mm in Sources */,
				F42741171EF895AB00399FBB /* ACRTextBlockRenderer.mm in Sources */,
				7ECFB640219A3940004727A9 /* ParseContext.cpp in Sources */,
				6BC30F6E21E56CF900B9FAAE /* UtiliOS.mm in Sources */,
				6B3787BA20CB3E0E00015401 /* ACRContentHoldingUIScrollView.mm in Sources */,
				F44873231EE2261F00FCAFAE /* TextBlock.cpp in Sources */,
				F44872F91EE2261F00FCAFAE /* BaseCardElement.cpp in Sources */,
				F427410B1EF864A900399FBB /* ACRBaseCardElementRenderer.mm in Sources */,
				F43660781F0706D800EBA868 /* SharedAdaptiveCard.cpp in Sources */,
				6B7B1A9120B4D2AB00260731 /* Media.cpp in Sources */,
				7EDC0F68213878E800077A13 /* SemanticVersion.cpp in Sources */,
				F42E517A1FEC3840008F9642 /* MarkDownParser.cpp in Sources */,
				6B7B1A9720BE2CBC00260731 /* ACRUIImageView.mm in Sources */,
				6BCE4B252108FA7D00021A62 /* ACRMediaRenderer.mm in Sources */,
				F4F6BA3B204F3109003741B6 /* ACRAggregateTarget.mm in Sources */,
				6B2242A32233439E000ACDA1 /* TextElementProperties.cpp in Sources */,
				F42741251EFB274C00399FBB /* ACRColumnRenderer.mm in Sources */,
				F4F255701F98247600A80D39 /* ACOBaseActionElement.mm in Sources */,
				6BF43080219129600068E432 /* ACRQuickReplyMultilineView.mm in Sources */,
				6B9BDF7320E1BD0E00F13155 /* ACRToggleInputDataSource.mm in Sources */,
				F4C1F5DA1F218ABC0018CB78 /* ACRInputTimeRenderer.mm in Sources */,
				F4D402121F7DAC2C00D0356B /* ACOAdaptiveCardParseResult.mm in Sources */,
				6B22426E2203BE98000ACDA1 /* UnknownAction.cpp in Sources */,
				6B224278220BAC8B000ACDA1 /* BaseElement.cpp in Sources */,
				6B9D650F21095CBF00BB5C7B /* ACRMediaTarget.mm in Sources */,
				6B2242AF22334452000ACDA1 /* TextRun.cpp in Sources */,
				F43110441F357487001AAE30 /* ACRInputTableView.mm in Sources */,
				6B9AB31120DD82A2005C8E15 /* ACRTextView.mm in Sources */,
				F4F6BA32204F18D8003741B6 /* AdaptiveCardParseWarning.cpp in Sources */,
				F4C1F5E41F2A62190018CB78 /* ACRActionOpenURLRenderer.mm in Sources */,
				F4071C7F1FCCBAEF00AF4FEA /* ElementParserRegistration.cpp in Sources */,
				F4C1F5EC1F2ABD6B0018CB78 /* ACRBaseActionElementRenderer.mm in Sources */,
				F4D402141F7DAC2C00D0356B /* ACOHostConfigParseResult.mm in Sources */,
				6BE8DFD4249C4C1B005EFE66 /* ACRToggleInputView.mm in Sources */,
				F495FC0A2022A18F0093D4DE /* ACRChoiceSetViewDataSource.mm in Sources */,
			);
			runOnlyForDeploymentPostprocessing = 0;
		};
		F423C0BA1EE1FBAA00905679 /* Sources */ = {
			isa = PBXSourcesBuildPhase;
			buildActionMask = 2147483647;
			files = (
				F4A5CABA1F623F4500242D62 /* AdaptiveCardsTests.m in Sources */,
			);
			runOnlyForDeploymentPostprocessing = 0;
		};
/* End PBXSourcesBuildPhase section */

/* Begin PBXTargetDependency section */
		F423C0C11EE1FBAA00905679 /* PBXTargetDependency */ = {
			isa = PBXTargetDependency;
			target = F423C0B41EE1FBA900905679 /* AdaptiveCards */;
			targetProxy = F423C0C01EE1FBAA00905679 /* PBXContainerItemProxy */;
		};
/* End PBXTargetDependency section */

/* Begin XCBuildConfiguration section */
		F423C0C71EE1FBAA00905679 /* Debug */ = {
			isa = XCBuildConfiguration;
			buildSettings = {
				ALWAYS_SEARCH_USER_PATHS = NO;
				CLANG_ANALYZER_LOCALIZABILITY_NONLOCALIZED = YES;
				CLANG_ANALYZER_NONNULL = YES;
				CLANG_ANALYZER_NUMBER_OBJECT_CONVERSION = YES_AGGRESSIVE;
				CLANG_CXX_LANGUAGE_STANDARD = "gnu++14";
				CLANG_CXX_LIBRARY = "libc++";
				CLANG_ENABLE_MODULES = YES;
				CLANG_ENABLE_OBJC_ARC = YES;
				CLANG_WARN_BLOCK_CAPTURE_AUTORELEASING = YES;
				CLANG_WARN_BOOL_CONVERSION = YES;
				CLANG_WARN_COMMA = YES;
				CLANG_WARN_CONSTANT_CONVERSION = YES;
				CLANG_WARN_DEPRECATED_OBJC_IMPLEMENTATIONS = YES;
				CLANG_WARN_DIRECT_OBJC_ISA_USAGE = YES_ERROR;
				CLANG_WARN_DOCUMENTATION_COMMENTS = YES;
				CLANG_WARN_EMPTY_BODY = YES;
				CLANG_WARN_ENUM_CONVERSION = YES;
				CLANG_WARN_INFINITE_RECURSION = YES;
				CLANG_WARN_INT_CONVERSION = YES;
				CLANG_WARN_NON_LITERAL_NULL_CONVERSION = YES;
				CLANG_WARN_OBJC_IMPLICIT_RETAIN_SELF = YES;
				CLANG_WARN_OBJC_LITERAL_CONVERSION = YES;
				CLANG_WARN_OBJC_ROOT_CLASS = YES_ERROR;
				CLANG_WARN_RANGE_LOOP_ANALYSIS = YES;
				CLANG_WARN_STRICT_PROTOTYPES = YES;
				CLANG_WARN_SUSPICIOUS_MOVE = YES;
				CLANG_WARN_UNREACHABLE_CODE = YES;
				CLANG_WARN__DUPLICATE_METHOD_MATCH = YES;
				"CODE_SIGN_IDENTITY[sdk=iphoneos*]" = "iPhone Developer";
				COPY_PHASE_STRIP = YES;
				CURRENT_PROJECT_VERSION = 1.2.5;
				DEBUG_INFORMATION_FORMAT = "dwarf-with-dsym";
				ENABLE_STRICT_OBJC_MSGSEND = YES;
				ENABLE_TESTABILITY = YES;
				GCC_C_LANGUAGE_STANDARD = gnu99;
				GCC_DYNAMIC_NO_PIC = NO;
				GCC_NO_COMMON_BLOCKS = YES;
				GCC_OPTIMIZATION_LEVEL = 0;
				GCC_PREPROCESSOR_DEFINITIONS = (
					"DEBUG=1",
					"$(inherited)",
				);
				GCC_WARN_64_TO_32_BIT_CONVERSION = YES;
				GCC_WARN_ABOUT_RETURN_TYPE = YES_ERROR;
				GCC_WARN_UNDECLARED_SELECTOR = YES;
				GCC_WARN_UNINITIALIZED_AUTOS = YES_AGGRESSIVE;
				GCC_WARN_UNUSED_FUNCTION = YES;
				GCC_WARN_UNUSED_VARIABLE = YES;
				HEADER_SEARCH_PATHS = "";
				IPHONEOS_DEPLOYMENT_TARGET = 10.0;
				MTL_ENABLE_DEBUG_INFO = YES;
				ONLY_ACTIVE_ARCH = YES;
				SDKROOT = iphoneos;
				TARGETED_DEVICE_FAMILY = "1,2";
				VERSIONING_SYSTEM = "apple-generic";
				VERSION_INFO_PREFIX = "";
			};
			name = Debug;
		};
		F423C0C81EE1FBAA00905679 /* Release */ = {
			isa = XCBuildConfiguration;
			buildSettings = {
				ALWAYS_SEARCH_USER_PATHS = NO;
				CLANG_ANALYZER_LOCALIZABILITY_NONLOCALIZED = YES;
				CLANG_ANALYZER_NONNULL = YES;
				CLANG_ANALYZER_NUMBER_OBJECT_CONVERSION = YES_AGGRESSIVE;
				CLANG_CXX_LANGUAGE_STANDARD = "gnu++14";
				CLANG_CXX_LIBRARY = "libc++";
				CLANG_ENABLE_MODULES = YES;
				CLANG_ENABLE_OBJC_ARC = YES;
				CLANG_WARN_BLOCK_CAPTURE_AUTORELEASING = YES;
				CLANG_WARN_BOOL_CONVERSION = YES;
				CLANG_WARN_COMMA = YES;
				CLANG_WARN_CONSTANT_CONVERSION = YES;
				CLANG_WARN_DEPRECATED_OBJC_IMPLEMENTATIONS = YES;
				CLANG_WARN_DIRECT_OBJC_ISA_USAGE = YES_ERROR;
				CLANG_WARN_DOCUMENTATION_COMMENTS = YES;
				CLANG_WARN_EMPTY_BODY = YES;
				CLANG_WARN_ENUM_CONVERSION = YES;
				CLANG_WARN_INFINITE_RECURSION = YES;
				CLANG_WARN_INT_CONVERSION = YES;
				CLANG_WARN_NON_LITERAL_NULL_CONVERSION = YES;
				CLANG_WARN_OBJC_IMPLICIT_RETAIN_SELF = YES;
				CLANG_WARN_OBJC_LITERAL_CONVERSION = YES;
				CLANG_WARN_OBJC_ROOT_CLASS = YES_ERROR;
				CLANG_WARN_RANGE_LOOP_ANALYSIS = YES;
				CLANG_WARN_STRICT_PROTOTYPES = YES;
				CLANG_WARN_SUSPICIOUS_MOVE = YES;
				CLANG_WARN_UNREACHABLE_CODE = YES;
				CLANG_WARN__DUPLICATE_METHOD_MATCH = YES;
				CODE_SIGN_IDENTITY = "iPhone Developer";
				"CODE_SIGN_IDENTITY[sdk=iphoneos*]" = "iPhone Developer";
				COPY_PHASE_STRIP = YES;
				CURRENT_PROJECT_VERSION = 1.2.5;
				DEBUG_INFORMATION_FORMAT = "dwarf-with-dsym";
				ENABLE_NS_ASSERTIONS = NO;
				ENABLE_STRICT_OBJC_MSGSEND = YES;
				GCC_C_LANGUAGE_STANDARD = gnu99;
				GCC_NO_COMMON_BLOCKS = YES;
				GCC_WARN_64_TO_32_BIT_CONVERSION = YES;
				GCC_WARN_ABOUT_RETURN_TYPE = YES_ERROR;
				GCC_WARN_UNDECLARED_SELECTOR = YES;
				GCC_WARN_UNINITIALIZED_AUTOS = YES_AGGRESSIVE;
				GCC_WARN_UNUSED_FUNCTION = YES;
				GCC_WARN_UNUSED_VARIABLE = YES;
				HEADER_SEARCH_PATHS = "";
				IPHONEOS_DEPLOYMENT_TARGET = 10.0;
				MTL_ENABLE_DEBUG_INFO = NO;
				SDKROOT = iphoneos;
				TARGETED_DEVICE_FAMILY = "1,2";
				VALIDATE_PRODUCT = YES;
				VERSIONING_SYSTEM = "apple-generic";
				VERSION_INFO_PREFIX = "";
			};
			name = Release;
		};
		F423C0CA1EE1FBAA00905679 /* Debug */ = {
			isa = XCBuildConfiguration;
			buildSettings = {
				BITCODE_GENERATION_MODE = bitcode;
				CODE_SIGN_IDENTITY = "";
				"CODE_SIGN_IDENTITY[sdk=iphoneos*]" = "";
				"CODE_SIGN_IDENTITY[sdk=macosx*]" = "iPhone Developer";
				CODE_SIGN_STYLE = Automatic;
				DEFINES_MODULE = YES;
				DEVELOPMENT_TEAM = UBF8T346G9;
				DYLIB_COMPATIBILITY_VERSION = 1;
				DYLIB_CURRENT_VERSION = 1.2.5;
				DYLIB_INSTALL_NAME_BASE = "@rpath";
				FRAMEWORK_SEARCH_PATHS = (
					"$(inherited)",
					"$(PROJECT_DIR)/AdaptiveCards",
				);
				HEADER_SEARCH_PATHS = "";
				INFOPLIST_FILE = AdaptiveCards/Info.plist;
				INSTALL_PATH = "$(LOCAL_LIBRARY_DIR)/Frameworks";
				LD_RUNPATH_SEARCH_PATHS = "$(inherited) @executable_path/Frameworks @loader_path/Frameworks";
				LIBRARY_SEARCH_PATHS = (
					"$(inherited)",
					"$(PROJECT_DIR)/AdaptiveCards",
				);
				MACH_O_TYPE = mh_dylib;
				OTHER_LDFLAGS = "";
				OTHER_LIBTOOLFLAGS = "";
				PRODUCT_BUNDLE_IDENTIFIER = MSFT.AdaptiveCards;
				PRODUCT_NAME = "$(TARGET_NAME)";
				PROVISIONING_PROFILE_SPECIFIER = "";
				"PROVISIONING_PROFILE_SPECIFIER[sdk=macosx*]" = "";
				SCAN_ALL_SOURCE_FILES_FOR_INCLUDES = NO;
				SKIP_INSTALL = YES;
				USER_HEADER_SEARCH_PATHS = "";
			};
			name = Debug;
		};
		F423C0CB1EE1FBAA00905679 /* Release */ = {
			isa = XCBuildConfiguration;
			buildSettings = {
				BITCODE_GENERATION_MODE = bitcode;
				CODE_SIGN_IDENTITY = "";
				"CODE_SIGN_IDENTITY[sdk=iphoneos*]" = "";
				"CODE_SIGN_IDENTITY[sdk=macosx*]" = "iPhone Developer";
				CODE_SIGN_STYLE = Automatic;
				DEFINES_MODULE = YES;
				DEVELOPMENT_TEAM = UBF8T346G9;
				DYLIB_COMPATIBILITY_VERSION = 1;
				DYLIB_CURRENT_VERSION = 1.2.5;
				DYLIB_INSTALL_NAME_BASE = "@rpath";
				FRAMEWORK_SEARCH_PATHS = (
					"$(inherited)",
					"$(PROJECT_DIR)/AdaptiveCards",
				);
				HEADER_SEARCH_PATHS = "";
				INFOPLIST_FILE = AdaptiveCards/Info.plist;
				INSTALL_PATH = "$(LOCAL_LIBRARY_DIR)/Frameworks";
				LD_RUNPATH_SEARCH_PATHS = "$(inherited) @executable_path/Frameworks @loader_path/Frameworks";
				LIBRARY_SEARCH_PATHS = (
					"$(inherited)",
					"$(PROJECT_DIR)/AdaptiveCards",
				);
				MACH_O_TYPE = mh_dylib;
				OTHER_LDFLAGS = "";
				OTHER_LIBTOOLFLAGS = "";
				PRODUCT_BUNDLE_IDENTIFIER = MSFT.AdaptiveCards;
				PRODUCT_NAME = "$(TARGET_NAME)";
				PROVISIONING_PROFILE_SPECIFIER = "";
				"PROVISIONING_PROFILE_SPECIFIER[sdk=macosx*]" = "";
				SCAN_ALL_SOURCE_FILES_FOR_INCLUDES = NO;
				SKIP_INSTALL = YES;
				USER_HEADER_SEARCH_PATHS = "";
			};
			name = Release;
		};
		F423C0CD1EE1FBAA00905679 /* Debug */ = {
			isa = XCBuildConfiguration;
			buildSettings = {
				DEVELOPMENT_TEAM = UBF8T346G9;
				INFOPLIST_FILE = AdaptiveCardsTests/Info.plist;
				LD_RUNPATH_SEARCH_PATHS = "$(inherited) @executable_path/Frameworks @loader_path/Frameworks";
				PRODUCT_BUNDLE_IDENTIFIER = MSFT.AdaptiveCardsTests;
				PRODUCT_NAME = "$(TARGET_NAME)";
			};
			name = Debug;
		};
		F423C0CE1EE1FBAA00905679 /* Release */ = {
			isa = XCBuildConfiguration;
			buildSettings = {
				DEVELOPMENT_TEAM = UBF8T346G9;
				INFOPLIST_FILE = AdaptiveCardsTests/Info.plist;
				LD_RUNPATH_SEARCH_PATHS = "$(inherited) @executable_path/Frameworks @loader_path/Frameworks";
				PRODUCT_BUNDLE_IDENTIFIER = MSFT.AdaptiveCardsTests;
				PRODUCT_NAME = "$(TARGET_NAME)";
			};
			name = Release;
		};
		F47ACEE21F62495B0010BEF0 /* Debug */ = {
			isa = XCBuildConfiguration;
			buildSettings = {
				ONLY_ACTIVE_ARCH = YES;
				PRODUCT_NAME = "$(TARGET_NAME)";
			};
			name = Debug;
		};
		F47ACEE31F62495B0010BEF0 /* Release */ = {
			isa = XCBuildConfiguration;
			buildSettings = {
				ONLY_ACTIVE_ARCH = NO;
				PRODUCT_NAME = "$(TARGET_NAME)";
			};
			name = Release;
		};
/* End XCBuildConfiguration section */

/* Begin XCConfigurationList section */
		F423C0AF1EE1FBA900905679 /* Build configuration list for PBXProject "AdaptiveCards" */ = {
			isa = XCConfigurationList;
			buildConfigurations = (
				F423C0C71EE1FBAA00905679 /* Debug */,
				F423C0C81EE1FBAA00905679 /* Release */,
			);
			defaultConfigurationIsVisible = 0;
			defaultConfigurationName = Release;
		};
		F423C0C91EE1FBAA00905679 /* Build configuration list for PBXNativeTarget "AdaptiveCards" */ = {
			isa = XCConfigurationList;
			buildConfigurations = (
				F423C0CA1EE1FBAA00905679 /* Debug */,
				F423C0CB1EE1FBAA00905679 /* Release */,
			);
			defaultConfigurationIsVisible = 0;
			defaultConfigurationName = Release;
		};
		F423C0CC1EE1FBAA00905679 /* Build configuration list for PBXNativeTarget "AdaptiveCardsTests" */ = {
			isa = XCConfigurationList;
			buildConfigurations = (
				F423C0CD1EE1FBAA00905679 /* Debug */,
				F423C0CE1EE1FBAA00905679 /* Release */,
			);
			defaultConfigurationIsVisible = 0;
			defaultConfigurationName = Release;
		};
		F47ACEE11F62495B0010BEF0 /* Build configuration list for PBXAggregateTarget "AdaptiveCards-Universal" */ = {
			isa = XCConfigurationList;
			buildConfigurations = (
				F47ACEE21F62495B0010BEF0 /* Debug */,
				F47ACEE31F62495B0010BEF0 /* Release */,
			);
			defaultConfigurationIsVisible = 0;
			defaultConfigurationName = Release;
		};
/* End XCConfigurationList section */
	};
	rootObject = F423C0AC1EE1FBA900905679 /* Project object */;
}<|MERGE_RESOLUTION|>--- conflicted
+++ resolved
@@ -64,12 +64,9 @@
 		6B5D2419212E1CF80010EB07 /* checked.png in Resources */ = {isa = PBXBuildFile; fileRef = 6B5D2415212E1CF70010EB07 /* checked.png */; };
 		6B5D241A212E1CF80010EB07 /* unchecked-checkbox-24.png in Resources */ = {isa = PBXBuildFile; fileRef = 6B5D2416212E1CF70010EB07 /* unchecked-checkbox-24.png */; };
 		6B5D241B212E1CF80010EB07 /* unchecked.png in Resources */ = {isa = PBXBuildFile; fileRef = 6B5D2417212E1CF70010EB07 /* unchecked.png */; };
-<<<<<<< HEAD
 		6B5E9CBB24B644B100757882 /* ACRToggleInputView.h in Headers */ = {isa = PBXBuildFile; fileRef = 6BE8DFD5249C5126005EFE66 /* ACRToggleInputView.h */; settings = {ATTRIBUTES = (Public, ); }; };
-=======
 		6B5E9CBF24B84E7300757882 /* ACRTextEmailField.xib in Resources */ = {isa = PBXBuildFile; fileRef = 6B5E9CBE24B84E7300757882 /* ACRTextEmailField.xib */; };
 		6B5E9CC124B8541800757882 /* ACRInputLabelView.xib in Resources */ = {isa = PBXBuildFile; fileRef = 6B5E9CC024B8541800757882 /* ACRInputLabelView.xib */; };
->>>>>>> 8e23900b
 		6B616C3F21CB1878003E29CE /* ACRToggleVisibilityTarget.h in Headers */ = {isa = PBXBuildFile; fileRef = 6B616C3D21CB1878003E29CE /* ACRToggleVisibilityTarget.h */; settings = {ATTRIBUTES = (Public, ); }; };
 		6B616C4021CB1878003E29CE /* ACRToggleVisibilityTarget.mm in Sources */ = {isa = PBXBuildFile; fileRef = 6B616C3E21CB1878003E29CE /* ACRToggleVisibilityTarget.mm */; };
 		6B616C4321CB20D2003E29CE /* ACRActionToggleVisibilityRenderer.h in Headers */ = {isa = PBXBuildFile; fileRef = 6B616C4121CB20D1003E29CE /* ACRActionToggleVisibilityRenderer.h */; settings = {ATTRIBUTES = (Public, ); }; };
