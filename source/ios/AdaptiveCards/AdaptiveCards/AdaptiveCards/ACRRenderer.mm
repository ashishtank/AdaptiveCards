--- conflicted
+++ resolved
@@ -85,12 +85,7 @@
                                                                          hostConfig:config];
     }
 
-<<<<<<< HEAD
-    if(adaptiveCard->GetBackgroundImage() != nullptr) {
-            [rootView loadImage:adaptiveCard->GetBackgroundImage()->GetUrl()];
-        }
-=======
-    if(!adaptiveCard->GetBackgroundImage().empty()) {
+    if(!adaptiveCard->GetBackgroundImage() != nullptr) {
         ObserverActionBlock observerAction =
         ^(NSObject<ACOIResourceResolver>* imageResourceResolver, NSString* key, std::shared_ptr<BaseCardElement> const &elem, NSURL* url, ACRView* rootView) {
             UIImageView *view = [imageResourceResolver resolveImageViewResource:url];
@@ -102,11 +97,10 @@
             }
         };
         [rootView
-            loadImageAccordingToResourceResolverIFFromString:adaptiveCard->GetBackgroundImage()
+            loadImageAccordingToResourceResolverIFFromString:adaptiveCard->GetBackgroundImage()->GetUrl()
             key:@"backgroundImage" observerAction:observerAction];
     }
 
->>>>>>> 3eab449d
     if(![config getHostConfig]->GetMedia().playButton.empty()) {
         ObserverActionBlock observerAction =
         ^(NSObject<ACOIResourceResolver>* imageResourceResolver, NSString* key, std::shared_ptr<BaseCardElement> const &elem, NSURL* url, ACRView* rootView) {
