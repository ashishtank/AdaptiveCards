using AdaptiveCards;
using AdaptiveCards.Rendering;
using AdaptiveCards.Rendering.Wpf;
using ICSharpCode.AvalonEdit.Document;
using Microsoft.Win32;
using Newtonsoft.Json;
using System;
using System.ComponentModel;
using System.Diagnostics;
using System.IO;
using System.Linq;
using System.Reflection;
using System.Speech.Synthesis;
using System.Text;
using System.Windows;
using System.Windows.Controls;
using System.Windows.Input;
using System.Windows.Threading;
using Newtonsoft.Json.Linq;
using Xceed.Wpf.Toolkit.PropertyGrid;
using Xceed.Wpf.Toolkit.PropertyGrid.Attributes;
<<<<<<< HEAD
using System.Collections.ObjectModel;
=======
using System.Windows.Media;
>>>>>>> 42921e8e

namespace WpfVisualizer
{
    public partial class MainWindow : Window
    {
        private bool _dirty;
        private readonly SpeechSynthesizer _synth;
        private DocumentLine _errorLine;

        public ObservableCollection<string> Samples = new ObservableCollection<string>();

        public MainWindow()
        {
            foreach (var type in typeof(AdaptiveHostConfig).Assembly.GetExportedTypes()
                .Where(t => t.Namespace == typeof(AdaptiveHostConfig).Namespace))
                TypeDescriptor.AddAttributes(type, new ExpandableObjectAttribute());

            InitializeComponent();

            _synth = new SpeechSynthesizer();
            _synth.SelectVoiceByHints(VoiceGender.Female, VoiceAge.Adult);
            _synth.SetOutputToDefaultAudioDevice();
            var timer = new DispatcherTimer { Interval = TimeSpan.FromSeconds(1) };
            timer.Tick += Timer_Tick;
            timer.Start();

            foreach (var config in Directory.GetFiles(@"..\..\..\..\..\..\samples\HostConfig", "*.json"))
            {
                hostConfigs.Items.Add(new ComboBoxItem
                {
                    Content = Path.GetFileNameWithoutExtension(config),
                    Tag = config
                });
            }

            foreach (var samples in Directory.GetFiles(@"Samples", "*.json"))
            {
                Samples.Add(Path.GetFileNameWithoutExtension(samples));
            }
            listBoxSamples.ItemsSource = Samples;


            Renderer = new AdaptiveCardRenderer()
            {
                Resources = Resources
            };

            // Use the Xceed rich input controls
            Renderer.UseXceedElementRenderers();

            // Register custom elements and actions
            // TODO: Change to instance property? Change to UWP parser registration
            AdaptiveTypedElementConverter.RegisterTypedElement<MyCustomRating>();
            AdaptiveTypedElementConverter.RegisterTypedElement<MyCustomAction>();

            Renderer.ElementRenderers.Set<MyCustomRating>(MyCustomRating.Render);

            // This seems unecessary?
            Renderer.ActionHandlers.AddSupportedAction<MyCustomAction>();
        }

        public AdaptiveCardRenderer Renderer { get; set; }

        private void Timer_Tick(object sender, EventArgs e)
        {
            if (_dirty)
            {
                _dirty = false;
                RenderCard();
            }
        }

        private void RenderCard()
        {
            cardError.Children.Clear();
            cardGrid.Children.Clear();

            try
            {
                AdaptiveCardParseResult parseResult = AdaptiveCard.FromJson(textBox.Text, textBoxData.Text);

                AdaptiveCard card = parseResult.Card;

<<<<<<< HEAD
=======
                /*
                // Example on how to override the Action Positive and Destructive styles
                Style positiveStyle = new Style(typeof(Button));
                positiveStyle.Setters.Add(new Setter(Button.BackgroundProperty, Brushes.Green));
                Style otherStyle = new Style(typeof(Button));
                otherStyle.Setters.Add(new Setter(Button.BackgroundProperty, Brushes.Yellow));
                otherStyle.Setters.Add(new Setter(Button.ForegroundProperty, Brushes.Red));

                Renderer.Resources.Add("Adaptive.Action.Submit.positive", positiveStyle);
                Renderer.Resources.Add("Adaptive.Action.Submit.other", otherStyle);
                */
>>>>>>> 42921e8e

                RenderedAdaptiveCard renderedCard = Renderer.RenderCard(card);
                // TODO: should we have an option to render fallback card instead of exception?

                // Wire up click handler
                renderedCard.OnAction += OnAction;

                renderedCard.OnMediaClicked += OnMediaClick;

                cardGrid.Children.Add(renderedCard.FrameworkElement);

                // Report any warnings
                var allWarnings = parseResult.Warnings.Union(renderedCard.Warnings);
                foreach (var warning in allWarnings)
                {
                    ShowWarning(warning.Message);
                }
            }
            catch (AdaptiveRenderException ex)
            {
                var fallbackCard = new TextBlock
                {
                    Text = ex.CardFallbackText ?? "Sorry, we couldn't render the card"
                };

                cardGrid.Children.Add(fallbackCard);
            }
            catch (Exception ex)
            {
                ShowError(ex);
            }
        }

        private void OnAction(RenderedAdaptiveCard sender, AdaptiveActionEventArgs e)
        {
            if (e.Action is AdaptiveOpenUrlAction openUrlAction)
            {
                Process.Start(openUrlAction.Url.AbsoluteUri);
            }
            else if (e.Action is AdaptiveShowCardAction showCardAction)
            {
                // Action.ShowCard can be rendered inline automatically, or in "popup" mode
                // If the Host Config is set to Popup mode, then the app needs to show it
                if (Renderer.HostConfig.Actions.ShowCard.ActionMode == ShowCardActionMode.Popup)
                {
                    var dialog = new ShowCardWindow(showCardAction.Title, showCardAction, Resources);
                    dialog.Owner = this;
                    dialog.ShowDialog();
                }
            }
            else if (e.Action is AdaptiveSubmitAction submitAction)
            {
                var inputs = sender.UserInputs.AsJson();

                // Merge the Action.Submit Data property with the inputs
                inputs.Merge(submitAction.Data);

                MessageBox.Show(this, JsonConvert.SerializeObject(inputs, Formatting.Indented), "SubmitAction");
            }
        }

        private void OnMediaClick(RenderedAdaptiveCard sender, AdaptiveMediaEventArgs e)
        {
            MessageBox.Show(this, JsonConvert.SerializeObject(e.Media), "Host received a Media");
        }

        private void ShowWarning(string message)
        {
            var textBlock = new TextBlock
            {
                Text = "WARNING: " + message,
                TextWrapping = TextWrapping.Wrap,
                Style = Resources["Warning"] as Style
            };
            var button = new Button { Content = textBlock };
            cardError.Children.Add(button);
        }

        private void ShowError(Exception err)
        {
            var textBlock = new TextBlock
            {
                Text = "ERROR: " + err.Message,
                TextWrapping = TextWrapping.Wrap,
                Style = Resources["Error"] as Style
            };
            var button = new Button { Content = textBlock };
            button.Click += Button_Click;
            cardError.Children.Add(button);

            var iPos = err.Message.IndexOf("line ");
            if (iPos > 0)
            {
                iPos += 5;
                var iEnd = err.Message.IndexOf(",", iPos);

                var line = 1;
                if (int.TryParse(err.Message.Substring(iPos, iEnd - iPos), out line))
                {
                    if (line == 0) line = 1;
                    iPos = err.Message.IndexOf("position ");
                    if (iPos > 0)
                    {
                        iPos += 9;
                        iEnd = err.Message.IndexOf(".", iPos);
                        var position = 0;
                        if (int.TryParse(err.Message.Substring(iPos, iEnd - iPos), out position))
                            _errorLine = textBox.Document.GetLineByNumber(Math.Min(line, textBox.Document.LineCount));
                    }
                }
            }
        }

        private void _OnMissingInput(object sender, MissingInputEventArgs args)
        {
            MessageBox.Show("Required input is missing.");
            args.FrameworkElement.Focus();
        }


        private void Button_Click(object sender, RoutedEventArgs e)
        {
            if (_errorLine != null)
                textBox.Select(_errorLine.Offset, _errorLine.Length);
        }

        private void loadButton_Click(object sender, RoutedEventArgs e)
        {
            var dlg = new OpenFileDialog();
            dlg.DefaultExt = ".json";
            dlg.Filter = "Json documents (*.json)|*.json";
            var result = dlg.ShowDialog();
            if (result == true)
            {
                textBox.Text = File.ReadAllText(dlg.FileName).Replace("\t", "  ");
                _dirty = true;
            }
        }

        private void Window_Loaded(object sender, RoutedEventArgs e)
        {
            var binding = new CommandBinding(NavigationCommands.GoToPage, GoToPage, CanGoToPage);
            // Register CommandBinding for all windows.
            CommandManager.RegisterClassCommandBinding(typeof(Window), binding);
        }


        private void GoToPage(object sender, ExecutedRoutedEventArgs e)
        {
            if (e.Parameter is string)
            {
                var name = e.Parameter as string;
                if (!string.IsNullOrWhiteSpace(name))
                    Process.Start(name);
            }
        }

        private void CanGoToPage(object sender, CanExecuteRoutedEventArgs e)
        {
            e.CanExecute = true;
        }

        private async void viewImage_Click(object sender, RoutedEventArgs e)
        {
            //Disable interactivity to remove inputs and actions from the image
            var supportsInteractivity = Renderer.HostConfig.SupportsInteractivity;
            Renderer.HostConfig.SupportsInteractivity = false;

            var renderedCard = await Renderer.RenderCardToImageAsync(AdaptiveCard.FromJson(textBox.Text).Card, false);
            Renderer.HostConfig.SupportsInteractivity = supportsInteractivity;

            var path = Path.GetRandomFileName() + ".png";
            using (var fileStream = new FileStream(path, FileMode.Create))
            {
                await renderedCard.ImageStream.CopyToAsync(fileStream);
            }
            Process.Start(path);
        }

        private void speak_Click(object sender, RoutedEventArgs e)
        {
            var result = AdaptiveCard.FromJson(textBox.Text);
            var card = result.Card;

            _synth.SpeakAsyncCancelAll();
            if (card.Speak != null)
            {
                _synth.SpeakSsmlAsync(FixSSML(card.Speak));
            }
        }

        private string FixSSML(string speak)
        {
            var sb = new StringBuilder();
            sb.AppendLine("<speak version=\"1.0\"");
            sb.AppendLine(" xmlns =\"http://www.w3.org/2001/10/synthesis\"");
            sb.AppendLine(" xml:lang=\"en-US\">");
            sb.AppendLine(speak);
            sb.AppendLine("</speak>");
            return sb.ToString();
        }

        private void textBox_TextChanged(object sender, EventArgs e)
        {
            _dirty = true;
        }

        private void toggleOptions_Click(object sender, RoutedEventArgs e)
        {
            hostConfigEditor.Visibility = hostConfigEditor.Visibility == Visibility.Visible ? Visibility.Collapsed : Visibility.Visible;
        }

        public AdaptiveHostConfig HostConfig
        {
            get => Renderer.HostConfig;
            set
            {
                hostConfigerror.Children.Clear();
                Renderer.HostConfig = value;
                _dirty = true;
                if (value != null)
                {
                    var props = value.GetType()
                        .GetRuntimeProperties()
                        .Where(p => typeof(AdaptiveConfigBase).IsAssignableFrom(p.PropertyType));

                    foreach (var x in value.AdditionalData)
                    {
                        var textBlock = new TextBlock
                        {
                            Text = $"Unknown property {x.Key}",
                            TextWrapping = TextWrapping.Wrap,
                            Style = Resources["Warning"] as Style
                        };
                        hostConfigerror.Children.Add(textBlock);
                    }
                }
            }
        }

        private void hostConfigs_Selected(object sender, RoutedEventArgs e)
        {
            HostConfig = AdaptiveHostConfig.FromJson(File.ReadAllText((string)((ComboBoxItem)hostConfigs.SelectedItem).Tag));
            hostConfigEditor.SelectedObject = Renderer.HostConfig;
        }

        private void loadConfig_Click(object sender, RoutedEventArgs e)
        {
            var dlg = new OpenFileDialog();
            dlg.DefaultExt = ".json";
            dlg.Filter = "Json documents (*.json)|*.json";
            var result = dlg.ShowDialog();
            if (result == true)
            {
                HostConfig = AdaptiveHostConfig.FromJson(File.ReadAllText(dlg.FileName));
            }
        }

        private void saveConfig_Click(object sender, RoutedEventArgs e)
        {
            var dlg = new SaveFileDialog();
            dlg.DefaultExt = ".json";
            dlg.Filter = "Json documents (*.json)|*.json";
            var result = dlg.ShowDialog();
            if (result == true)
            {
                var json = JsonConvert.SerializeObject(Renderer.HostConfig, Formatting.Indented);
                File.WriteAllText(dlg.FileName, json);
            }
        }

        private void HostConfigEditor_OnPropertyValueChanged(object sender, PropertyValueChangedEventArgs e)
        {
            _dirty = true;
        }

        private void textBoxData_TextChanged(object sender, EventArgs e)
        {
            _dirty = true;
        }

        private void listBoxSamples_SelectionChanged(object sender, SelectionChangedEventArgs e)
        {
            try
            {
                string card = File.ReadAllText(Directory.GetCurrentDirectory() + @"\Samples\" + listBoxSamples.SelectedItem + ".json");
                var parsed = JObject.Parse(card);
                if (parsed.TryGetValue("data", out JToken value))
                {
                    textBoxData.Text = value.ToString();
                    parsed.Remove("data");
                    textBox.Text = parsed.ToString();
                }
                else
                {
                    textBoxData.Text = "";
                    textBox.Text = card;
                }

                _dirty = true;
            }
            catch { }
        }
    }
}<|MERGE_RESOLUTION|>--- conflicted
+++ resolved
@@ -19,11 +19,8 @@
 using Newtonsoft.Json.Linq;
 using Xceed.Wpf.Toolkit.PropertyGrid;
 using Xceed.Wpf.Toolkit.PropertyGrid.Attributes;
-<<<<<<< HEAD
 using System.Collections.ObjectModel;
-=======
 using System.Windows.Media;
->>>>>>> 42921e8e
 
 namespace WpfVisualizer
 {
@@ -107,8 +104,6 @@
 
                 AdaptiveCard card = parseResult.Card;
 
-<<<<<<< HEAD
-=======
                 /*
                 // Example on how to override the Action Positive and Destructive styles
                 Style positiveStyle = new Style(typeof(Button));
@@ -120,7 +115,6 @@
                 Renderer.Resources.Add("Adaptive.Action.Submit.positive", positiveStyle);
                 Renderer.Resources.Add("Adaptive.Action.Submit.other", otherStyle);
                 */
->>>>>>> 42921e8e
 
                 RenderedAdaptiveCard renderedCard = Renderer.RenderCard(card);
                 // TODO: should we have an option to render fallback card instead of exception?
