// Copyright (c) Microsoft Corporation. All rights reserved.
// Licensed under the MIT License.
using AdaptiveCards;
using AdaptiveCards.Templating;
using AdaptiveCards.Rendering;
using AdaptiveCards.Rendering.Wpf;
using Microsoft.Win32;
using Newtonsoft.Json;
using System;
using System.ComponentModel;
using System.Diagnostics;
using System.IO;
using System.Linq;
using System.Reflection;
using System.Speech.Synthesis;
using System.Text;
using System.Windows;
using System.Windows.Controls;
using System.Windows.Input;
using System.Windows.Threading;
using Newtonsoft.Json.Linq;
using Xceed.Wpf.Toolkit.PropertyGrid;
using Xceed.Wpf.Toolkit.PropertyGrid.Attributes;
using System.Windows.Media;
using ICSharpCode.AvalonEdit.Highlighting.Xshd;
using ICSharpCode.AvalonEdit.Highlighting;
using ICSharpCode.AvalonEdit.Document;
using System.Collections.ObjectModel;
using System.Threading;
using ICSharpCode.AvalonEdit;

namespace WpfVisualizer
{
    public partial class MainWindow : Window
    {
        private bool _dirty;
        private readonly SpeechSynthesizer _synth;
        private DocumentLine _errorLine;
        private string templateData;

        /*
        // This variable exists so the sample styles are not added twice
        private bool _stylesAdded = false;
        */

        public MainWindow()
        {
            foreach (var type in typeof(AdaptiveHostConfig).Assembly.GetExportedTypes()
                .Where(t => t.Namespace == typeof(AdaptiveHostConfig).Namespace))
                TypeDescriptor.AddAttributes(type, new ExpandableObjectAttribute());

            InitializeComponent();

            LoadJsonSyntaxHighlighting();

            CardPayload = File.ReadAllText("Samples\\ActivityUpdate.json");

            _synth = new SpeechSynthesizer();
            _synth.SelectVoiceByHints(VoiceGender.Female, VoiceAge.Adult);
            _synth.SetOutputToDefaultAudioDevice();
            var timer = new DispatcherTimer { Interval = TimeSpan.FromSeconds(1) };
            timer.Tick += Timer_Tick;
            timer.Start();

            foreach (var config in Directory.GetFiles("HostConfigs", "*.json"))
            {
                hostConfigs.Items.Add(new ComboBoxItem
                {
                    Content = Path.GetFileNameWithoutExtension(config),
                    Tag = config
                });
            }

            Renderer = new AdaptiveCardRenderer()
            {
                Resources = Resources
            };

            Renderer.FeatureRegistration.Set("acTest", "1.0");

            // Use the Xceed rich input controls
            Renderer.UseXceedElementRenderers();
            xceedCheckbox.IsChecked = true;

            // Register custom elements and actions
            // TODO: Change to instance property? Change to UWP parser registration
            AdaptiveTypedElementConverter.RegisterTypedElement<MyCustomRating>();
            AdaptiveTypedElementConverter.RegisterTypedElement<MyCustomAction>();

            Renderer.ElementRenderers.Set<MyCustomRating>(MyCustomRating.Render);

            // This seems unecessary?
            Renderer.ActionHandlers.AddSupportedAction<MyCustomAction>();
        }

        private void LoadJsonSyntaxHighlighting()
        {
            using (var xmlReader = new System.Xml.XmlTextReader("SyntaxHighlighting\\JSON.xml"))
            {
                textBox.SyntaxHighlighting = HighlightingLoader.Load(xmlReader, HighlightingManager.Instance);
            }
        }

        public AdaptiveCardRenderer Renderer { get; set; }

        private void Timer_Tick(object sender, EventArgs e)
        {
            if (_dirty)
            {
                _dirty = false;
                RenderCard();
            }
        }

        public string CardPayload
        {
            get { return textBox.Text; }
            set { textBox.Text = value; }
        }

        private void RenderCard()
        {
            cardError.Children.Clear();
            cardGrid.Opacity = 0.65;

<<<<<<< HEAD
            if (templateData != null && templateData.Length == 0)
=======
            if (templateData?.Length == 0)
>>>>>>> f2c66c19
            {
                templateData = null;
            }

            try
            {
                // don't throw error, but should affect work flow and performance.
                // transformer -> has to have errors
<<<<<<< HEAD
                var tranformer = new AdaptiveCardsTemplate(CardPayload);
=======
                var template = new AdaptiveCardsTemplate(CardPayload);
>>>>>>> f2c66c19
                var context = new AdaptiveCardsEvaluationContext
                {
                    Root = templateData
                };

                // Create a data binding context, and set its $root property to the
                // data object to bind the template to
                // var context = new ACData.EvaluationContext();
                // context.$root = {
                //     "name": "Mickey Mouse"
                // };

<<<<<<< HEAD
                var transformedPaylaod = tranformer.Expand(context);
=======
                var transformedPaylaod = template.Expand(context);
>>>>>>> f2c66c19
                AdaptiveCardParseResult parseResult = AdaptiveCard.FromJson(transformedPaylaod);

                AdaptiveCard card = parseResult.Card;

                /*
                if (!_stylesAdded)
                {
                    // Example on how to override the Action Positive and Destructive styles
                    Style positiveStyle = new Style(typeof(Button));
                    positiveStyle.Setters.Add(new Setter(Button.BackgroundProperty, Brushes.Green));
                    Style otherStyle = new Style(typeof(Button));
                    otherStyle.Setters.Add(new Setter(Button.BackgroundProperty, Brushes.Yellow));
                    otherStyle.Setters.Add(new Setter(Button.ForegroundProperty, Brushes.Red));

                    Renderer.Resources.Add("Adaptive.Action.positive", positiveStyle);
                    Renderer.Resources.Add("Adaptive.Action.other", otherStyle);

                    _stylesAdded = true;
                }
                */

                RenderedAdaptiveCard renderedCard = Renderer.RenderCard(card);
                // TODO: should we have an option to render fallback card instead of exception?

                // Wire up click handler
                renderedCard.OnAction += OnAction;

                renderedCard.OnMediaClicked += OnMediaClick;

                cardGrid.Opacity = 1;
                cardGrid.Children.Clear();
                cardGrid.Children.Add(renderedCard.FrameworkElement);

                // Report any warnings
                var allWarnings = parseResult.Warnings.Union(renderedCard.Warnings);
                foreach (var warning in allWarnings)
                {
                    ShowWarning(warning.Message);
                }
            }
            catch (AdaptiveRenderException ex)
            {
                var fallbackCard = new TextBlock
                {
                    Text = ex.CardFallbackText ?? "Sorry, we couldn't render the card"
                };

                cardGrid.Children.Add(fallbackCard);
            }
            catch (Exception ex)
            {
                ShowError(ex);
            }
        }

        private void OnAction(RenderedAdaptiveCard sender, AdaptiveActionEventArgs e)
        {
            if (e.Action is AdaptiveOpenUrlAction openUrlAction)
            {
                Process.Start(openUrlAction.Url.AbsoluteUri);
            }
            else if (e.Action is AdaptiveShowCardAction showCardAction)
            {
                // Action.ShowCard can be rendered inline automatically, or in "popup" mode
                // If the Host Config is set to Popup mode, then the app needs to show it
                if (Renderer.HostConfig.Actions.ShowCard.ActionMode == ShowCardActionMode.Popup)
                {
                    var dialog = new ShowCardWindow(showCardAction.Title, showCardAction, Resources);
                    dialog.Owner = this;
                    dialog.ShowDialog();
                }
            }
            else if (e.Action is AdaptiveSubmitAction submitAction)
            {
                var inputs = sender.UserInputs.AsJson();

                // Merge the Action.Submit Data property with the inputs
                inputs.Merge(submitAction.Data);

                MessageBox.Show(this, JsonConvert.SerializeObject(inputs, Formatting.Indented), "SubmitAction");
            }
        }

        private void OnMediaClick(RenderedAdaptiveCard sender, AdaptiveMediaEventArgs e)
        {
            MessageBox.Show(this, JsonConvert.SerializeObject(e.Media), "Host received a Media");
        }

        private void ShowWarning(string message)
        {
            var textBlock = new TextBlock
            {
                Text = "WARNING: " + message,
                TextWrapping = TextWrapping.Wrap,
                Style = Resources["Warning"] as Style
            };
            var button = new Button { Content = textBlock };
            cardError.Children.Add(button);
        }

        private void ShowError(Exception err)
        {
            var textBlock = new TextBlock
            {
                Text = "ERROR: " + err.Message,
                TextWrapping = TextWrapping.Wrap,
                Style = Resources["Error"] as Style
            };
            var button = new Button { Content = textBlock };
            button.Click += Button_Click;
            cardError.Children.Add(button);

            var iPos = err.Message.IndexOf("line ");
            if (iPos > 0)
            {
                iPos += 5;
                var iEnd = err.Message.IndexOf(",", iPos);

                var line = 1;
                if (int.TryParse(err.Message.Substring(iPos, iEnd - iPos), out line))
                {
                    if (line == 0) line = 1;
                    iPos = err.Message.IndexOf("position ");
                    if (iPos > 0)
                    {
                        iPos += 9;
                        iEnd = err.Message.IndexOf(".", iPos);
                        var position = 0;
                        if (int.TryParse(err.Message.Substring(iPos, iEnd - iPos), out position))
                            _errorLine = textBox.Document.GetLineByNumber(Math.Min(line, textBox.Document.LineCount));
                    }
                }
            }
        }

        private void _OnMissingInput(object sender, MissingInputEventArgs args)
        {
            MessageBox.Show("Required input is missing.");
            args.FrameworkElement.Focus();
        }

        private void Button_Click(object sender, RoutedEventArgs e)
        {
            if (_errorLine != null)
                textBox.Select(_errorLine.Offset, _errorLine.Length);
        }

        private void loadButton_Click(object sender, RoutedEventArgs e)
        {
            string cardPayload;
<<<<<<< HEAD
            if (OpenFileDialogForJson(out cardPayload))
            {
                CardPayload = cardPayload;
            }
=======
            OpenFileDialogForJson(out cardPayload);
            CardPayload = cardPayload;
>>>>>>> f2c66c19
        }

        private void Window_Loaded(object sender, RoutedEventArgs e)
        {
            var binding = new CommandBinding(NavigationCommands.GoToPage, GoToPage, CanGoToPage);
            // Register CommandBinding for all windows.
            CommandManager.RegisterClassCommandBinding(typeof(Window), binding);
        }


        private void GoToPage(object sender, ExecutedRoutedEventArgs e)
        {
            if (e.Parameter is string)
            {
                var name = e.Parameter as string;
                if (!string.IsNullOrWhiteSpace(name))
                    Process.Start(name);
            }
        }

        private void CanGoToPage(object sender, CanExecuteRoutedEventArgs e)
        {
            e.CanExecute = true;
        }

        private async void viewImage_Click(object sender, RoutedEventArgs e)
        {
            var supportsInteractivity = Renderer.HostConfig.SupportsInteractivity;

            try
            {
                this.IsEnabled = false;

                //Disable interactivity to remove inputs and actions from the image
                Renderer.HostConfig.SupportsInteractivity = false;

                var renderedCard = await Renderer.RenderCardToImageAsync(AdaptiveCard.FromJson(CardPayload).Card, false);
                using (var imageStream = renderedCard.ImageStream)
                {
                    new ViewImageWindow(renderedCard.ImageStream).Show();
                }
            }
            catch
            {
                MessageBox.Show("Failed to render image");
            }
            finally
            {
                Renderer.HostConfig.SupportsInteractivity = supportsInteractivity;
                this.IsEnabled = true;
            }
        }

        private void speak_Click(object sender, RoutedEventArgs e)
        {
            var result = AdaptiveCard.FromJson(CardPayload);
            var card = result.Card;

            _synth.SpeakAsyncCancelAll();
            if (card.Speak != null)
            {
                _synth.SpeakSsmlAsync(FixSSML(card.Speak));
            }
        }

        private string FixSSML(string speak)
        {
            var sb = new StringBuilder();
            sb.AppendLine("<speak version=\"1.0\"");
            sb.AppendLine(" xmlns =\"http://www.w3.org/2001/10/synthesis\"");
            sb.AppendLine(" xml:lang=\"en-US\">");
            sb.AppendLine(speak);
            sb.AppendLine("</speak>");
            return sb.ToString();
        }

        private void textBox_TextChanged(object sender, EventArgs e)
        {
            _dirty = true;
        }

        private void toggleOptions_Click(object sender, RoutedEventArgs e)
        {
            hostConfigEditor.Visibility = hostConfigEditor.Visibility == Visibility.Visible ? Visibility.Collapsed : Visibility.Visible;
        }

        public AdaptiveHostConfig HostConfig
        {
            get => Renderer.HostConfig;
            set
            {
                hostConfigerror.Children.Clear();
                Renderer.HostConfig = value;
                _dirty = true;
                if (value != null)
                {
                    var props = value.GetType()
                        .GetRuntimeProperties()
                        .Where(p => typeof(AdaptiveConfigBase).IsAssignableFrom(p.PropertyType));

                    foreach (var x in value.AdditionalData)
                    {
                        var textBlock = new TextBlock
                        {
                            Text = $"Unknown property {x.Key}",
                            TextWrapping = TextWrapping.Wrap,
                            Style = Resources["Warning"] as Style
                        };
                        hostConfigerror.Children.Add(textBlock);
                    }
                }
            }
        }

        private void hostConfigs_Selected(object sender, RoutedEventArgs e)
        {
            HostConfig = AdaptiveHostConfig.FromJson(File.ReadAllText((string)((ComboBoxItem)hostConfigs.SelectedItem).Tag));
            hostConfigEditor.SelectedObject = Renderer.HostConfig;
        }

        private void loadConfig_Click(object sender, RoutedEventArgs e)
        {
            var dlg = new OpenFileDialog();
            dlg.DefaultExt = ".json";
            dlg.Filter = "Json documents (*.json)|*.json";
            var result = dlg.ShowDialog();
            if (result == true)
            {
                HostConfig = AdaptiveHostConfig.FromJson(File.ReadAllText(dlg.FileName));
            }
        }

        private void saveConfig_Click(object sender, RoutedEventArgs e)
        {
            var dlg = new SaveFileDialog();
            dlg.DefaultExt = ".json";
            dlg.Filter = "Json documents (*.json)|*.json";
            var result = dlg.ShowDialog();
            if (result == true)
            {
                var json = JsonConvert.SerializeObject(Renderer.HostConfig, Formatting.Indented);
                File.WriteAllText(dlg.FileName, json);
            }
        }

        private void HostConfigEditor_OnPropertyValueChanged(object sender, PropertyValueChangedEventArgs e)
        {
            _dirty = true;
        }

        private void XceedCheckBox_Unchecked(object sender, RoutedEventArgs e)
        {
            Renderer.UseDefaultElementRenderers();
            _dirty = true;
        }

        private void XceedCheckBox_Checked(object sender, RoutedEventArgs e)
        {
            Renderer.UseXceedElementRenderers();
            _dirty = true;
        }

        private void templateData_Added(object sender, EventArgs e)
        {
            var textEditor = sender as TextEditor;
            templateData = textEditor.Text;
            _dirty = true;
        }

<<<<<<< HEAD
        private bool OpenFileDialogForJson(out string output)
=======
        private void OpenFileDialogForJson(out string output)
>>>>>>> f2c66c19
        {
            var dlg = new OpenFileDialog();
            dlg.DefaultExt = ".json";
            dlg.Filter = "Json documents (*.json)|*.json";
<<<<<<< HEAD
            var result = dlg.ShowDialog();
            output = "";

            if (result == true)
            {
                output = File.ReadAllText(dlg.FileName).Replace("\t", "  ");
                _dirty = true;
                return true;
            }
            return false;
=======
            output = "";
            if (dlg.ShowDialog() == true)
            {
                output = File.ReadAllText(dlg.FileName).Replace("\t", "  ");
                _dirty = true;
            }
>>>>>>> f2c66c19
        }

        private void loadTemplateDataButton_Click(object sender, RoutedEventArgs e)
        {
            OpenFileDialogForJson(out templateData);
            if (templateData.Length == 0)
            {
                templateData = null;
            }
            templateDataTextBox.Text = templateData;
        }
    }
}<|MERGE_RESOLUTION|>--- conflicted
+++ resolved
@@ -123,11 +123,7 @@
             cardError.Children.Clear();
             cardGrid.Opacity = 0.65;
 
-<<<<<<< HEAD
             if (templateData != null && templateData.Length == 0)
-=======
-            if (templateData?.Length == 0)
->>>>>>> f2c66c19
             {
                 templateData = null;
             }
@@ -136,11 +132,7 @@
             {
                 // don't throw error, but should affect work flow and performance.
                 // transformer -> has to have errors
-<<<<<<< HEAD
-                var tranformer = new AdaptiveCardsTemplate(CardPayload);
-=======
                 var template = new AdaptiveCardsTemplate(CardPayload);
->>>>>>> f2c66c19
                 var context = new AdaptiveCardsEvaluationContext
                 {
                     Root = templateData
@@ -153,11 +145,7 @@
                 //     "name": "Mickey Mouse"
                 // };
 
-<<<<<<< HEAD
-                var transformedPaylaod = tranformer.Expand(context);
-=======
                 var transformedPaylaod = template.Expand(context);
->>>>>>> f2c66c19
                 AdaptiveCardParseResult parseResult = AdaptiveCard.FromJson(transformedPaylaod);
 
                 AdaptiveCard card = parseResult.Card;
@@ -308,15 +296,8 @@
         private void loadButton_Click(object sender, RoutedEventArgs e)
         {
             string cardPayload;
-<<<<<<< HEAD
-            if (OpenFileDialogForJson(out cardPayload))
-            {
-                CardPayload = cardPayload;
-            }
-=======
             OpenFileDialogForJson(out cardPayload);
             CardPayload = cardPayload;
->>>>>>> f2c66c19
         }
 
         private void Window_Loaded(object sender, RoutedEventArgs e)
@@ -486,34 +467,17 @@
             _dirty = true;
         }
 
-<<<<<<< HEAD
-        private bool OpenFileDialogForJson(out string output)
-=======
         private void OpenFileDialogForJson(out string output)
->>>>>>> f2c66c19
         {
             var dlg = new OpenFileDialog();
             dlg.DefaultExt = ".json";
             dlg.Filter = "Json documents (*.json)|*.json";
-<<<<<<< HEAD
-            var result = dlg.ShowDialog();
             output = "";
-
-            if (result == true)
+            if (dlg.ShowDialog() == true)
             {
                 output = File.ReadAllText(dlg.FileName).Replace("\t", "  ");
                 _dirty = true;
-                return true;
-            }
-            return false;
-=======
-            output = "";
-            if (dlg.ShowDialog() == true)
-            {
-                output = File.ReadAllText(dlg.FileName).Replace("\t", "  ");
-                _dirty = true;
-            }
->>>>>>> f2c66c19
+            }
         }
 
         private void loadTemplateDataButton_Click(object sender, RoutedEventArgs e)
