using System.Collections;
using System.Collections.Generic;
using System.ComponentModel;
using System.Xml.Serialization;
using Newtonsoft.Json;

namespace AdaptiveCards
{
    /// <summary>
    ///     A set of columns
    /// </summary>
#if !NETSTANDARD1_3
    [XmlType(TypeName = AdaptiveColumnSet.TypeName)]
#endif
    public class AdaptiveColumnSet : AdaptiveCollectionElement
    {
        public const string TypeName = "ColumnSet";

#if !NETSTANDARD1_3
        [XmlIgnore]
#endif
        public override string Type { get; set; } = TypeName;

        /// <summary>
        ///     Columns that are part of this group
        /// </summary>
        [JsonRequired]
#if !NETSTANDARD1_3
        [XmlElement(Type = typeof(AdaptiveColumn), ElementName = AdaptiveColumn.TypeName)]
#endif
        public List<AdaptiveColumn> Columns { get; set; } = new List<AdaptiveColumn>();

<<<<<<< HEAD
=======
        /// <summary>
        ///     Action for this ColumnSet (this allows a default action at the column set level)
        /// </summary>
        [JsonProperty(NullValueHandling = NullValueHandling.Ignore)]
#if !NETSTANDARD1_3
        [XmlElement]
#endif
        [DefaultValue(null)]
        public AdaptiveAction SelectAction { get; set; }

        public override IEnumerable<AdaptiveTypedElement> GetChildren()
        {
            return Columns;
        }

        public override IEnumerable<IList> GetChildrenLists()
        {
            yield return Columns;
        }
>>>>>>> 98450e47
    }
}<|MERGE_RESOLUTION|>--- conflicted
+++ resolved
@@ -30,8 +30,6 @@
 #endif
         public List<AdaptiveColumn> Columns { get; set; } = new List<AdaptiveColumn>();
 
-<<<<<<< HEAD
-=======
         /// <summary>
         ///     Action for this ColumnSet (this allows a default action at the column set level)
         /// </summary>
@@ -51,6 +49,5 @@
         {
             yield return Columns;
         }
->>>>>>> 98450e47
     }
 }