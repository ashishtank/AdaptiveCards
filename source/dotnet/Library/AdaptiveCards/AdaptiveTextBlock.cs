--- conflicted
+++ resolved
@@ -1,9 +1,6 @@
-<<<<<<< HEAD
-using JsonTransformLanguage;
-=======
 // Copyright (c) Microsoft Corporation. All rights reserved.
 // Licensed under the MIT License.
->>>>>>> 7f3054fd
+using JsonTransformLanguage;
 using Newtonsoft.Json;
 using System.ComponentModel;
 using System.Xml.Serialization;
@@ -152,7 +149,6 @@
 #if !NETSTANDARD1_3
         [XmlAttribute]
 #endif
-<<<<<<< HEAD
         [DefaultValue(typeof(AdaptiveFontStyle), "default")]
         public AdaptiveFontStyle FontStyle { get; set; }
 
@@ -163,9 +159,5 @@
     public class AdaptiveTextBlockBindings
     {
         public JsonTransformerBinding Text { get; set; }
-=======
-        [DefaultValue(typeof(AdaptiveFontType), "default")]
-        public AdaptiveFontType FontType { get; set; }
->>>>>>> 7f3054fd
     }
 }