// Copyright (c) Microsoft Corporation. All rights reserved.
// Licensed under the MIT License.
using Newtonsoft.Json;
using Newtonsoft.Json.Serialization;
using System;
using System.Collections.Generic;
using System.ComponentModel;
using System.Runtime.Serialization;
using System.Xml.Serialization;

namespace AdaptiveCards
{
    [JsonObject(NamingStrategyType = typeof(CamelCaseNamingStrategy))]
    [JsonConverter(typeof(AdaptiveTypedElementConverter))]
    public abstract class AdaptiveTypedElement
    {
        /// <summary>
        /// The type name of the element
        /// </summary>
        [JsonProperty(Order = -10, Required = Required.Always, DefaultValueHandling = DefaultValueHandling.Include)]
#if !NETSTANDARD1_3
        // don't serialize type with xml, because we use element name or attribute for type
        [XmlIgnore]
#endif
        public abstract string Type { get; set; }

        /// <summary>
        /// Additional properties not found on the default schema
        /// </summary>
        [JsonExtensionData]
#if NETSTANDARD1_3
        public IDictionary<string, object> AdditionalProperties { get; set; } = new Dictionary<string, object>(StringComparer.OrdinalIgnoreCase);
#else
        // Dictionary<> is not supported with XmlSerialization because Dictionary is not serializable, SerializableDictionary<> is
        [XmlElement]
        public SerializableDictionary<string, object> AdditionalProperties { get; set; } = new SerializableDictionary<string, object>(StringComparer.OrdinalIgnoreCase);
        public bool ShouldSerializeAdditionalProperties() => this.AdditionalProperties.Count > 0;
#endif

        [JsonConverter(typeof(AdaptiveFallbackConverter))]
        [JsonProperty(DefaultValueHandling = DefaultValueHandling.Ignore)]
#if !NETSTANDARD1_3
        [XmlElement]
#endif
        [DefaultValue(null)]
        public AdaptiveFallbackElement Fallback { get; set; }

        [JsonIgnore]
<<<<<<< HEAD
        public AdaptiveInternalID InternalID { get; } = ParseContext.PeekElement();
=======
        public AdaptiveInternalID InternalID { get; set; }
>>>>>>> 71171168

        /// <summary>
        /// A unique ID associated with the element. For Inputs the ID will be used as the key for Action.Submit response
        /// </summary>
        [JsonProperty(Order = -9, DefaultValueHandling = DefaultValueHandling.Ignore)]
#if !NETSTANDARD1_3
        [XmlAttribute]
#endif
        [DefaultValue(null)]
        public string Id { get; set; }

        /// <summary>
        ///  A collection representing features and feature versions that this element is declared as requiring
        /// </summary>
        [JsonProperty(Order = 1, DefaultValueHandling = DefaultValueHandling.Ignore)]
#if !NETSTANDARD1_3
        [XmlIgnore]
#endif
        [DefaultValue(null)]
        public IDictionary<string, string> Requires;

        // Given a map of what our host provides, determine if this element's requirements are satisfied.
        public bool MeetsRequirements(AdaptiveFeatureRegistration featureRegistration)
        {
            if (Requires != null)
            {
                foreach (var requirement in Requires)
                {
                    // special case for adaptive cards version
                    var requirementName = requirement.Key;
                    var requirementVersion = requirement.Value;
                    string provides = featureRegistration.Get(requirementName);
                    if (provides.Length == 0)
                    {
                        return false;
                    }

                    if (requirementVersion == "*")
                    {
                        // any version is sufficient to satisfy the requirement
                        return true;
                    }

                    // host provides this requirement, but does it provide an acceptible version?
                    var providesVersion = new AdaptiveSchemaVersion(provides);
                    if (providesVersion < requirementVersion)
                    {
                        // host's provided version is too low
                        return false;
                    }
                }
            }
            return true;
        }
    }
}<|MERGE_RESOLUTION|>--- conflicted
+++ resolved
@@ -46,11 +46,7 @@
         public AdaptiveFallbackElement Fallback { get; set; }
 
         [JsonIgnore]
-<<<<<<< HEAD
-        public AdaptiveInternalID InternalID { get; } = ParseContext.PeekElement();
-=======
         public AdaptiveInternalID InternalID { get; set; }
->>>>>>> 71171168
 
         /// <summary>
         /// A unique ID associated with the element. For Inputs the ID will be used as the key for Action.Submit response
