// Copyright (c) Microsoft Corporation. All rights reserved.
// Licensed under the MIT License.
using System;
using System.Collections.Generic;
using System.Diagnostics;
using System.IO;
using System.Threading;
using System.Threading.Tasks;
using System.Windows;
using System.Windows.Controls;
using System.Windows.Markup;
using System.Windows.Media;

namespace AdaptiveCards.Rendering.Wpf
{
    public class AdaptiveCardRenderer : AdaptiveCardRendererBase<FrameworkElement, AdaptiveRenderContext>
    {
        protected override AdaptiveSchemaVersion GetSupportedSchemaVersion()
        {
            return new AdaptiveSchemaVersion(1, 2);
        }

        protected Action<object, AdaptiveActionEventArgs> ActionCallback;
        protected Action<object, MissingInputEventArgs> missingDataCallback;

        public AdaptiveCardRenderer() : this(new AdaptiveHostConfig()) { }

        public AdaptiveCardRenderer(AdaptiveHostConfig hostConfig)
        {
            HostConfig = hostConfig;
            SetObjectTypes();
        }

        private void SetObjectTypes()
        {
            ElementRenderers.Set<AdaptiveCard>(RenderAdaptiveCardWrapper);

            ElementRenderers.Set<AdaptiveTextBlock>(AdaptiveTextBlockRenderer.Render);
            ElementRenderers.Set<AdaptiveRichTextBlock>(AdaptiveRichTextBlockRenderer.Render);

            ElementRenderers.Set<AdaptiveImage>(AdaptiveImageRenderer.Render);
            ElementRenderers.Set<AdaptiveMedia>(AdaptiveMediaRenderer.Render);

            ElementRenderers.Set<AdaptiveContainer>(AdaptiveContainerRenderer.Render);
            ElementRenderers.Set<AdaptiveColumn>(AdaptiveColumnRenderer.Render);
            ElementRenderers.Set<AdaptiveColumnSet>(AdaptiveColumnSetRenderer.Render);
            ElementRenderers.Set<AdaptiveFactSet>(AdaptiveFactSetRenderer.Render);
            ElementRenderers.Set<AdaptiveImageSet>(AdaptiveImageSetRenderer.Render);
            ElementRenderers.Set<AdaptiveActionSet>(AdaptiveActionSetRenderer.Render);

            ElementRenderers.Set<AdaptiveChoiceSetInput>(AdaptiveChoiceSetRenderer.Render);
            ElementRenderers.Set<AdaptiveTextInput>(AdaptiveTextInputRenderer.Render);
            ElementRenderers.Set<AdaptiveNumberInput>(AdaptiveNumberInputRenderer.Render);
            ElementRenderers.Set<AdaptiveDateInput>(AdaptiveDateInputRenderer.Render);
            ElementRenderers.Set<AdaptiveTimeInput>(AdaptiveTimeInputRenderer.Render);
            ElementRenderers.Set<AdaptiveToggleInput>(AdaptiveToggleInputRenderer.Render);

            ElementRenderers.Set<AdaptiveAction>(AdaptiveActionRenderer.Render);

            ElementRenderers.Set<AdaptiveCustomElement>(AdaptiveCustomElementRenderer.Render);
        }

        public AdaptiveFeatureRegistration FeatureRegistration { get; } = new AdaptiveFeatureRegistration();

        /// <summary>
        /// A path to a XAML resource dictionary
        /// </summary>
        public string ResourcesPath { get; set; }

        private ResourceDictionary _resources;

        /// <summary>
        /// Resource dictionary to use when rendering. Don't use this from a server, use <see cref="ResourcesPath"/> instead.
        /// </summary>
        public ResourceDictionary Resources
        {
            get
            {
                if (_resources != null)
                    return _resources;

                if (File.Exists(ResourcesPath))
                {
                    using (var styleStream = File.OpenRead(ResourcesPath))
                    {
                        _resources = (ResourceDictionary)XamlReader.Load(styleStream);
                    }
                }
                else
                {
                    _resources = new ResourceDictionary();
                }

                // Wrap this to avoid Console applications to crash because of this : https://github.com/Microsoft/AdaptiveCards/issues/2121
                try
                {
                    var resource = new ResourceDictionary
                    {
                        Source = new Uri("/AdaptiveCards.Rendering.Wpf;component/Themes/generic.xaml",
                       UriKind.RelativeOrAbsolute)
                    };
                    _resources.MergedDictionaries.Add(resource);
                }
                catch { }

                return _resources;
            }
            set
            {
                _resources = value;

                // Wrap this to avoid Console applications to crash because of this : https://github.com/Microsoft/AdaptiveCards/issues/2121
                try
                {
                    var resource = new ResourceDictionary
                    {
                        Source = new Uri("/AdaptiveCards.Rendering.Wpf;component/Themes/generic.xaml", UriKind.RelativeOrAbsolute)
                    };
                    _resources.MergedDictionaries.Add(resource);
                }
                catch { }

            }

        }

        public AdaptiveActionHandlers ActionHandlers { get; } = new AdaptiveActionHandlers();

        public ResourceResolver ResourceResolvers { get; } = new ResourceResolver();

        public static FrameworkElement RenderAdaptiveCardWrapper(AdaptiveCard card, AdaptiveRenderContext context)
        {
            var outerGrid = new Grid();
            outerGrid.Style = context.GetStyle("Adaptive.Card");

            outerGrid.Background = context.GetColorBrush(context.Config.ContainerStyles.Default.BackgroundColor);
            outerGrid.SetBackgroundSource(card.BackgroundImage, context);

            if(context.CardRoot == null)
            {
                context.CardRoot = outerGrid;
            }

            // Reset the parent style
            context.RenderArgs.ParentStyle = AdaptiveContainerStyle.Default;

            var grid = new Grid();
            grid.Style = context.GetStyle("Adaptive.InnerCard");
            grid.Margin = new Thickness(context.Config.Spacing.Padding);

            grid.ColumnDefinitions.Add(new ColumnDefinition() { Width = new GridLength(1, GridUnitType.Star) });

            switch (card.VerticalContentAlignment)
            {
                case AdaptiveVerticalContentAlignment.Center:
                    grid.VerticalAlignment = VerticalAlignment.Center;
                    break;
                case AdaptiveVerticalContentAlignment.Bottom:
                    grid.VerticalAlignment = VerticalAlignment.Bottom;
                    break;
                case AdaptiveVerticalContentAlignment.Top:
                default:
                    break;
            }

            outerGrid.MinHeight = card.PixelMinHeight;

            outerGrid.Children.Add(grid);

            AdaptiveContainerRenderer.AddContainerElements(grid, card.Body, context);
            AdaptiveActionSetRenderer.AddRenderedActions(grid, card.Actions, context);


            if (card.SelectAction != null)
            {
                var outerGridWithSelectAction = context.RenderSelectAction(card.SelectAction, outerGrid);

                return outerGridWithSelectAction;
            }

            return outerGrid;
        }

        /// <summary>
        /// Renders an adaptive card.
        /// </summary>
        /// <param name="card">The card to render</param>
        public RenderedAdaptiveCard RenderCard(AdaptiveCard card)
        {
            if (card == null) throw new ArgumentNullException(nameof(card));
            RenderedAdaptiveCard renderCard = null;

            //card.ResolveData(new ResolveContext()
            //{
            //    Elements = card.Elements
            //});

            void ActionCallback(object sender, AdaptiveActionEventArgs args)
            {
                renderCard?.InvokeOnAction(args);
            }

            void MediaClickCallback(object sender, AdaptiveMediaEventArgs args)
            {
                renderCard?.InvokeOnMediaClick(args);
            }

            var context = new AdaptiveRenderContext(ActionCallback, null, MediaClickCallback, card.Elements)
            {
                ResourceResolvers = ResourceResolvers,
                ActionHandlers = ActionHandlers,
                Config = HostConfig ?? new AdaptiveHostConfig(),
                Resources = Resources,
                ElementRenderers = ElementRenderers,
<<<<<<< HEAD
                Lang = card.Lang,
                DataUpdater = new JsonTransformLanguage.JsonTransformerDataUpdater()
=======
                FeatureRegistration = FeatureRegistration,
                Lang = card.Lang,
                RenderArgs = new AdaptiveRenderArgs { ForegroundColors = (HostConfig != null) ? HostConfig.ContainerStyles.Default.ForegroundColors : new ContainerStylesConfig().Default.ForegroundColors }
>>>>>>> 7f3054fd
            };

            string accentColor = HostConfig.ContainerStyles.Default.ForegroundColors.Accent.Default;
            string lighterAccentColor = ColorUtil.GenerateLighterColor(accentColor);
            string attentionColor = HostConfig.ContainerStyles.Default.ForegroundColors.Attention.Default;
            string lighterAttentionColor = ColorUtil.GenerateLighterColor(attentionColor);

            Resources["Adaptive.Action.Positive.Button.Static.Background"] = context.GetColorBrush(accentColor);
            Resources["Adaptive.Action.Positive.Button.MouseOver.Background"] = context.GetColorBrush(lighterAccentColor);
            Resources["Adaptive.Action.Destructive.Button.Foreground"] = context.GetColorBrush(attentionColor);
            Resources["Adaptive.Action.Destructive.Button.MouseOver.Foreground"] = context.GetColorBrush(lighterAttentionColor);

            var element = context.Render(card);

            renderCard = new RenderedAdaptiveCard(element, card, context.Warnings, context.InputBindings)
            {
                DataUpdater = context.DataUpdater
            };

            return renderCard;
        }

        /// <summary>
        /// Renders an adaptive card to a PNG image. This method cannot be called from a server. Use <see cref="RenderCardToImageOnStaThreadAsync"/> instead.
        /// </summary>
        /// <param name="createStaThread">If true this method will create an STA thread allowing it to be called from a server.</param>
        public async Task<RenderedAdaptiveCardImage> RenderCardToImageAsync(AdaptiveCard card, bool createStaThread, int width = 400, CancellationToken cancellationToken = default(CancellationToken))
        {
            if (card == null) throw new ArgumentNullException(nameof(card));

            if (createStaThread)
            {
                return await await Task.Factory.StartNewSta(async () => await RenderCardToImageInternalAsync(card, width, cancellationToken));
            }
            else
            {
                return await RenderCardToImageInternalAsync(card, width, cancellationToken);
            }
        }

        private async Task<RenderedAdaptiveCardImage> RenderCardToImageInternalAsync(AdaptiveCard card, int width, CancellationToken cancellationToken)
        {
            RenderedAdaptiveCardImage renderCard = null;

            try
            {
                var cardAssets = await LoadAssetsForCardAsync(card, cancellationToken);

                var context = new AdaptiveRenderContext(null, null, null, card.Elements)
                {
                    CardAssets = cardAssets,
                    ResourceResolvers = ResourceResolvers,
                    ActionHandlers = ActionHandlers,
                    Config = HostConfig ?? new AdaptiveHostConfig(),
                    Resources = Resources,
                    ElementRenderers = ElementRenderers,
                    Lang = card.Lang,
                    RenderArgs = new AdaptiveRenderArgs { ForegroundColors = (HostConfig != null) ? HostConfig.ContainerStyles.Default.ForegroundColors : new ContainerStylesConfig().Default.ForegroundColors }
                };

                var stream = context.Render(card).RenderToImage(width);
                renderCard = new RenderedAdaptiveCardImage(stream, card, context.Warnings);
            }
            catch (Exception e)
            {
                Debug.WriteLine($"RENDER Failed. {e.Message}");
            }

            return renderCard;
        }


        public async Task<IDictionary<Uri, MemoryStream>> LoadAssetsForCardAsync(AdaptiveCard card, CancellationToken cancellationToken = default(CancellationToken))
        {
            var visitor = new PreFetchImageVisitor(ResourceResolvers);
            await visitor.GetAllImages(card).WithCancellation(cancellationToken).ConfigureAwait(false);
            return visitor.LoadedImages;
        }
    }
}<|MERGE_RESOLUTION|>--- conflicted
+++ resolved
@@ -212,14 +212,10 @@
                 Config = HostConfig ?? new AdaptiveHostConfig(),
                 Resources = Resources,
                 ElementRenderers = ElementRenderers,
-<<<<<<< HEAD
-                Lang = card.Lang,
                 DataUpdater = new JsonTransformLanguage.JsonTransformerDataUpdater()
-=======
                 FeatureRegistration = FeatureRegistration,
                 Lang = card.Lang,
                 RenderArgs = new AdaptiveRenderArgs { ForegroundColors = (HostConfig != null) ? HostConfig.ContainerStyles.Default.ForegroundColors : new ContainerStylesConfig().Default.ForegroundColors }
->>>>>>> 7f3054fd
             };
 
             string accentColor = HostConfig.ContainerStyles.Default.ForegroundColors.Accent.Default;
