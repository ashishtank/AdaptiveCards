// Copyright (c) Microsoft Corporation. All rights reserved.
// Licensed under the MIT License.
using System;
using System.Diagnostics;
using System.Globalization;
using System.IO;
using System.Threading.Tasks;
using System.Windows;
using System.Windows.Controls;
using System.Windows.Data;
using System.Windows.Media;
using System.Windows.Media.Imaging;

namespace AdaptiveCards.Rendering.Wpf
{
    public static class ImageExtensions
    {

        public class AdaptiveConverterParameters
        {
            public AdaptiveConverterParameters(Image image, AdaptiveImage adaptiveImage, AdaptiveRenderContext context)
            {
                Image = image;
                AdaptiveImage = adaptiveImage;
                AdaptiveContext = context;
            }
            public Image Image {get; set;}
            public AdaptiveImage AdaptiveImage {get; set;}
            public AdaptiveRenderContext AdaptiveContext {get; set;}
        }
        /// <summary>
        /// Renders the element to a bitmap
        /// </summary>
        public static MemoryStream RenderToImage(this FrameworkElement element, int width)
        {
            element.Measure(new Size(width, int.MaxValue));
            // Add 100 to the height to give it some buffer. This addressed some bugs with maxlines getting clipped
            element.Arrange(new Rect(new Size(width, element.DesiredSize.Height + 100)));
            element.UpdateLayout();

            var bitmapImage = new RenderTargetBitmap((int)width, (int)element.DesiredSize.Height, 96, 96,
                PixelFormats.Default);
            bitmapImage.Render(element);

            var encoder = new PngBitmapEncoder();
            var metadata = new BitmapMetadata("png");
            // TODO: Should we set the image metadata?
            //metadata.SetQuery("/tEXt/{str=Description}", JsonConvert.SerializeObject(OriginatingCard));
            var pngFrame = BitmapFrame.Create(bitmapImage, null, metadata, null);
            encoder.Frames.Add(pngFrame);

            var stream = new MemoryStream();
            encoder.Save(stream);
            stream.Seek(0, SeekOrigin.Begin);
            return stream;
        }

        public static async void SetSource(this Image image, AdaptiveImage adaptiveImage, Uri url, AdaptiveRenderContext context)
        {
            if (url == null)
                return;

            image.Source = await context.ResolveImageSource(url);

            var parameters = new AdaptiveConverterParameters(image, adaptiveImage, context);
            var binding = new Binding
            {
                RelativeSource = RelativeSource.Self,
                Path = new PropertyPath("Parent.ActualWidth"),
                Mode = BindingMode.OneWay,
                Converter = new StretchConverter(),
                ConverterParameter = parameters
            };

            image.SetBinding(Image.StretchProperty, binding);
        }

        public class StretchConverter : IValueConverter
        {
            public object Convert(object value, Type targetType, object parameter, CultureInfo culture)
            {
                var parentWidth = (double)value;
                var adaptiveParameters = (AdaptiveConverterParameters)parameter;
                var image = adaptiveParameters.Image;
                var adaptiveImage = adaptiveParameters.AdaptiveImage;
                var imageWidth = ((BitmapImage) image.Source)?.PixelWidth;
                var imageHeight = ((BitmapImage)image.Source)?.PixelHeight;

                if (adaptiveImage.PixelWidth != 0 || adaptiveImage.PixelHeight != 0)
                {
                    if(adaptiveImage.PixelWidth == 0)
                    {
                        adaptiveImage.PixelWidth = (uint) ((imageWidth / (float)imageHeight) * adaptiveImage.PixelHeight);
                    }

                    if(adaptiveImage.PixelHeight == 0)
                    {
                        adaptiveImage.PixelHeight = (uint) ((imageHeight / (float)imageWidth) * adaptiveImage.PixelWidth);
                    }

                    image.Width = adaptiveImage.PixelWidth;
                    image.Height = adaptiveImage.PixelHeight;

                    return Stretch.Fill;
                }
                else if (imageWidth >= parentWidth || imageSourceIsLargerThanExpectedRenderingSize(imageWidth, imageHeight, adaptiveImage.Size, adaptiveParameters.AdaptiveContext))
                {
                    return Stretch.Uniform;
                }
                else
                {
                    return Stretch.None;
                }
            }

            bool imageSourceIsLargerThanExpectedRenderingSize(int? imageSourceWidth, int? imageSourceHeight, AdaptiveImageSize imageSize, AdaptiveRenderContext context)
            {
                // No size provided, let's keep previous behaviour
                if (!imageSourceWidth.HasValue || !imageSourceHeight.HasValue)
                {
                    return false;
                }

                int imageSizeInPixels = int.MaxValue;
                switch (imageSize)
                {
                    case AdaptiveImageSize.Small:
                        imageSizeInPixels = context.Config.ImageSizes.Small;
                        break;
                    case AdaptiveImageSize.Medium:
                        imageSizeInPixels = context.Config.ImageSizes.Medium;
                        break;
                    case AdaptiveImageSize.Large:
                        imageSizeInPixels = context.Config.ImageSizes.Large;
                        break;
                }

                return ((imageSourceWidth.Value > imageSizeInPixels) || (imageSourceHeight.Value > imageSizeInPixels));
            }

            public object ConvertBack(object value, Type targetType, object parameter, CultureInfo culture)
            {
                throw new NotImplementedException();
            }
        }

        public static BitmapImage GetBitmapFromBase64(Uri dataUri)
        {
            var encodedData = dataUri.AbsoluteUri.Substring(dataUri.AbsoluteUri.LastIndexOf(',') + 1);

            var decodedDataUri = Convert.FromBase64String(encodedData);
            BitmapImage bitmap = new BitmapImage();
            bitmap.BeginInit();
            bitmap.StreamSource = new MemoryStream(decodedDataUri);
            bitmap.EndInit();

            return bitmap;
        }

        public static async void SetBackgroundSource(this Grid grid, Uri uri, AdaptiveRenderContext context)
        {
            // Try to resolve the image URI
            Uri finalUri = context.Config.ResolveFinalAbsoluteUri(uri);
            if (finalUri == null)
            {
                return;
            }

            BitmapImage bi = await context.ResolveImageSource(finalUri);

            if (bi != null)
            {
<<<<<<< HEAD
                grid.Background = new ImageBrush(bi)
                {
                    Stretch = Stretch.UniformToFill,
                    AlignmentX = AlignmentX.Left,
                    AlignmentY = AlignmentY.Top
                };
=======
                // bi.Pixel{Width, Height}: dimensions of image
                // grid.Actual{Width, Height}: dimensions of grid containing background image
                switch (adaptiveBackgroundImage.FillMode)
                {
                    case AdaptiveImageFillMode.Repeat:
                        grid.Background = new ImageBrush(bi)
                        {
                            TileMode = TileMode.Tile,
                            Viewport = new Rect(0, 0, bi.PixelWidth, bi.PixelHeight),
                            ViewportUnits = BrushMappingMode.Absolute
                        };
                        break;
                    case AdaptiveImageFillMode.RepeatHorizontally:
                        grid.Background = new ImageBrush(bi)
                        {
                            TileMode = TileMode.FlipY,
                            Stretch = Stretch.Uniform,
                            AlignmentY = (AlignmentY) adaptiveBackgroundImage.VerticalAlignment,
                            Viewport = new Rect(0, 0, bi.PixelWidth, grid.ActualHeight + 1),
                            ViewportUnits = BrushMappingMode.Absolute
                        };
                        break;
                    case AdaptiveImageFillMode.RepeatVertically:
                        grid.Background = new ImageBrush(bi)
                        {
                            TileMode = TileMode.FlipX,
                            Stretch = Stretch.Uniform,
                            AlignmentX = (AlignmentX)adaptiveBackgroundImage.HorizontalAlignment,
                            Viewport = new Rect(0, 0, grid.ActualWidth + 1, bi.PixelWidth),
                            ViewportUnits = BrushMappingMode.Absolute
                        };
                        break;
                    case AdaptiveImageFillMode.Cover:
                    default:
                        grid.Background = new ImageBrush(bi)
                        {
                            Stretch = Stretch.UniformToFill,
                            AlignmentY = (AlignmentY)adaptiveBackgroundImage.VerticalAlignment,
                            AlignmentX = (AlignmentX)adaptiveBackgroundImage.HorizontalAlignment
                        };
                        break;
                }
>>>>>>> 7b734028
            }
        }

        public static void SetImageProperties(this Image imageview, AdaptiveImage image, AdaptiveRenderContext context)
        {
            switch (image.Size)
            {
                case AdaptiveImageSize.Auto:
                    imageview.Stretch = Stretch.Uniform;
                    break;
                case AdaptiveImageSize.Stretch:
                    imageview.Stretch = Stretch.Uniform;
                    break;
                case AdaptiveImageSize.Small:
                    imageview.Width = context.Config.ImageSizes.Small;
                    imageview.Height = context.Config.ImageSizes.Small;
                    break;
                case AdaptiveImageSize.Medium:
                    imageview.Width = context.Config.ImageSizes.Medium;
                    imageview.Height = context.Config.ImageSizes.Medium;
                    break;
                case AdaptiveImageSize.Large:
                    imageview.Width = context.Config.ImageSizes.Large;
                    imageview.Height = context.Config.ImageSizes.Large;
                    break;
            }
        }
    }
}<|MERGE_RESOLUTION|>--- conflicted
+++ resolved
@@ -170,14 +170,6 @@
 
             if (bi != null)
             {
-<<<<<<< HEAD
-                grid.Background = new ImageBrush(bi)
-                {
-                    Stretch = Stretch.UniformToFill,
-                    AlignmentX = AlignmentX.Left,
-                    AlignmentY = AlignmentY.Top
-                };
-=======
                 // bi.Pixel{Width, Height}: dimensions of image
                 // grid.Actual{Width, Height}: dimensions of grid containing background image
                 switch (adaptiveBackgroundImage.FillMode)
@@ -220,7 +212,6 @@
                         };
                         break;
                 }
->>>>>>> 7b734028
             }
         }
 
