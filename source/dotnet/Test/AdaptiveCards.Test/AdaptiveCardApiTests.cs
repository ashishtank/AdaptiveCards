--- conflicted
+++ resolved
@@ -1245,8 +1245,6 @@
 
             StringAssert.Contains(ex.Message, "Property 'type' must be 'TextRun'");
         }
-<<<<<<< HEAD
-=======
 
         void RenderCardTask(string payload)
         {
@@ -1398,6 +1396,5 @@
                 Assert.Fail("Unexpected failure parsing a valid AdaptiveCard");
             }
         }
->>>>>>> 71171168
     }
 }