--- conflicted
+++ resolved
@@ -170,12 +170,26 @@
         let when = node["$when"];
 
         if (when instanceof TemplatizedString) {
-            let whenValue = when.evaluate(this._context);
-
-            if (typeof whenValue === "boolean" && !whenValue) {
+            let whenValue: any;
+            
+            try {
+                whenValue = when.evaluate(this._context);
+
+                // If $when doesn't evaluate to a boolean, consider it is false
+                if (typeof whenValue !== "boolean") {
+                    whenValue = false;
+                }
+            }
+            catch {
+                // If we hit an exception, consider $when to be false
+                whenValue = false;
+            }
+
+            if (!whenValue) {
                 return null;
             }
         }
+
 
         let result = {};
         let keys = Object.keys(node);
@@ -223,7 +237,6 @@
                 result = null;
             }
         }
-<<<<<<< HEAD
         else if (typeof node === "object" && node != null) {
             let dataContext = node["$data"];
 
@@ -231,60 +244,18 @@
                 if (dataContext instanceof TemplatizedString) {
                     dataContext = dataContext.evaluate(this._context);
                 }
-=======
-        else if (typeof node === "object" && node !== null) {
-            let dropObject = false;
-            let when = node["$when"];
-
-            if (when instanceof TemplatizedString) {
-                let whenValue: any;
-                
-                try {
-                    whenValue = when.evaluate(this._context);
-
-                    // If $when doesn't evaluate to a boolean, consider it is false
-                    if (typeof whenValue !== "boolean") {
-                        whenValue = false;
-                    }
-                }
-                catch {
-                    // If we hit an exception, consider $when to be false
-                    whenValue = false;
-                }
-
-                dropObject = !whenValue;
-            }
->>>>>>> 00e7850b
 
                 if (Array.isArray(dataContext)) {
                     result = [];
 
-<<<<<<< HEAD
                     for (let i = 0; i < dataContext.length; i++) {
                         this._context.$data = dataContext[i];
                         this._context.$index = i;
-=======
-                if (dataContext !== undefined) {
-                    if (dataContext instanceof TemplatizedString) {
-                        dataContext = dataContext.evaluate(this._context);
-                    }
-
-                    if (Array.isArray(dataContext)) {
-                        result = [];
->>>>>>> 00e7850b
 
                         let expandedObject = this.expandSingleObject(node);
 
-<<<<<<< HEAD
                         if (expandedObject != null) {
                             result.push(expandedObject);
-=======
-                            let expandedObject = this.expandSingleObject(node);
-
-                            if (expandedObject !== null) {
-                                result.push(expandedObject);
-                            }
->>>>>>> 00e7850b
                         }
                     }
                 }
