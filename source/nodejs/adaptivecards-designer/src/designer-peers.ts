// Copyright (c) Microsoft Corporation. All rights reserved.
// Licensed under the MIT License.
import * as Adaptive  from "adaptivecards";
import * as Controls  from "adaptivecards-controls";
import { DraggableElement } from "./draggable-element";
import { PeerCommand } from "./peer-command";
import { CardDesignerSurface } from "./card-designer-surface";
import { DesignerPeerTreeItem } from "./designer-peer-treeitem";
import { Rect, IPoint } from "./miscellaneous";

interface ILabelAndInput<TInput extends Adaptive.Input> {
    label: Adaptive.TextBlock;
    input: TInput;
}

function addLabelAndInput<TInput extends Adaptive.Input>(
    container: Adaptive.Container,
    label: string,
    inputType: { new(): TInput },
    separator: boolean = false): ILabelAndInput<TInput> {

    var leftColumn = new Adaptive.Column();
    leftColumn.width = new Adaptive.SizeAndUnit(100, Adaptive.SizeUnit.Pixel);
    leftColumn.verticalContentAlignment = Adaptive.VerticalAlignment.Center;

    var rightColumn = new Adaptive.Column();
    rightColumn.width = "stretch";
    rightColumn.verticalContentAlignment = Adaptive.VerticalAlignment.Center;

    var columnSet = new Adaptive.ColumnSet();

    if (separator) {
        columnSet.spacing = Adaptive.Spacing.Large;
        columnSet.separator = true;
    }
    else {
        columnSet.spacing = Adaptive.Spacing.Small;
    }

    columnSet.addColumn(leftColumn);
    columnSet.addColumn(rightColumn);

    var result = {
        label: new Adaptive.TextBlock(),
        input: new inputType()
    };
    result.label.horizontalAlignment = Adaptive.HorizontalAlignment.Right;
    result.label.text = label;
    result.label.wrap = true;
    /*
    result.label.selectAction = new Adaptive.SubmitAction();
    result.label.selectAction.onExecute = (sender: Adaptive.Action) => {
        alert("Clicked: " + label);
    }
    */

    leftColumn.addItem(result.label);
    rightColumn.addItem(result.input);

    container.addItem(columnSet);

    return result;
}

function addHeader(container: Adaptive.Container, text: string): Adaptive.CardElement {
    let header = new Adaptive.TextBlock();
    header.text = "**" + text + "**";

    container.addItem(header);

    return header;
}

interface INameValuePair {
    name: string;
    value: string;
}

class NameValuePairEditor {
    private changed(refreshPropertySheet: boolean = false) {
        if (this.onChanged) {
            this.onChanged(this, refreshPropertySheet);
        }
    }

    onChanged: (sender: NameValuePairEditor, refreshPropertySheet: boolean) => void;

    nameValuePairs: Array<INameValuePair> = [];
    title: string = "Name/value pairs";
    messageIfEmpty = "This collection is empty.";
    addButtonTitle: string = "Add a new pair";
    nameInputTitle: string = "Name";
    valueInputTitle: string = "Value";

    render(): Adaptive.Container {
        let result = new Adaptive.Container();

        let titleTextBlock = new Adaptive.TextBlock();
        titleTextBlock.text = "**" + this.title + "**";

        result.addItem(titleTextBlock);

        if (this.nameValuePairs.length == 0) {
            let messageTextBlock = new Adaptive.TextBlock();
            messageTextBlock.spacing = Adaptive.Spacing.Small;
            messageTextBlock.text = this.messageIfEmpty;

            result.addItem(messageTextBlock);
        }
        else {
            for (let i = 0; i < this.nameValuePairs.length; i++) {
                let textInput = new Adaptive.TextInput();
                textInput.placeholder = this.nameInputTitle;
                textInput.defaultValue = this.nameValuePairs[i].name;
                textInput.onValueChanged = (sender) => {
                    this.nameValuePairs[i].name = sender.value;

                    this.changed();
                };

                let nameColumn = new Adaptive.Column("stretch");
                nameColumn.addItem(textInput);

                textInput = new Adaptive.TextInput();
                textInput.placeholder = this.valueInputTitle;
                textInput.defaultValue = this.nameValuePairs[i].value;
                textInput.onValueChanged = (sender) => {
                    this.nameValuePairs[i].value = sender.value;

                    this.changed();
                };

                let valueColumn = new Adaptive.Column("stretch");
                valueColumn.spacing = Adaptive.Spacing.Small;
                valueColumn.addItem(textInput);

                let removeAction = new Adaptive.SubmitAction();
                removeAction.title = "X";
                removeAction.onExecute = (sender) => {
                    this.nameValuePairs.splice(i, 1);

                    this.changed(true);
                }

                let actionSet = new Adaptive.ActionSet();
                actionSet.addAction(removeAction);

                let removeColumn = new Adaptive.Column("auto");
                removeColumn.spacing = Adaptive.Spacing.Small;
                removeColumn.addItem(actionSet);

                let columnSet = new Adaptive.ColumnSet();
                columnSet.spacing = Adaptive.Spacing.Small;
                columnSet.addColumn(nameColumn);
                columnSet.addColumn(valueColumn);
                columnSet.addColumn(removeColumn);

                result.addItem(columnSet);
            }
        }

        let addAction = new Adaptive.SubmitAction();
        addAction.title = this.addButtonTitle;
        addAction.onExecute = (sender) => {
            this.nameValuePairs.push({ "name": "", "value": "" });

            this.changed(true);
        }

        let actionSet = new Adaptive.ActionSet();
        actionSet.spacing = Adaptive.Spacing.Small;
        actionSet.addAction(addAction);

        result.addItem(actionSet);

        return result;
    }
}

abstract class DesignerPeerInplaceEditor {
    onClose: (applyChanges: boolean) => void;

    abstract initialize();
    abstract applyChanges();
    abstract render(): HTMLElement;
}

abstract class CardElementPeerInplaceEditor<TCardElement extends Adaptive.CardElement> extends DesignerPeerInplaceEditor {
    readonly cardElement: TCardElement;

    constructor(cardElement: TCardElement) {
        super();

        this.cardElement = cardElement;
    }
}

export class DesignerPeerRegistrationBase {
    readonly category: string;
    readonly iconClass: string;

    constructor(category: string, iconClass: string = null) {
        this.category = category;
        this.iconClass = iconClass;
    }
}

export class DesignerPeerRegistration<TSource, TPeer> extends DesignerPeerRegistrationBase{
    readonly sourceType: TSource;

    peerType: TPeer;

    constructor(sourceType: TSource, peerType: TPeer, category: string, iconClass: string = null) {
        super(category, iconClass);

        this.sourceType = sourceType;
        this.peerType = peerType;
    }
}

export abstract class DesignerPeer extends DraggableElement {
    private _parent: DesignerPeer;
    private _children: Array<DesignerPeer> = [];
    private _isSelected: boolean = false;
    private _inplaceEditorOverlay: HTMLElement;
    private _inplaceEditor: DesignerPeerInplaceEditor = null;

    private closeInplaceEditor(applyChanges: boolean) {
        if (this._inplaceEditor) {
            if (applyChanges) {
                this._inplaceEditor.applyChanges();

                this.changed(true);
            }

            this._inplaceEditor = null;

            this._inplaceEditorOverlay.remove();
        }
    }

    private tryOpenInplaceEditor(): boolean {
        this._inplaceEditor = this.createInplaceEditor();

        if (this._inplaceEditor) {
            this._inplaceEditor.onClose = (applyChanges: boolean) => {
                this.closeInplaceEditor(applyChanges);
            }

            this._inplaceEditorOverlay = document.createElement("div");
            this._inplaceEditorOverlay.tabIndex = 0;
            this._inplaceEditorOverlay.style.zIndex = "600";
            this._inplaceEditorOverlay.style.backgroundColor = "transparent";
            this._inplaceEditorOverlay.style.position = "absolute";
            this._inplaceEditorOverlay.style.left = "0";
            this._inplaceEditorOverlay.style.top = "0";
            this._inplaceEditorOverlay.style.width = document.documentElement.scrollWidth + "px";
            this._inplaceEditorOverlay.style.height = document.documentElement.scrollHeight + "px";
            this._inplaceEditorOverlay.onfocus = (e) => { this.closeInplaceEditor(true); };

            let boundingRect = this.getCardObjectBoundingRect();

            let inplaceEditorHost = document.createElement("div");
            inplaceEditorHost.className = "acd-inplace-editor-host";
            inplaceEditorHost.style.left = Math.floor(boundingRect.left + pageXOffset) + "px";
            inplaceEditorHost.style.top = Math.floor(boundingRect.top + pageYOffset) + "px";
            inplaceEditorHost.style.width = Math.ceil(boundingRect.width) + "px";
            inplaceEditorHost.style.height = Math.ceil(boundingRect.height) + "px";

            let renderedInplaceEditor = this._inplaceEditor.render();
            renderedInplaceEditor.classList.add("acd-inplace-editor");
            renderedInplaceEditor.tabIndex = 0;
            renderedInplaceEditor.onblur = (e) => { this.closeInplaceEditor(true); };

            inplaceEditorHost.appendChild(renderedInplaceEditor);

            this._inplaceEditorOverlay.appendChild(inplaceEditorHost);

            document.body.appendChild(this._inplaceEditorOverlay);

            this._inplaceEditor.initialize();

            return true;
        }

        return false;
    }

    protected click(e: MouseEvent) {
        super.click(e);

        this.isSelected = true;
    }

    protected doubleClick(e: MouseEvent) {
        super.doubleClick(e);

        this.tryOpenInplaceEditor();
    }

    protected isContainer(): boolean {
        return false;
    }

    protected getToolTip(): string {
        return null;
    }

    protected internalAddCommands(commands: Array<PeerCommand>) {
        // Do nothing in base implementation
    }

    protected internalRender(): HTMLElement {
        let element = document.createElement("div");
        element.classList.add("acd-peer");

        let toolTip = this.getToolTip();

        if (toolTip) {
            element.title = toolTip;
        }

        if (this.isContainer()) {
            element.classList.add("container");
        }

        element.style.position = "absolute";

        return element;
    }

    protected internalUpdateCssStyles() {
        if (this.isSelected) {
            this.renderedElement.classList.add("selected");
        }
        else {
            this.renderedElement.classList.remove("selected");
        }

        if (this.dragging) {
            this.renderedElement.classList.add("dragging");
        }
        else {
            this.renderedElement.classList.remove("dragging");
        }
    }

    protected peerAdded(newPeer: DesignerPeer) {
        this.changed(false);

        if (this.onPeerAdded) {
            this.onPeerAdded(this, newPeer);
        }
    }

    protected changed(updatePropertySheet: boolean) {
        if (this.onChanged) {
            this.onChanged(this, updatePropertySheet);
        }
    }

    protected peerRemoved(peer: DesignerPeer) {
        if (this.onPeerRemoved) {
            this.onPeerRemoved(peer);
        }
    }

    protected internalUpdateLayout() {
        if (this.renderedElement) {
            let clientRect = this.getBoundingRect();

            this.renderedElement.style.width = clientRect.width + "px";
            this.renderedElement.style.height = clientRect.height + "px";
            this.renderedElement.style.left = clientRect.left + "px";
            this.renderedElement.style.top = clientRect.top + "px";
        }
    }

    protected createInplaceEditor(): DesignerPeerInplaceEditor {
        return null;
    }

    protected getExcludedProperties(): Array<string> {
        return [];
    }

    protected abstract internalRemove(): boolean;

    readonly registration: DesignerPeerRegistrationBase;
    readonly designerSurface: CardDesignerSurface;
    readonly treeItem: DesignerPeerTreeItem;

    onParentChanged: (sender: DesignerPeer) => void;
    onSelectedChanged: (sender: DesignerPeer) => void;
    onChanged: (sender: DesignerPeer, updatePropertySheet: boolean) => void;
    onPeerRemoved: (sender: DesignerPeer) => void;
    onPeerAdded: (sender: DesignerPeer, newPeer: DesignerPeer) => void;

    abstract getCardObject(): Adaptive.CardObject;
    abstract internalAddPropertySheetEntries(card: Adaptive.AdaptiveCard, includeHeader: boolean);

    constructor(parent: DesignerPeer, designerSurface: CardDesignerSurface, registration: DesignerPeerRegistrationBase) {
        super();

        this._parent = parent;

        if (!registration) {
            alert((<any>this).constructor.name);
        }

        this.registration = registration;
        this.designerSurface = designerSurface;
        this.treeItem = new DesignerPeerTreeItem(this);
    }

    abstract getBoundingRect(): Rect;
    abstract getCardObjectBoundingRect(): Rect;

    protected internalGetTreeItemText(): string {
        return null;
    }

    getTreeItemText(): string {
        return this.internalGetTreeItemText();
    }

    canDrop(peer: DesignerPeer): boolean {
        return false;
    }

    canBeRemoved(): boolean {
        return true;
    }

    tryDrop(peer: DesignerPeer, insertionPoint: IPoint): boolean {
        return false;
    }

    insertChild(peer: DesignerPeer, index: number = -1) {
        if (index == -1) {
            this._children.push(peer);
        }
        else {
            this._children.splice(index, 0, peer);
        }

        peer.parent = this;

        this.peerAdded(peer);
    }

    removeChild(peer: DesignerPeer) {
        var index = this._children.indexOf(peer);

        if (index >= 0) {
            peer.parent = null;
            this._children.splice(index, 1);
        }
    }

    getChildCount(): number {
        return this._children.length;
    }

    getChildAt(index: number): DesignerPeer {
        return this._children[index];
    }

    getCommands(promoteParentCommands: boolean = false): Array<PeerCommand> {
        let result: Array<PeerCommand> = [];

        this.internalAddCommands(result);

        if (promoteParentCommands && this.parent) {
            let parentCommands = this.parent.getCommands();

            for (let command of parentCommands) {
                if (command.isPromotable) {
                    result.push(command);
                }
            }
        }

        return result;
    }

    remove(onlyFromCard: boolean, removeChildren: boolean): boolean {
        if (removeChildren) {
            while (this._children.length > 0) {
                this._children[0].remove(onlyFromCard, removeChildren);
            }
        }

        var result = this.internalRemove();

        if (result && !onlyFromCard) {
            if (this.parent) {
                this.parent.removeChild(this);
            }

            this.removeElementsFromDesignerSurface();

            this.peerRemoved(this);
        }

        return result;
    }

    addElementsToDesignerSurface(designerSurface: HTMLElement, processChildren: boolean = false) {
        designerSurface.appendChild(this.renderedElement);

        if (processChildren) {
            for (var i = 0; i < this.getChildCount(); i++) {
                this.getChildAt(i).addElementsToDesignerSurface(designerSurface, processChildren);
            }
        }
    }

    removeElementsFromDesignerSurface(processChildren: boolean = false) {
        this.renderedElement.remove();

        if (processChildren) {
            for (var i = 0; i < this.getChildCount(); i++) {
                this.getChildAt(i).removeElementsFromDesignerSurface(processChildren);
            }
        }
    }

    buildPropertySheetCard(): Adaptive.AdaptiveCard {
        let result = new Adaptive.AdaptiveCard();
        result.padding = new Adaptive.PaddingDefinition(
            Adaptive.Spacing.Small,
            Adaptive.Spacing.Small,
            Adaptive.Spacing.Small,
            Adaptive.Spacing.Small);

        this.internalAddPropertySheetEntries(result, true);

        let actionSet = new Adaptive.ActionSet();
        let commands = this.getCommands(true);

        for (let command of commands) {
            let action = new Adaptive.SubmitAction();
            action.title = command.name;
            action.onExecute = (sender: Adaptive.Action) => {
                command.execute(command, action.renderedElement);
            }

            actionSet.addAction(action);
        }

        actionSet.separator = true;

        result.addItem(actionSet);

        return result;
    }

<<<<<<< HEAD
    get parent(): DesignerPeer {
        return this._parent;
    }

    set parent(value: DesignerPeer) {
        this._parent = value;

        if (this.onParentChanged) {
            this.onParentChanged(this);
=======
    scrollIntoView() {
        if (this.renderedElement) {
            this.renderedElement.scrollIntoView();
        }

        if (this.treeItem && this.treeItem.renderedElement) {
            this.treeItem.renderedElement.scrollIntoView();
>>>>>>> cb18881f
        }
    }

    get isSelected(): boolean {
        return this._isSelected;
    }

    set isSelected(value: boolean) {
        if (value != this._isSelected) {
            this._isSelected = value;

            this.updateLayout();
            this.treeItem.updateLayout();

            if (this.onSelectedChanged) {
                this.onSelectedChanged(this);
            }
        }
    }
}

export class ActionPeer extends DesignerPeer {
    protected _action: Adaptive.Action;

    protected doubleClick(e: MouseEvent) {
        super.doubleClick(e);

        this.action.renderedElement.click();
    }

    protected internalRemove(): boolean {
        return this.action.remove();
    }

    constructor(
        parent: DesignerPeer,
        designerSurface: CardDesignerSurface,
        registration: DesignerPeerRegistrationBase,
        action: Adaptive.Action) {
        super(parent, designerSurface, registration);

        this._action = action;
    }

    protected internalGetTreeItemText(): string {
        if (this.action.title && this.action.title != "") {
            return this.action.title;
        }
        else {
            return super.internalGetTreeItemText();
        }
    }

    getCardObject(): Adaptive.CardObject {
        return this.action;
    }

    isDraggable(): boolean {
        return false;
    }

    getBoundingRect(): Rect {
        let designSurfaceOffset = this.designerSurface.getDesignerSurfaceOffset();
        let actionBoundingRect = this.action.renderedElement.getBoundingClientRect();

        return new Rect(
            actionBoundingRect.top - designSurfaceOffset.y,
            actionBoundingRect.right - designSurfaceOffset.x,
            actionBoundingRect.bottom - designSurfaceOffset.y,
            actionBoundingRect.left - designSurfaceOffset.x
        );
    }

    getCardObjectBoundingRect(): Rect {
        let actionBoundingRect = this.action.renderedElement.getBoundingClientRect();

        return new Rect(
            actionBoundingRect.top,
            actionBoundingRect.right,
            actionBoundingRect.bottom,
            actionBoundingRect.left
        );
    }

    internalAddPropertySheetEntries(card: Adaptive.AdaptiveCard, includeHeader: boolean) {
        if (includeHeader) {
            let actionType = new Adaptive.TextBlock();
            actionType.text = "**" + this.action.getJsonTypeName() + "**";

            card.addItem(actionType);
        }

        let id = addLabelAndInput(card, "Id:", Adaptive.TextInput);
        id.input.defaultValue = this.action.id;
        id.input.placeholder = "(not set)";
        id.input.onValueChanged = () => {
            this.action.id = id.input.value;

            this.changed(false);
        }

        let title = addLabelAndInput(card, "Title:", Adaptive.TextInput);
        title.input.defaultValue = this.action.title;
        title.input.placeholder = "(not set)";
        title.input.onValueChanged = () => {
            this.action.title = title.input.value;

            this.changed(false);
        }

        let sentiment = addLabelAndInput(card, "Sentiment:", Adaptive.ChoiceSetInput);
        sentiment.input.isCompact = true;
        sentiment.input.choices.push(new Adaptive.Choice("Default", Adaptive.ActionSentiment.Default.toString()));
        sentiment.input.choices.push(new Adaptive.Choice("Positive", Adaptive.ActionSentiment.Positive.toString()));
        sentiment.input.choices.push(new Adaptive.Choice("Destructive", Adaptive.ActionSentiment.Destructive.toString()));
        sentiment.input.defaultValue = this.action.sentiment.toString();
        sentiment.input.onValueChanged = () => {
            this.action.sentiment = <Adaptive.ActionSentiment>parseInt(sentiment.input.value);

            this.changed(false);
        }

        let iconUrl = addLabelAndInput(card, "Icon URL:", Adaptive.TextInput);
        iconUrl.input.defaultValue = this.action.iconUrl;
        iconUrl.input.placeholder = "(not set)";
        iconUrl.input.onValueChanged = () => {
            this.action.iconUrl = iconUrl.input.value;

            this.changed(false);
        }
    }

    get action(): Adaptive.Action {
        return this._action;
    }
}

export abstract class TypedActionPeer<TAction extends Adaptive.Action> extends ActionPeer {
    constructor(
        parent: DesignerPeer,
        designerSurface: CardDesignerSurface,
        registration: DesignerPeerRegistrationBase,
        action: TAction) {
        super(parent, designerSurface, registration, action);
    }

    get action(): TAction {
        return <TAction>this._action;
    }
}

export class HttpActionPeer extends TypedActionPeer<Adaptive.HttpAction> {
    internalAddPropertySheetEntries(card: Adaptive.AdaptiveCard, includeHeader: boolean) {
        super.internalAddPropertySheetEntries(card, includeHeader);

        let ignoreInputValidation = addLabelAndInput(card, "Ignore input validation:", Adaptive.ToggleInput);
        ignoreInputValidation.input.defaultValue = String(this.action.ignoreInputValidation);
        ignoreInputValidation.input.onValueChanged = () => {
            this.action.ignoreInputValidation = ignoreInputValidation.input.value == "true";

            this.changed(false);
        }

        let method = addLabelAndInput(card, "Method:", Adaptive.ChoiceSetInput);
        method.input.isCompact = true;
        method.input.choices.push(new Adaptive.Choice("GET", "GET"));
        method.input.choices.push(new Adaptive.Choice("POST", "POST"));
        method.input.placeholder = "(not set)";
        method.input.defaultValue = this.action.method;
        method.input.onValueChanged = () => {
            this.action.method = method.input.value;

            this.changed(true);
        }

        let url = addLabelAndInput(card, "Url:", Adaptive.TextInput);
        url.input.defaultValue = this.action.url;
        url.input.placeholder = "(not set)";
        url.input.onValueChanged = () => {
            this.action.url = url.input.value;

            this.changed(false);
        }

        if (this.action.method && this.action.method.toLowerCase() == "post") {
            var body = addLabelAndInput(card, "Body:", Adaptive.TextInput);
            body.input.isMultiline = true;
            body.input.defaultValue = this.action.body;
            body.input.placeholder = "(not set)";
            body.input.onValueChanged = () => {
                this.action.body = body.input.value;

                this.changed(false);
            }
        }

        let headersEditor = new NameValuePairEditor();
        headersEditor.title = "HTTP headers:";
        headersEditor.addButtonTitle = "Add a new header";
        headersEditor.messageIfEmpty = "This action has no headers.";

        for (let choice of this.action.headers) {
            headersEditor.nameValuePairs.push({ "name": choice.name, "value": choice.value });
        }

        headersEditor.onChanged = (sender, refreshPropertySheet) => {
            this.action.headers = [];

            for (let nameValuePair of sender.nameValuePairs) {
                this.action.headers.push(new Adaptive.HttpHeader(nameValuePair.name, nameValuePair.value));
            }

            this.changed(refreshPropertySheet);
        };

        card.addItem(headersEditor.render());
    }
}

export class SubmitActionPeer extends TypedActionPeer<Adaptive.SubmitAction> {
    internalAddPropertySheetEntries(card: Adaptive.AdaptiveCard, includeHeader: boolean) {
        super.internalAddPropertySheetEntries(card, includeHeader);

        let ignoreInputValidation = addLabelAndInput(card, "Ignore input validation:", Adaptive.ToggleInput);
        ignoreInputValidation.input.defaultValue = String(this.action.ignoreInputValidation);
        ignoreInputValidation.input.onValueChanged = () => {
            this.action.ignoreInputValidation = ignoreInputValidation.input.value == "true";

            this.changed(false);
        }

        let data = addLabelAndInput(card, "Data:", Adaptive.TextInput);
        data.input.isMultiline = true;
        data.input.defaultValue = JSON.stringify(this.action.data);
        data.input.placeholder = "(not set)";
        data.input.onValueChanged = () => {
            this.action.data = JSON.parse(data.input.value);

            this.changed(false);
        }
    }
}

export class OpenUrlActionPeer extends TypedActionPeer<Adaptive.OpenUrlAction> {
    internalAddPropertySheetEntries(card: Adaptive.AdaptiveCard, includeHeader: boolean) {
        super.internalAddPropertySheetEntries(card, includeHeader);

        var url = addLabelAndInput(card, "Url:", Adaptive.TextInput);
        url.input.defaultValue = this.action.url;
        url.input.placeholder = "(not set)";
        url.input.onValueChanged = () => {
            this.action.url = url.input.value;

            this.changed(false);
        }
    }
}

export class ShowCardActionPeer extends TypedActionPeer<Adaptive.ShowCardAction> {
    protected getToolTip(): string {
        return "Double click to open/close";
    }
}

export class ToggleVisibilityActionPeer extends TypedActionPeer<Adaptive.ToggleVisibilityAction> {
}

export class CardElementPeer extends DesignerPeer {
    protected _cardElement: Adaptive.CardElement;

    protected insertElementAfter(newElement: Adaptive.CardElement) {
        if (this.cardElement.parent instanceof Adaptive.Container) {
            this.cardElement.parent.insertItemAfter(newElement, this.cardElement);

            var newPeer = CardDesignerSurface.cardElementPeerRegistry.createPeerInstance(this.designerSurface, this, newElement);

            this.peerAdded(newPeer);
        }
    }

    protected internalRemove(): boolean {
        return this.cardElement.remove();
    }

    protected internalAddBackgroundImageProperties(card: Adaptive.AdaptiveCard, backgroundImage: Adaptive.BackgroundImage) {
        let header = addHeader(card, "Background image");
        header.separator = true;

        let url = addLabelAndInput(card, "URL:", Adaptive.TextInput);
        url.input.placeholder = "(not set)";

        if (backgroundImage) {
            url.input.defaultValue = backgroundImage.url;
        }

        url.input.onValueChanged = () => {
            backgroundImage.url = url.input.value;

            this.changed(false);
        }

        let fillMode = addLabelAndInput(card, "Fill mode:", Adaptive.ChoiceSetInput);
        fillMode.input.isCompact = true;
        fillMode.input.placeholder = "(not set)";
        fillMode.input.choices.push(new Adaptive.Choice("Cover", Adaptive.FillMode.Cover.toString()));
        fillMode.input.choices.push(new Adaptive.Choice("Repeat horizontally", Adaptive.FillMode.RepeatHorizontally.toString()));
        fillMode.input.choices.push(new Adaptive.Choice("Repeat vertically", Adaptive.FillMode.RepeatVertically.toString()));
        fillMode.input.choices.push(new Adaptive.Choice("Repeat", Adaptive.FillMode.Repeat.toString()));

        if (backgroundImage) {
            fillMode.input.defaultValue = backgroundImage.fillMode.toString();
        }

        fillMode.input.onValueChanged = () => {
            if (horizontalAlignment.input.value) {
                backgroundImage.fillMode = <Adaptive.FillMode>parseInt(fillMode.input.value);
            }

            this.changed(false);
        }

        let horizontalAlignment = addLabelAndInput(card, "Horizontal alignment:", Adaptive.ChoiceSetInput);
        horizontalAlignment.input.isCompact = true;
        horizontalAlignment.input.placeholder = "(not set)";
        horizontalAlignment.input.choices.push(new Adaptive.Choice("Left", Adaptive.HorizontalAlignment.Left.toString()));
        horizontalAlignment.input.choices.push(new Adaptive.Choice("Center", Adaptive.HorizontalAlignment.Center.toString()));
        horizontalAlignment.input.choices.push(new Adaptive.Choice("Right", Adaptive.HorizontalAlignment.Right.toString()));

        if (backgroundImage) {
            horizontalAlignment.input.defaultValue = backgroundImage.horizontalAlignment.toString();
        }

        horizontalAlignment.input.onValueChanged = () => {
            if (horizontalAlignment.input.value) {
                backgroundImage.horizontalAlignment = <Adaptive.HorizontalAlignment>parseInt(horizontalAlignment.input.value);
            }

            this.changed(false);
        }

        let verticalAlignment = addLabelAndInput(card, "Vertical alignment:", Adaptive.ChoiceSetInput);
        verticalAlignment.input.isCompact = true;
        verticalAlignment.input.placeholder = "(not set)";
        verticalAlignment.input.choices.push(new Adaptive.Choice("Top", Adaptive.VerticalAlignment.Top.toString()));
        verticalAlignment.input.choices.push(new Adaptive.Choice("Center", Adaptive.VerticalAlignment.Center.toString()));
        verticalAlignment.input.choices.push(new Adaptive.Choice("Bottom", Adaptive.VerticalAlignment.Bottom.toString()));

        if (backgroundImage) {
            verticalAlignment.input.defaultValue = backgroundImage.verticalAlignment.toString();
        }

        verticalAlignment.input.onValueChanged = () => {
            if (verticalAlignment.input.value) {
                backgroundImage.verticalAlignment = <Adaptive.VerticalAlignment>parseInt(verticalAlignment.input.value);
            }

            this.changed(false);
        }
    }

    protected internalAddMinHeightProperty(card: Adaptive.AdaptiveCard) {
        let minPixelHeight = addLabelAndInput(card, "Minimum height in pixels:", Adaptive.NumberInput);

        if (this.cardElement.minPixelHeight) {
            minPixelHeight.input.defaultValue = this.cardElement.minPixelHeight.toString();
        }

        minPixelHeight.input.placeholder = "(not set)"
        minPixelHeight.input.onValueChanged = () => {
            try {
                this.cardElement.minPixelHeight = parseInt(minPixelHeight.input.value);
            }
            catch {
                this.cardElement.minPixelHeight = null;
            }

            this.changed(false);
        }
    }

    protected internalUpdateCssStyles() {
        super.internalUpdateCssStyles();

        if (this.cardElement.isVisible) {
            this.renderedElement.classList.remove("invisible");
        }
        else {
            this.renderedElement.classList.add("invisible");
        }
    }
    
    constructor(
        parent: DesignerPeer,
        designerSurface: CardDesignerSurface,
        registration: DesignerPeerRegistrationBase,
        cardElement: Adaptive.CardElement) {
        super(parent, designerSurface, registration);

        this._cardElement = cardElement;

        if (cardElement instanceof Adaptive.CardElementContainer) {
            for (var i = 0; i < cardElement.getItemCount(); i++) {
                this.insertChild(CardDesignerSurface.cardElementPeerRegistry.createPeerInstance(this.designerSurface, this, cardElement.getItemAt(i)));
            }
        }

        for (var i = 0; i < this.cardElement.getActionCount(); i++) {
            this.insertChild(CardDesignerSurface.actionPeerRegistry.createPeerInstance(this.designerSurface, this, cardElement.getActionAt(i)));
        }
    }

    getTreeItemText(): string {
        let text = super.getTreeItemText();
        
        if (this.cardElement.isVisible) {
            return text;
        }
        else {
            let result = "Hidden";
            
            if (text) {
                result += " - " + text;
            }

            return result;
        }
    }

    getCardObject(): Adaptive.CardObject {
        return this.cardElement;
    }

    initializeCardElement() {
        // Do nothing in base implementation
    }

    canDrop(peer: DesignerPeer) {
        return this.cardElement instanceof Adaptive.Container && peer instanceof CardElementPeer;
    }

    tryDrop(peer: DesignerPeer, insertionPoint: IPoint): boolean {
        if (this.cardElement instanceof Adaptive.Container && peer instanceof CardElementPeer) {
            let targetChild: DesignerPeer = null;
            let insertAfter: boolean;

            for (var i = 0; i < this.getChildCount(); i++) {
                let rect = this.getChildAt(i).getBoundingRect();

                if (rect.isInside(insertionPoint)) {
                    targetChild = this.getChildAt(i);

                    insertAfter = (insertionPoint.y - rect.top) >= (rect.height / 2);

                    break;
                }
            }

            if (targetChild != peer) {
                if (peer.cardElement.parent) {
                    if (!peer.remove(true, false)) {
                        return false;
                    }

                    peer.parent.removeChild(peer);
                }

                if (!targetChild) {
                    let rect = this.getBoundingRect();

                    insertAfter = (insertionPoint.y - rect.top) >= (rect.height / 2);

                    if (this.cardElement.getItemCount() > 0 && insertAfter) {
                        this.cardElement.insertItemAfter(peer.cardElement, this.cardElement.getItemAt(this.cardElement.getItemCount() - 1));
                    }
                    else {
                        this.cardElement.insertItemAfter(peer.cardElement, null);
                    }
                }
                else {
                    if (insertAfter) {
                        this.cardElement.insertItemAfter(peer.cardElement, (<CardElementPeer>targetChild).cardElement);
                    }
                    else {
                        this.cardElement.insertItemBefore(peer.cardElement, (<CardElementPeer>targetChild).cardElement);
                    }
                }

                this.insertChild(peer, peer.cardElement.index);
                this.changed(false);

                return true;
            }
        }

        return false;
    }

    getBoundingRect(): Rect {
        let designSurfaceOffset = this.designerSurface.getDesignerSurfaceOffset();
        let cardElementBoundingRect = this.cardElement.renderedElement.getBoundingClientRect();

        if (this.cardElement.hasVisibleSeparator) {
            let separatorBoundingRect = this.cardElement.separatorElement.getBoundingClientRect();

            return new Rect(
                Math.min(separatorBoundingRect.top, cardElementBoundingRect.top) - designSurfaceOffset.y,
                Math.max(separatorBoundingRect.right, cardElementBoundingRect.right) - designSurfaceOffset.x,
                Math.max(separatorBoundingRect.bottom, cardElementBoundingRect.bottom) - designSurfaceOffset.y,
                Math.min(separatorBoundingRect.left, cardElementBoundingRect.left) - designSurfaceOffset.x,
            )
        }
        else {
            return new Rect(
                cardElementBoundingRect.top - designSurfaceOffset.y,
                cardElementBoundingRect.right - designSurfaceOffset.x,
                cardElementBoundingRect.bottom - designSurfaceOffset.y,
                cardElementBoundingRect.left - designSurfaceOffset.x
            );
        }
    }

    getCardObjectBoundingRect(): Rect {
        let cardElementBoundingRect = this.cardElement.renderedElement.getBoundingClientRect();

        return new Rect(
            cardElementBoundingRect.top,
            cardElementBoundingRect.right,
            cardElementBoundingRect.bottom,
            cardElementBoundingRect.left
        );
    }

    internalAddPropertySheetEntries(card: Adaptive.AdaptiveCard, includeHeader: boolean) {
        if (includeHeader) {
            addHeader(card, this.cardElement.getJsonTypeName());
        }

        let data = addLabelAndInput(card, "Data context:", Adaptive.TextInput);
        data.input.defaultValue = this.cardElement.getCustomProperty("$data");
        data.input.placeholder = "(not set)";
        data.input.onValueChanged = () => {
            this.cardElement.setCustomProperty("$data", data.input.value);

            this.changed(false);
        }

        let when = addLabelAndInput(card, "Only show when:", Adaptive.TextInput);
        when.input.defaultValue = this.cardElement.getCustomProperty("$when");
        when.input.placeholder = "(not set)";
        when.input.onValueChanged = () => {
            this.cardElement.setCustomProperty("$when", when.input.value);

            this.changed(false);
        }

        let getExcludedProperties = this.getExcludedProperties();

        if (getExcludedProperties.indexOf("id") < 0) {
            let id = addLabelAndInput(card, "Id:", Adaptive.TextInput);
            id.input.defaultValue = this.cardElement.id;
            id.input.placeholder = "(not set)";
            id.input.onValueChanged = () => {
                this.cardElement.id = id.input.value;

                this.changed(false);
            }
        }

        if (getExcludedProperties.indexOf("isVisible") < 0) {
            let isVisible = addLabelAndInput(card, "Initially visible:", Adaptive.ToggleInput);
            isVisible.input.defaultValue = String(this.cardElement.isVisible);
            isVisible.input.onValueChanged = () => {
                this.cardElement.isVisible = isVisible.input.value == "true";

                this.changed(false);
            }
        }

        if (getExcludedProperties.indexOf("spacing") < 0) {
            let spacing = addLabelAndInput(card, "Spacing:", Adaptive.ChoiceSetInput);
            spacing.input.isCompact = true;
            spacing.input.choices.push(new Adaptive.Choice("None", Adaptive.Spacing.None.toString()));
            spacing.input.choices.push(new Adaptive.Choice("Small", Adaptive.Spacing.Small.toString()));
            spacing.input.choices.push(new Adaptive.Choice("Default", Adaptive.Spacing.Default.toString()));
            spacing.input.choices.push(new Adaptive.Choice("Medium", Adaptive.Spacing.Medium.toString()));
            spacing.input.choices.push(new Adaptive.Choice("Large", Adaptive.Spacing.Large.toString()));
            spacing.input.choices.push(new Adaptive.Choice("Extra large", Adaptive.Spacing.ExtraLarge.toString()));
            spacing.input.choices.push(new Adaptive.Choice("Default padding", Adaptive.Spacing.Padding.toString()));
            spacing.input.defaultValue = this.cardElement.spacing.toString();
            spacing.input.onValueChanged = () => {
                this.cardElement.spacing = <Adaptive.Spacing>parseInt(spacing.input.value);

                this.changed(false);
            }
        }

        if (getExcludedProperties.indexOf("separator") < 0) {
            let separator = addLabelAndInput(card, "Show separator:", Adaptive.ToggleInput);
            separator.input.defaultValue = String(this.cardElement.separator);
            separator.input.onValueChanged = () => {
                this.cardElement.separator = separator.input.value == "true";

                this.changed(false);
            }
        }

        if (getExcludedProperties.indexOf("horizontalAlignment") < 0) {
            var horizontalAlignment = addLabelAndInput(card, "Horizontal alignment:", Adaptive.ChoiceSetInput);
            horizontalAlignment.input.isCompact = true;
            horizontalAlignment.input.placeholder = "(not set)";
            horizontalAlignment.input.choices.push(new Adaptive.Choice("Left", Adaptive.HorizontalAlignment.Left.toString()));
            horizontalAlignment.input.choices.push(new Adaptive.Choice("Center", Adaptive.HorizontalAlignment.Center.toString()));
            horizontalAlignment.input.choices.push(new Adaptive.Choice("Right", Adaptive.HorizontalAlignment.Right.toString()));

            if (this.cardElement.horizontalAlignment) {
                horizontalAlignment.input.defaultValue = this.cardElement.horizontalAlignment.toString();
            }

            horizontalAlignment.input.onValueChanged = () => {
                if (horizontalAlignment.input.value) {
                    this.cardElement.horizontalAlignment = <Adaptive.HorizontalAlignment>parseInt(horizontalAlignment.input.value);
                }

                this.changed(false);
            }
        }

        if (getExcludedProperties.indexOf("height") < 0) {
            let height = addLabelAndInput(card, "Height:", Adaptive.ChoiceSetInput);
            height.input.isCompact = true;
            height.input.choices.push(new Adaptive.Choice("Automatic", "auto"));
            height.input.choices.push(new Adaptive.Choice("Stretch", "stretch"));
            height.input.defaultValue = this.cardElement.height;

            height.input.onValueChanged = () => {
                switch (height.input.value) {
                    case "auto":
                    case "stretch":
                        this.cardElement.height = height.input.value;
                        break;
                    default:
                        this.cardElement.height = "auto";
                        break;
                }

                this.changed(true);
            }
        }
    }

    get cardElement(): Adaptive.CardElement {
        return this._cardElement;
    }
}

export abstract class TypedCardElementPeer<TCardElement extends Adaptive.CardElement> extends CardElementPeer {
    constructor(
        parent: DesignerPeer,
        designerSurface: CardDesignerSurface,
        registration: DesignerPeerRegistrationBase,
        cardElement: TCardElement) {
        super(parent, designerSurface, registration, cardElement);
    }

    get cardElement(): TCardElement {
        return <TCardElement>this._cardElement;
    }
}

export class AdaptiveCardPeer extends TypedCardElementPeer<Adaptive.AdaptiveCard> {
    protected addAction(action: Adaptive.Action) {
        this.cardElement.addAction(action);

        this.insertChild(CardDesignerSurface.actionPeerRegistry.createPeerInstance(this.designerSurface, this, action));
    }

    protected internalRemove(): boolean {
        return true;
    }

    protected internalAddCommands(commands: Array<PeerCommand>) {
        super.internalAddCommands(commands);

        commands.push(
            new PeerCommand(
                {
                    name: "Add an action",
                    iconClass: "acd-icon-bolt",
                    execute: (command: PeerCommand, clickedElement: HTMLElement) => {
                        let popupMenu = new Controls.PopupMenu();

                        for (var i = 0; i < Adaptive.AdaptiveCard.actionTypeRegistry.getItemCount(); i++) {
                            let menuItem = new Controls.DropDownItem(i.toString(), Adaptive.AdaptiveCard.actionTypeRegistry.getItemAt(i).typeName);
                            menuItem.onClick = (clickedItem: Controls.DropDownItem) => {
                                let registryItem = Adaptive.AdaptiveCard.actionTypeRegistry.getItemAt(Number.parseInt(clickedItem.key));
                                let action = registryItem.createInstance();
                                action.title = registryItem.typeName;

                                this.addAction(action);

                                popupMenu.closePopup();
                            };

                            popupMenu.items.add(menuItem);
                        }

                        popupMenu.popup(clickedElement);
                    }
                })
        );
    }

    protected getExcludedProperties(): Array<string> {
        return [ "id", "isVisible", "horizontalAlignment", "separator", "height", "spacing" ];
    }

    isDraggable(): boolean {
        return false;
    }

    canBeRemoved(): boolean {
        return false;
    }

    internalAddPropertySheetEntries(card: Adaptive.AdaptiveCard, updatePropertySheet: boolean) {
        super.internalAddPropertySheetEntries(card, updatePropertySheet);

        let lang = addLabelAndInput(card, "Language:", Adaptive.TextInput);
        lang.input.defaultValue = this.cardElement.lang;
        lang.input.placeholder = "(not set) ISO 639-1 code";
        lang.input.onValueChanged = () => {
            this.cardElement.lang = lang.input.value;

            this.changed(false);
        }

        let fallbackText = addLabelAndInput(card, "Fallback text:", Adaptive.TextInput);
        fallbackText.input.defaultValue = this.cardElement.fallbackText;
        fallbackText.input.placeholder = "(not set)";
        fallbackText.input.isMultiline = true;
        fallbackText.input.onValueChanged = () => {
            this.cardElement.fallbackText = fallbackText.input.value;

            this.changed(false);
        }

        let speak = addLabelAndInput(card, "Speak:", Adaptive.TextInput);
        speak.input.defaultValue = this.cardElement.fallbackText;
        speak.input.placeholder = "(not set)";
        speak.input.isMultiline = true;
        speak.input.onValueChanged = () => {
            this.cardElement.speak = speak.input.value;

            this.changed(false);
        }

        this.internalAddMinHeightProperty(card);

        let verticalContentAlignment = addLabelAndInput(card, "Vertical content alignment:", Adaptive.ChoiceSetInput);
        verticalContentAlignment.input.isCompact = true;
        verticalContentAlignment.input.choices.push(new Adaptive.Choice("Top", Adaptive.VerticalAlignment.Top.toString()));
        verticalContentAlignment.input.choices.push(new Adaptive.Choice("Center", Adaptive.VerticalAlignment.Center.toString()));
        verticalContentAlignment.input.choices.push(new Adaptive.Choice("Bottom", Adaptive.VerticalAlignment.Bottom.toString()));
        verticalContentAlignment.input.defaultValue = this.cardElement.verticalContentAlignment.toString();
        verticalContentAlignment.input.placeholder = "(not set)";
        verticalContentAlignment.input.onValueChanged = () => {
            this.cardElement.verticalContentAlignment = <Adaptive.VerticalAlignment>parseInt(verticalContentAlignment.input.value);

            this.changed(false);
        }

        this.internalAddBackgroundImageProperties(card, this.cardElement.backgroundImage);

        let actionSelector = createActionSelector(
            "Select action",
            card,
            [ Adaptive.ShowCardAction.JsonTypeName ],
            this.cardElement.selectAction ? this.cardElement.selectAction.getJsonTypeName() : "none");

        actionSelector.input.onValueChanged = () => {
            if (actionSelector.input.value == "none") {
                this.cardElement.selectAction = null;
            }
            else {
                this.cardElement.selectAction = Adaptive.AdaptiveCard.actionTypeRegistry.createInstance(actionSelector.input.value);
            }

            this.changed(true);
        }

        if (this.cardElement.selectAction) {
            let selectActionPeer = CardDesignerSurface.actionPeerRegistry.createPeerInstance(this.designerSurface, null, this.cardElement.selectAction);
            selectActionPeer.internalAddPropertySheetEntries(card, false);
            selectActionPeer.onChanged = (sender: DesignerPeer, updatePropertySheet: boolean) => { this.changed(updatePropertySheet); };
        }
    }
}

export class ColumnPeer extends TypedCardElementPeer<Adaptive.Column> {
    protected isContainer(): boolean {
        return true;
    }

    protected internalGetTreeItemText(): string {
        if (this.cardElement.width instanceof Adaptive.SizeAndUnit) {
            switch (this.cardElement.width.unit) {
                case Adaptive.SizeUnit.Weight:
                    return "Weight: " + this.cardElement.width.physicalSize;
                default:
                    return this.cardElement.width.physicalSize + " pixels";
            }
        }
        else {
            switch (this.cardElement.width) {
                case "stretch":
                    return "Stretch";
                case "auto":
                    return "Automatic";
                default:
                    return "";
            }
        }
    }

    isDraggable(): boolean {
        return false;
    }

    internalAddPropertySheetEntries(card: Adaptive.AdaptiveCard, includeHeader: boolean) {
        super.internalAddPropertySheetEntries(card, includeHeader);

        let width = addLabelAndInput(card, "Width:", Adaptive.ChoiceSetInput);
        width.input.isCompact = true;
        width.input.choices.push(new Adaptive.Choice("Automatic", "auto"));
        width.input.choices.push(new Adaptive.Choice("Stretch", "stretch"));
        width.input.choices.push(new Adaptive.Choice("Weighted", "weighted"));
        width.input.choices.push(new Adaptive.Choice("Pixels", "pixels"));

        if (this.cardElement.width instanceof Adaptive.SizeAndUnit) {
            if (this.cardElement.width.unit == Adaptive.SizeUnit.Pixel) {
                width.input.defaultValue = "pixels";

                let pixelWidth = addLabelAndInput(card, "Width in pixels:", Adaptive.NumberInput);
                pixelWidth.input.defaultValue = this.cardElement.width.physicalSize.toString();
                pixelWidth.input.placeholder = "(not set)"
                pixelWidth.input.onValueChanged = () => {
                    try {
                        this.cardElement.width = new Adaptive.SizeAndUnit(parseInt(pixelWidth.input.value), Adaptive.SizeUnit.Pixel);

                        this.changed(false);
                    }
                    catch {
                        // Do nothing. The specified width is invalid
                    }
                }
            }
            else {
                width.input.defaultValue = "weighted";

                let weightedWidth = addLabelAndInput(card, "Weight:", Adaptive.NumberInput);
                weightedWidth.input.defaultValue = this.cardElement.width.physicalSize.toString();
                weightedWidth.input.placeholder = "(not set)"
                weightedWidth.input.onValueChanged = () => {
                    try {
                        this.cardElement.width = new Adaptive.SizeAndUnit(parseInt(weightedWidth.input.value), Adaptive.SizeUnit.Weight);

                        this.changed(false);
                    }
                    catch {
                        // Do nothing. The specified width is invalid
                    }
                }
            }
        }
        else {
            width.input.defaultValue = this.cardElement.width.toString();
        }

        width.input.placeholder = "(not set)";

        width.input.onValueChanged = () => {
            switch (width.input.value) {
                case "auto":
                    this.cardElement.width = "auto";
                    break;
                case "pixels":
                    this.cardElement.width = new Adaptive.SizeAndUnit(50, Adaptive.SizeUnit.Pixel);
                    break;
                case "weighted":
                    this.cardElement.width = new Adaptive.SizeAndUnit(50, Adaptive.SizeUnit.Weight);
                    break;
                case "stretch":
                default:
                    this.cardElement.width = "stretch";
                    break;
            }

            this.changed(true);
        }

        this.internalAddMinHeightProperty(card);

        let verticalContentAlignment = addLabelAndInput(card, "Vertical content alignment:", Adaptive.ChoiceSetInput);
        verticalContentAlignment.input.isCompact = true;
        verticalContentAlignment.input.choices.push(new Adaptive.Choice("Top", Adaptive.VerticalAlignment.Top.toString()));
        verticalContentAlignment.input.choices.push(new Adaptive.Choice("Center", Adaptive.VerticalAlignment.Center.toString()));
        verticalContentAlignment.input.choices.push(new Adaptive.Choice("Bottom", Adaptive.VerticalAlignment.Bottom.toString()));
        verticalContentAlignment.input.defaultValue = this.cardElement.verticalContentAlignment.toString();
        verticalContentAlignment.input.placeholder = "(not set)";
        verticalContentAlignment.input.onValueChanged = () => {
            this.cardElement.verticalContentAlignment = <Adaptive.VerticalAlignment>parseInt(verticalContentAlignment.input.value);

            this.changed(false);
        }

        let style = addLabelAndInput(card, "Style:", Adaptive.ChoiceSetInput);
        style.input.isCompact = true;
        style.input.choices.push(new Adaptive.Choice("(not set)", "not_set"));
        style.input.choices.push(new Adaptive.Choice("Default", "default"));
        style.input.choices.push(new Adaptive.Choice("Emphasis", "emphasis"));
        style.input.choices.push(new Adaptive.Choice("Accent", "accent"));
        style.input.choices.push(new Adaptive.Choice("Good", "good"));
        style.input.choices.push(new Adaptive.Choice("Attention", "attention"));
        style.input.choices.push(new Adaptive.Choice("Warning", "warning"));

        if (this.cardElement.style) {
            style.input.defaultValue = this.cardElement.style.toString();
        }
        else {
            style.input.defaultValue = "not_set";
        }

        style.input.onValueChanged = () => {
            if (style.input.value == "not_set") {
                this.cardElement.style = null;
            }
            else {
                this.cardElement.style = style.input.value;
            }

            this.changed(false);
        }

        let bleed = addLabelAndInput(card, "Bleed:", Adaptive.ToggleInput);
        bleed.input.defaultValue = String(this.cardElement.bleed);
        bleed.input.onValueChanged = () => {
            this.cardElement.bleed = bleed.input.value == "true";

            this.changed(false);
        }

        this.internalAddBackgroundImageProperties(card, this.cardElement.backgroundImage);

        let actionSelector = createActionSelector(
            "Select action",
            card,
            [ Adaptive.ShowCardAction.JsonTypeName ],
            this.cardElement.selectAction ? this.cardElement.selectAction.getJsonTypeName() : "none");

        actionSelector.input.onValueChanged = () => {
            if (actionSelector.input.value == "none") {
                this.cardElement.selectAction = null;
            }
            else {
                this.cardElement.selectAction = Adaptive.AdaptiveCard.actionTypeRegistry.createInstance(actionSelector.input.value);
            }

            this.changed(true);
        }

        if (this.cardElement.selectAction) {
            let selectActionPeer = CardDesignerSurface.actionPeerRegistry.createPeerInstance(this.designerSurface, null, this.cardElement.selectAction);
            selectActionPeer.internalAddPropertySheetEntries(card, false);
            selectActionPeer.onChanged = (sender: DesignerPeer, updatePropertySheet: boolean) => { this.changed(updatePropertySheet); };
        }
    }
}

export class ColumnSetPeer extends TypedCardElementPeer<Adaptive.ColumnSet> {
    protected isContainer(): boolean {
        return true;
    }

    protected internalAddCommands(commands: Array<PeerCommand>) {
        super.internalAddCommands(commands);

        commands.push(
            new PeerCommand(
                {
                    name: "Add a column",
                    iconClass: "acd-icon-addColumn",
                    isPromotable: true,
                    execute: (command: PeerCommand, clickedElement: HTMLElement) => {
                        var column = new Adaptive.Column();
                        column.width = "stretch";

                        this.cardElement.addColumn(column);

                        this.insertChild(CardDesignerSurface.cardElementPeerRegistry.createPeerInstance(this.designerSurface, this, column));
                    }
                })
        );
    }

    protected internalGetTreeItemText(): string {
        let columnCount = this.cardElement.getCount();

        switch (columnCount) {
            case 0:
                return "No column";
            case 1:
                return "1 column";
            default:
                return columnCount + " columns";
        }
    }

    internalAddPropertySheetEntries(card: Adaptive.AdaptiveCard, includeHeader: boolean) {
        super.internalAddPropertySheetEntries(card, includeHeader);

        this.internalAddMinHeightProperty(card);

        let style = addLabelAndInput(card, "Style:", Adaptive.ChoiceSetInput);
        style.input.isCompact = true;
        style.input.choices.push(new Adaptive.Choice("(not set)", "not_set"));
        style.input.choices.push(new Adaptive.Choice("Default", "default"));
        style.input.choices.push(new Adaptive.Choice("Emphasis", "emphasis"));
        style.input.choices.push(new Adaptive.Choice("Accent", "accent"));
        style.input.choices.push(new Adaptive.Choice("Good", "good"));
        style.input.choices.push(new Adaptive.Choice("Attention", "attention"));
        style.input.choices.push(new Adaptive.Choice("Warning", "warning"));

        if (this.cardElement.style) {
            style.input.defaultValue = this.cardElement.style.toString();
        }
        else {
            style.input.defaultValue = "not_set";
        }

        style.input.onValueChanged = () => {
            if (style.input.value == "not_set") {
                this.cardElement.style = null;
            }
            else {
                this.cardElement.style = style.input.value;
            }

            this.changed(false);
        }

        let bleed = addLabelAndInput(card, "Bleed:", Adaptive.ToggleInput);
        bleed.input.defaultValue = String(this.cardElement.bleed);
        bleed.input.onValueChanged = () => {
            this.cardElement.bleed = bleed.input.value == "true";

            this.changed(false);
        }

        var actionSelector = createActionSelector(
            "Select action",
            card,
            [ Adaptive.ShowCardAction.JsonTypeName ],
            this.cardElement.selectAction ? this.cardElement.selectAction.getJsonTypeName() : "none");

        actionSelector.input.onValueChanged = () => {
            if (actionSelector.input.value == "none") {
                this.cardElement.selectAction = null;
            }
            else {
                this.cardElement.selectAction = Adaptive.AdaptiveCard.actionTypeRegistry.createInstance(actionSelector.input.value);
            }

            this.changed(true);
        }

        if (this.cardElement.selectAction) {
            let selectActionPeer = CardDesignerSurface.actionPeerRegistry.createPeerInstance(this.designerSurface, null, this.cardElement.selectAction);
            selectActionPeer.internalAddPropertySheetEntries(card, false);
            selectActionPeer.onChanged = (sender: DesignerPeer, updatePropertySheet: boolean) => { this.changed(updatePropertySheet); };
        }
    }

    canDrop(peer: DesignerPeer) {
        return true;
    }
}

export class ContainerPeer extends TypedCardElementPeer<Adaptive.Container> {
    protected isContainer(): boolean {
        return true;
    }

    internalAddPropertySheetEntries(card: Adaptive.AdaptiveCard, includeHeader: boolean) {
        super.internalAddPropertySheetEntries(card, includeHeader);

        this.internalAddMinHeightProperty(card);

        let verticalContentAlignment = addLabelAndInput(card, "Vertical content alignment:", Adaptive.ChoiceSetInput);
        verticalContentAlignment.input.isCompact = true;
        verticalContentAlignment.input.choices.push(new Adaptive.Choice("Top", Adaptive.VerticalAlignment.Top.toString()));
        verticalContentAlignment.input.choices.push(new Adaptive.Choice("Center", Adaptive.VerticalAlignment.Center.toString()));
        verticalContentAlignment.input.choices.push(new Adaptive.Choice("Bottom", Adaptive.VerticalAlignment.Bottom.toString()));
        verticalContentAlignment.input.defaultValue = this.cardElement.verticalContentAlignment.toString();
        verticalContentAlignment.input.placeholder = "(not set)";
        verticalContentAlignment.input.onValueChanged = () => {
            this.cardElement.verticalContentAlignment = <Adaptive.VerticalAlignment>parseInt(verticalContentAlignment.input.value);

            this.changed(false);
        }

        let style = addLabelAndInput(card, "Style:", Adaptive.ChoiceSetInput);
        style.input.isCompact = true;
        style.input.choices.push(new Adaptive.Choice("(not set)", "not_set"));
        style.input.choices.push(new Adaptive.Choice("Default", "default"));
        style.input.choices.push(new Adaptive.Choice("Emphasis", "emphasis"));
        style.input.choices.push(new Adaptive.Choice("Accent", "accent"));
        style.input.choices.push(new Adaptive.Choice("Good", "good"));
        style.input.choices.push(new Adaptive.Choice("Attention", "attention"));
        style.input.choices.push(new Adaptive.Choice("Warning", "warning"));

        if (this.cardElement.style) {
            style.input.defaultValue = this.cardElement.style.toString();
        }
        else {
            style.input.defaultValue = "not_set";
        }

        style.input.onValueChanged = () => {
            if (style.input.value == "not_set") {
                this.cardElement.style = null;
            }
            else {
                this.cardElement.style = style.input.value;
            }

            this.changed(false);
        }

        let bleed = addLabelAndInput(card, "Bleed:", Adaptive.ToggleInput);
        bleed.input.defaultValue = String(this.cardElement.bleed);
        bleed.input.onValueChanged = () => {
            this.cardElement.bleed = bleed.input.value == "true";

            this.changed(false);
        }

        this.internalAddBackgroundImageProperties(card, this.cardElement.backgroundImage);

        let actionSelector = createActionSelector(
            "Select action",
            card,
            [ Adaptive.ShowCardAction.JsonTypeName ],
            this.cardElement.selectAction ? this.cardElement.selectAction.getJsonTypeName() : "none");

        actionSelector.input.onValueChanged = () => {
            if (actionSelector.input.value == "none") {
                this.cardElement.selectAction = null;
            }
            else {
                this.cardElement.selectAction = Adaptive.AdaptiveCard.actionTypeRegistry.createInstance(actionSelector.input.value);
            }

            this.changed(true);
        }

        if (this.cardElement.selectAction) {
            let selectActionPeer = CardDesignerSurface.actionPeerRegistry.createPeerInstance(this.designerSurface, null, this.cardElement.selectAction);
            selectActionPeer.internalAddPropertySheetEntries(card, false);
            selectActionPeer.onChanged = (sender: DesignerPeer, updatePropertySheet: boolean) => { this.changed(updatePropertySheet); };
        }
    }
}

export class ActionSetPeer extends TypedCardElementPeer<Adaptive.AdaptiveCard> {
    protected addAction(action: Adaptive.Action) {
        this.cardElement.addAction(action);

        this.insertChild(CardDesignerSurface.actionPeerRegistry.createPeerInstance(this.designerSurface, this, action));
    }

    protected internalAddCommands(commands: Array<PeerCommand>) {
        super.internalAddCommands(commands);

        commands.push(
            new PeerCommand(
                {
                    name: "Add an action",
                    iconClass: "acd-icon-bolt",
                    execute: (command: PeerCommand, clickedElement: HTMLElement) => {
                        let popupMenu = new Controls.PopupMenu();

                        for (var i = 0; i < Adaptive.AdaptiveCard.actionTypeRegistry.getItemCount(); i++) {
                            let menuItem = new Controls.DropDownItem(i.toString(), Adaptive.AdaptiveCard.actionTypeRegistry.getItemAt(i).typeName);
                            menuItem.onClick = (clickedItem: Controls.DropDownItem) => {
                                let registryItem = Adaptive.AdaptiveCard.actionTypeRegistry.getItemAt(Number.parseInt(clickedItem.key));
                                let action = registryItem.createInstance();
                                action.title = registryItem.typeName;

                                this.addAction(action);

                                popupMenu.closePopup();
                            };

                            popupMenu.items.add(menuItem);
                        }

                        popupMenu.popup(clickedElement);
                    }
                })
        );
    }
}

function createActionSelector(
    title: string,
    card: Adaptive.AdaptiveCard,
    forbiddenActionTypes: string[],
    defaultValue: string): ILabelAndInput<Adaptive.ChoiceSetInput> {
    let header = addHeader(card, title);
    header.separator = true;

    let actionSelector = addLabelAndInput(card, "Action type:", Adaptive.ChoiceSetInput);
    actionSelector.input.isCompact = true;
    actionSelector.input.choices.push(new Adaptive.Choice("(not set)", "none"));

    for (var i = 0; i < Adaptive.AdaptiveCard.actionTypeRegistry.getItemCount(); i++) {
        let actionType = Adaptive.AdaptiveCard.actionTypeRegistry.getItemAt(i).typeName;
        let doAddActionType = forbiddenActionTypes ? forbiddenActionTypes.indexOf(actionType) < 0 : true;

        if (doAddActionType) {
            let choice = new Adaptive.Choice(actionType, actionType);

            actionSelector.input.choices.push(choice);
        }
    }

    actionSelector.input.defaultValue = defaultValue;

    return actionSelector;
}

export class ImageSetPeer extends TypedCardElementPeer<Adaptive.ImageSet> {
    internalAddPropertySheetEntries(card: Adaptive.AdaptiveCard, includeHeader: boolean) {
        super.internalAddPropertySheetEntries(card, includeHeader);

        var imageSize = addLabelAndInput(card, "Image Size:", Adaptive.ChoiceSetInput);
        imageSize.input.isCompact = true;
        imageSize.input.choices.push(new Adaptive.Choice("Automatic", Adaptive.Size.Auto.toString()));
        imageSize.input.choices.push(new Adaptive.Choice("Small", Adaptive.Size.Small.toString()));
        imageSize.input.choices.push(new Adaptive.Choice("Medium", Adaptive.Size.Medium.toString()));
        imageSize.input.choices.push(new Adaptive.Choice("Large", Adaptive.Size.Large.toString()));
        imageSize.input.choices.push(new Adaptive.Choice("Stretch", Adaptive.Size.Stretch.toString()));
        imageSize.input.defaultValue = this.cardElement.imageSize.toString();
        imageSize.input.onValueChanged = () => {
            this.cardElement.imageSize = <Adaptive.Size>parseInt(imageSize.input.value);

            this.changed(false);
        }
    }

    protected internalAddCommands(commands: Array<PeerCommand>) {
        super.internalAddCommands(commands);

        commands.push(
            new PeerCommand(
                {
                    name: "Add an image",
                    iconClass: "acd-icon-image",
                    isPromotable: true,
                    execute: (command: PeerCommand, clickedElement: HTMLElement) => {
                        let newImage = new Adaptive.Image();

                        this.cardElement.addImage(newImage);

                        this.insertChild(CardDesignerSurface.cardElementPeerRegistry.createPeerInstance(this.designerSurface, this, newImage));
                    }
                })
        );
    }
}

export class ImagePeer extends TypedCardElementPeer<Adaptive.Image> {
    private get isParentImageSet(): boolean {
        return this.parent && this.parent instanceof ImageSetPeer;
    }

    isDraggable(): boolean {
        return !this.isParentImageSet;
    }

    getBoundingRect(): Rect {
        if (this.isParentImageSet) {
            let designSurfaceOffset = this.designerSurface.getDesignerSurfaceOffset();
            let actionBoundingRect = this.cardElement.renderedElement.getBoundingClientRect();

            return new Rect(
                actionBoundingRect.top - designSurfaceOffset.y,
                actionBoundingRect.right - designSurfaceOffset.x,
                actionBoundingRect.bottom - designSurfaceOffset.y,
                actionBoundingRect.left - designSurfaceOffset.x
            );
        }
        else {
            return super.getBoundingRect();
        }
    }

    internalAddPropertySheetEntries(card: Adaptive.AdaptiveCard, includeHeader: boolean) {
        super.internalAddPropertySheetEntries(card, includeHeader);

        let url = addLabelAndInput(card, "Url:", Adaptive.TextInput);
        url.input.defaultValue = this.cardElement.url;
        url.input.onValueChanged = () => {
            this.cardElement.url = url.input.value;

            this.changed(false);
        }

        let altText = addLabelAndInput(card, "Alternate text:", Adaptive.TextInput);
        altText.input.placeholder = "(not set)";
        altText.input.defaultValue = this.cardElement.altText;
        altText.input.onValueChanged = () => {
            this.cardElement.altText = altText.input.value;

            this.changed(false);
        }

        if (!this.isParentImageSet) {
            let size = addLabelAndInput(card, "Size:", Adaptive.ChoiceSetInput);
            size.input.isCompact = true;
            size.input.choices.push(new Adaptive.Choice("Automatic", Adaptive.Size.Auto.toString()));
            size.input.choices.push(new Adaptive.Choice("Small", Adaptive.Size.Small.toString()));
            size.input.choices.push(new Adaptive.Choice("Medium", Adaptive.Size.Medium.toString()));
            size.input.choices.push(new Adaptive.Choice("Large", Adaptive.Size.Large.toString()));
            size.input.choices.push(new Adaptive.Choice("Stretch", Adaptive.Size.Stretch.toString()));
            size.input.defaultValue = this.cardElement.size.toString();
            size.input.onValueChanged = () => {
                this.cardElement.size = <Adaptive.Size>parseInt(size.input.value);

                this.changed(false);
            }

            let width = addLabelAndInput(card, "Width in pixels:", Adaptive.TextInput);
            width.input.placeholder = "(not set)";

            if (this.cardElement.pixelWidth) {
                width.input.defaultValue = this.cardElement.pixelWidth.toString();
            }

            width.input.onValueChanged = () => {
                try {
                    this.cardElement.pixelWidth = parseInt(width.input.value);
                }
                catch (e) {
                    this.cardElement.pixelWidth = null;
                }

                this.changed(false);
            }

            let height = addLabelAndInput(card, "Height in pixels:", Adaptive.TextInput);
            height.input.placeholder = "(not set)";

            if (this.cardElement.pixelHeight) {
                height.input.defaultValue = this.cardElement.pixelHeight.toString();
            }

            height.input.onValueChanged = () => {
                try {
                    this.cardElement.pixelHeight = parseInt(height.input.value);
                }
                catch (e) {
                    this.cardElement.pixelHeight = null;
                }

                this.changed(false);
            }

            let style = addLabelAndInput(card, "Style:", Adaptive.ChoiceSetInput);
            style.input.isCompact = true;
            style.input.choices.push(new Adaptive.Choice("Default", Adaptive.ImageStyle.Default.toString()));
            style.input.choices.push(new Adaptive.Choice("Person", Adaptive.ImageStyle.Person.toString()));
            style.input.defaultValue = this.cardElement.style.toString();
            style.input.onValueChanged = () => {
                this.cardElement.style = <Adaptive.ImageStyle>parseInt(style.input.value);

                this.changed(false);
            }

            let backgroundColor = addLabelAndInput(card, "Background color:", Adaptive.TextInput);
            backgroundColor.input.placeholder = "(not set) Format: #RRGGBB";
            backgroundColor.input.defaultValue = this.cardElement.backgroundColor;
            backgroundColor.input.onValueChanged = () => {
                this.cardElement.backgroundColor = backgroundColor.input.value;

                this.changed(false);
            }

            let actionSelector = createActionSelector(
                "Select action",
                card,
                [ Adaptive.ShowCardAction.JsonTypeName ],
                this.cardElement.selectAction ? this.cardElement.selectAction.getJsonTypeName() : "none");

            actionSelector.input.onValueChanged = () => {
                if (actionSelector.input.value == "none") {
                    this.cardElement.selectAction = null;
                }
                else {
                    this.cardElement.selectAction = Adaptive.AdaptiveCard.actionTypeRegistry.createInstance(actionSelector.input.value);
                }

                this.changed(true);
            }

            if (this.cardElement.selectAction) {
                let selectActionPeer = CardDesignerSurface.actionPeerRegistry.createPeerInstance(this.designerSurface, null, this.cardElement.selectAction);
                selectActionPeer.internalAddPropertySheetEntries(card, false);
                selectActionPeer.onChanged = (sender: DesignerPeer, updatePropertySheet: boolean) => { this.changed(updatePropertySheet); };
            }
        }
    }
}

export class MediaPeer extends TypedCardElementPeer<Adaptive.Media> {
    protected internalGetTreeItemText(): string {
        if (this.cardElement.selectedMediaType == "audio") {
            return "audio";
        }
        else if (this.cardElement.selectedMediaType == "video") {
            return "video";
        }
        else {
            return super.internalGetTreeItemText();
        }
    }

    internalAddPropertySheetEntries(card: Adaptive.AdaptiveCard, includeHeader: boolean) {
        super.internalAddPropertySheetEntries(card, includeHeader);

        let altText = addLabelAndInput(card, "Alternate text:", Adaptive.TextInput);
        altText.input.placeholder = "(not set)";
        altText.input.defaultValue = this.cardElement.altText;
        altText.input.onValueChanged = () => {
            this.cardElement.altText = altText.input.value;

            this.changed(false);
        }

        var posterUrl = addLabelAndInput(card, "Poster URL:", Adaptive.TextInput);
        posterUrl.input.placeholder = "(not set)";
        posterUrl.input.defaultValue = this.cardElement.poster;
        posterUrl.input.onValueChanged = () => {
            this.cardElement.poster = posterUrl.input.value;

            this.changed(false);
        }

        let sourcesEditor = new NameValuePairEditor();
        sourcesEditor.title = "Sources:";
        sourcesEditor.addButtonTitle = "Add a new source";
        sourcesEditor.messageIfEmpty = "No source has been defined.";
        sourcesEditor.nameInputTitle = "URL";
        sourcesEditor.valueInputTitle = "MIME type";

        for (let source of this.cardElement.sources) {
            sourcesEditor.nameValuePairs.push({ "name": source.url, "value": source.mimeType });
        }

        sourcesEditor.onChanged = (sender, refreshPropertySheet) => {
            this.cardElement.sources = [];

            for (let nameValuePair of sender.nameValuePairs) {
                this.cardElement.sources.push(new Adaptive.MediaSource(nameValuePair.name, nameValuePair.value));
            }

            this.changed(refreshPropertySheet);
        };

        card.addItem(sourcesEditor.render());
    }
}

export class FactSetPeer extends TypedCardElementPeer<Adaptive.FactSet> {
    protected getExcludedProperties(): Array<string> {
        return [ "horizontalAlignment" ];
    }

    protected internalGetTreeItemText(): string {
        if (this.cardElement.facts.length == 0) {
            return "No fact";
        }

        let allNames = this.cardElement.facts.map(
            (value, index, array) => {
                return value.name;
            }
        )

        return allNames.join(", ");
    }

    initializeCardElement() {
        super.initializeCardElement();

        this.cardElement.facts.push(
            new Adaptive.Fact("Fact 1", "Value 1"),
            new Adaptive.Fact("Fact 2", "Value 2")
        );
    }

    internalAddPropertySheetEntries(card: Adaptive.AdaptiveCard, includeHeader: boolean) {
        super.internalAddPropertySheetEntries(card, includeHeader);

        let factsEditor = new NameValuePairEditor();
        factsEditor.title = "Facts:";
        factsEditor.addButtonTitle = "Add a new fact";
        factsEditor.messageIfEmpty = "This FactSet is empty.";

        for (let fact of this.cardElement.facts) {
            factsEditor.nameValuePairs.push({ "name": fact.name, "value": fact.value });
        }

        factsEditor.onChanged = (sender, refreshPropertySheet) => {
            this.cardElement.facts = [];

            for (let nameValuePair of sender.nameValuePairs) {
                this.cardElement.facts.push(new Adaptive.Fact(nameValuePair.name, nameValuePair.value));
            }

            this.changed(refreshPropertySheet);
        };

        card.addItem(factsEditor.render());
    }
}

export abstract class InputPeer<TInput extends Adaptive.Input> extends TypedCardElementPeer<TInput> {
    protected getExcludedProperties(): Array<string> {
        return [ "horizontalAlignment", "height" ];
    }

    internalAddPropertySheetEntries(card: Adaptive.AdaptiveCard, includeHeader: boolean) {
        super.internalAddPropertySheetEntries(card, includeHeader);

        let title = addLabelAndInput(card, "Title:", Adaptive.TextInput);
        title.input.placeholder = "(not set)";
        title.input.defaultValue = this.cardElement.title;
        title.input.onValueChanged = () => {
            this.cardElement.title = title.input.value;

            this.changed(false);
        }

        let validationNecessity = addLabelAndInput(card, "Necessity:", Adaptive.ChoiceSetInput);
        validationNecessity.input.isCompact = true;
        validationNecessity.input.choices.push(new Adaptive.Choice("Optional", Adaptive.InputValidationNecessity.Optional.toString()));
        validationNecessity.input.choices.push(new Adaptive.Choice("Required", Adaptive.InputValidationNecessity.Required.toString()));
        validationNecessity.input.choices.push(new Adaptive.Choice("Required with visual cue", Adaptive.InputValidationNecessity.RequiredWithVisualCue.toString()));
        validationNecessity.input.defaultValue = this.cardElement.validation.necessity.toString();
        validationNecessity.input.onValueChanged = () => {
            this.cardElement.validation.necessity = <Adaptive.InputValidationNecessity>parseInt(validationNecessity.input.value);

            this.changed(false);
        }

        let validationErrorMessage = addLabelAndInput(card, "Error message:", Adaptive.TextInput);
        validationErrorMessage.input.placeholder = "(not set)";
        validationErrorMessage.input.defaultValue = this.cardElement.validation.errorMessage;
        validationErrorMessage.input.onValueChanged = () => {
            this.cardElement.validation.errorMessage = validationErrorMessage.input.value;

            this.changed(false);
        }
    }

    initializeCardElement() {
        super.initializeCardElement();

        this.cardElement.title = "New Input.Toggle";
    }
}

export class TextInputPeer extends InputPeer<Adaptive.TextInput> {
    initializeCardElement() {
        super.initializeCardElement();

        this.cardElement.placeholder = "Placeholder text";
    }

    internalAddPropertySheetEntries(card: Adaptive.AdaptiveCard, includeHeader: boolean) {
        super.internalAddPropertySheetEntries(card, includeHeader);

        let placeholder = addLabelAndInput(card, "Placeholder:", Adaptive.TextInput);
        placeholder.input.placeholder = "(not set)";
        placeholder.input.defaultValue = this.cardElement.placeholder;
        placeholder.input.onValueChanged = () => {
            this.cardElement.placeholder = placeholder.input.value;

            this.changed(false);
        }

        let isMultiline = addLabelAndInput(card, "Multi-line:", Adaptive.ToggleInput);
        isMultiline.input.defaultValue = String(this.cardElement.isMultiline);
        isMultiline.input.onValueChanged = () => {
            this.cardElement.isMultiline = isMultiline.input.value == "true";

            this.changed(true);
        }

        if (!this.cardElement.isMultiline) {
            let style = addLabelAndInput(card, "Style:", Adaptive.ChoiceSetInput);
            style.input.isCompact = true;
            style.input.choices.push(new Adaptive.Choice("Text", Adaptive.InputTextStyle.Text.toString()));
            style.input.choices.push(new Adaptive.Choice("Email", Adaptive.InputTextStyle.Email.toString()));
            style.input.choices.push(new Adaptive.Choice("Telephone", Adaptive.InputTextStyle.Tel.toString()));
            style.input.choices.push(new Adaptive.Choice("Url", Adaptive.InputTextStyle.Url.toString()));
            style.input.defaultValue = this.cardElement.style.toString();
            style.input.onValueChanged = () => {
                this.cardElement.style = <Adaptive.InputTextStyle>parseInt(style.input.value);

                this.changed(false);
            }
        }

        let actionSelector = createActionSelector(
            "Inline action",
            card,
            [ Adaptive.ShowCardAction.JsonTypeName ],
            this.cardElement.inlineAction ? this.cardElement.inlineAction.getJsonTypeName() : "none");

        actionSelector.input.onValueChanged = () => {
            if (actionSelector.input.value == "none") {
                this.cardElement.inlineAction = null;
            }
            else {
                this.cardElement.inlineAction = Adaptive.AdaptiveCard.actionTypeRegistry.createInstance(actionSelector.input.value);
            }

            this.changed(true);
        }

        if (this.cardElement.inlineAction) {
            let inlineActionPeer = CardDesignerSurface.actionPeerRegistry.createPeerInstance(this.designerSurface, null, this.cardElement.inlineAction);
            inlineActionPeer.internalAddPropertySheetEntries(card, false);
            inlineActionPeer.onChanged = (sender: DesignerPeer, updatePropertySheet: boolean) => { this.changed(updatePropertySheet); };
        }

        let defaultValue = addLabelAndInput(card, "Default value:", Adaptive.TextInput);
        defaultValue.input.placeholder = "(not set)";
        defaultValue.input.defaultValue = this.cardElement.defaultValue;
        defaultValue.input.onValueChanged = () => {
            this.cardElement.defaultValue = defaultValue.input.value;

            this.changed(false);
        }
    }
}

export class NumberInputPeer extends InputPeer<Adaptive.NumberInput> {
    initializeCardElement() {
        super.initializeCardElement();

        this.cardElement.placeholder = "Placeholder text";
    }

    internalAddPropertySheetEntries(card: Adaptive.AdaptiveCard, includeHeader: boolean) {
        super.internalAddPropertySheetEntries(card, includeHeader);

        let placeholder = addLabelAndInput(card, "Placeholder:", Adaptive.TextInput);
        placeholder.input.placeholder = "(not set)";
        placeholder.input.defaultValue = this.cardElement.placeholder;
        placeholder.input.onValueChanged = () => {
            this.cardElement.placeholder = placeholder.input.value;

            this.changed(false);
        }

        let defaultValue = addLabelAndInput(card, "Default value:", Adaptive.TextInput);
        defaultValue.input.placeholder = "(not set)";
        defaultValue.input.defaultValue = this.cardElement.defaultValue;
        defaultValue.input.onValueChanged = () => {
            this.cardElement.defaultValue = defaultValue.input.value;

            this.changed(false);
        }

        let min = addLabelAndInput(card, "Minimum value:", Adaptive.TextInput);
        min.input.placeholder = "(not set)";
        min.input.defaultValue = this.cardElement.min;
        min.input.onValueChanged = () => {
            this.cardElement.min = min.input.value;

            this.changed(false);
        }

        let max = addLabelAndInput(card, "Maximum value:", Adaptive.TextInput);
        max.input.placeholder = "(not set)";
        max.input.defaultValue = this.cardElement.max;
        max.input.onValueChanged = () => {
            this.cardElement.max = max.input.value;

            this.changed(false);
        }
    }
}

export class DateInputPeer extends InputPeer<Adaptive.DateInput> {
    internalAddPropertySheetEntries(card: Adaptive.AdaptiveCard, includeHeader: boolean) {
        super.internalAddPropertySheetEntries(card, includeHeader);

        let defaultValue = addLabelAndInput(card, "Default value:", Adaptive.TextInput);
        defaultValue.input.placeholder = "(not set)";
        defaultValue.input.defaultValue = this.cardElement.defaultValue;
        defaultValue.input.onValueChanged = () => {
            this.cardElement.defaultValue = defaultValue.input.value;

            this.changed(false);
        }

        let min = addLabelAndInput(card, "Minimum value:", Adaptive.TextInput);
        min.input.placeholder = "(not set)";
        min.input.defaultValue = this.cardElement.min;
        min.input.onValueChanged = () => {
            this.cardElement.min = min.input.value;

            this.changed(false);
        }

        let max = addLabelAndInput(card, "Maximum value:", Adaptive.TextInput);
        max.input.placeholder = "(not set)";
        max.input.defaultValue = this.cardElement.max;
        max.input.onValueChanged = () => {
            this.cardElement.max = max.input.value;

            this.changed(false);
        }
    }
}

export class TimeInputPeer extends InputPeer<Adaptive.TimeInput> {
    internalAddPropertySheetEntries(card: Adaptive.AdaptiveCard, includeHeader: boolean) {
        super.internalAddPropertySheetEntries(card, includeHeader);

        let defaultValue = addLabelAndInput(card, "Default value:", Adaptive.TextInput);
        defaultValue.input.placeholder = "(not set)";
        defaultValue.input.defaultValue = this.cardElement.defaultValue;
        defaultValue.input.onValueChanged = () => {
            this.cardElement.defaultValue = defaultValue.input.value;

            this.changed(false);
        }

        let min = addLabelAndInput(card, "Minimum value:", Adaptive.TextInput);
        min.input.placeholder = "(not set)";
        min.input.defaultValue = this.cardElement.min;
        min.input.onValueChanged = () => {
            this.cardElement.min = min.input.value;

            this.changed(false);
        }

        let max = addLabelAndInput(card, "Maximum value:", Adaptive.TextInput);
        max.input.placeholder = "(not set)";
        max.input.defaultValue = this.cardElement.max;
        max.input.onValueChanged = () => {
            this.cardElement.max = max.input.value;

            this.changed(false);
        }
    }
}

export class ToggleInputPeer extends InputPeer<Adaptive.ToggleInput> {
    internalAddPropertySheetEntries(card: Adaptive.AdaptiveCard, includeHeader: boolean) {
        super.internalAddPropertySheetEntries(card, includeHeader);

        let valueOn = addLabelAndInput(card, "Value when on:", Adaptive.TextInput);
        valueOn.input.placeholder = "(not set)";
        valueOn.input.defaultValue = this.cardElement.valueOn;
        valueOn.input.onValueChanged = () => {
            this.cardElement.valueOn = valueOn.input.value;

            this.changed(false);
        }

        let valueOff = addLabelAndInput(card, "Value when off:", Adaptive.TextInput);
        valueOff.input.placeholder = "(not set)";
        valueOff.input.defaultValue = this.cardElement.valueOff;
        valueOff.input.onValueChanged = () => {
            this.cardElement.valueOff = valueOff.input.value;

            this.changed(false);
        }

        let wrap = addLabelAndInput(card, "Wrap:", Adaptive.ToggleInput);
        wrap.input.defaultValue = String(this.cardElement.wrap);
        wrap.input.onValueChanged = () => {
            this.cardElement.wrap = wrap.input.value == "true";

            this.changed(false);
        }

        let defaultValue = addLabelAndInput(card, "Default value:", Adaptive.TextInput);
        defaultValue.input.placeholder = "(not set)";
        defaultValue.input.defaultValue = this.cardElement.defaultValue;
        defaultValue.input.onValueChanged = () => {
            this.cardElement.defaultValue = defaultValue.input.value;

            this.changed(false);
        }
    }
}

export class ChoiceSetInputPeer extends InputPeer<Adaptive.ChoiceSetInput> {
    internalAddPropertySheetEntries(card: Adaptive.AdaptiveCard, includeHeader: boolean) {
        super.internalAddPropertySheetEntries(card, includeHeader);

        let placeholder = addLabelAndInput(card, "Placeholder:", Adaptive.TextInput);
        placeholder.input.placeholder = "(not set)";
        placeholder.input.defaultValue = this.cardElement.placeholder;
        placeholder.input.onValueChanged = () => {
            this.cardElement.placeholder = placeholder.input.value;

            this.changed(false);
        }

        let isMultiSelect = addLabelAndInput(card, "Allow multi selection:", Adaptive.ToggleInput);
        isMultiSelect.input.defaultValue = String(this.cardElement.isMultiSelect);
        isMultiSelect.input.onValueChanged = () => {
            this.cardElement.isMultiSelect = isMultiSelect.input.value == "true";

            this.changed(true);
        }

        if (!this.cardElement.isMultiSelect) {
            let isCompact = addLabelAndInput(card, "Compact style:", Adaptive.ToggleInput);
            isCompact.input.defaultValue = String(this.cardElement.isCompact);
            isCompact.input.onValueChanged = () => {
                this.cardElement.isCompact = isCompact.input.value == "true";

                this.changed(true);
            }
        }

        if (!this.cardElement.isCompact) {
            let wrap = addLabelAndInput(card, "Wrap:", Adaptive.ToggleInput);
            wrap.input.defaultValue = String(this.cardElement.wrap);
            wrap.input.onValueChanged = () => {
                this.cardElement.wrap = wrap.input.value == "true";

                this.changed(false);
            }
        }
        
        let defaultValue = addLabelAndInput(card, "Default value:", Adaptive.TextInput);
        defaultValue.input.placeholder = "(not set)";
        defaultValue.input.defaultValue = this.cardElement.defaultValue;
        defaultValue.input.onValueChanged = () => {
            this.cardElement.defaultValue = defaultValue.input.value;

            this.changed(false);
        }

        let choicesEditor = new NameValuePairEditor();
        choicesEditor.title = "Choices:";
        choicesEditor.addButtonTitle = "Add a new choice";
        choicesEditor.messageIfEmpty = "This ChoiceSet is empty.";
        choicesEditor.nameInputTitle = "Title";

        for (let choice of this.cardElement.choices) {
            choicesEditor.nameValuePairs.push({ "name": choice.title, "value": choice.value });
        }

        choicesEditor.onChanged = (sender, refreshPropertySheet) => {
            this.cardElement.choices = [];

            for (let nameValuePair of sender.nameValuePairs) {
                this.cardElement.choices.push(new Adaptive.Choice(nameValuePair.name, nameValuePair.value));
            }

            this.changed(refreshPropertySheet);
        };

        card.addItem(choicesEditor.render());
    }

    initializeCardElement() {
        this.cardElement.placeholder = "Placeholder text";

        this.cardElement.choices.push(
            new Adaptive.Choice("Choice 1", "Choice 1"),
            new Adaptive.Choice("Choice 2", "Choice 2")
        );
    }
}

class TextBlockPeerInplaceEditor extends CardElementPeerInplaceEditor<Adaptive.TextBlock> {
    private _renderedElement: HTMLTextAreaElement;

    private close(applyChanges: boolean) {
        if (this.onClose) {
            this.onClose(applyChanges);
        }
    }

    initialize() {
        this._renderedElement.select();
    }

    applyChanges() {
        this.cardElement.text = this._renderedElement.value;
    }

    render() {
        this._renderedElement = document.createElement("textarea");
        this._renderedElement.className = "acd-textBlock-inplace-editor";
        this._renderedElement.value = this.cardElement.text;
        this._renderedElement.onkeydown = (e) => {
            switch (e.keyCode) {
                case Controls.KEY_ESCAPE:
                   this.close(false);

                   e.preventDefault();
                   e.cancelBubble = true;

                   break;
                case Controls.KEY_ENTER:
                    this.close(true);

                    e.preventDefault();
                    e.cancelBubble = true;

                    break;
            }

            return !e.cancelBubble;
        };

        this.cardElement.applyStylesTo(this._renderedElement);

        return this._renderedElement;
    }
}

export class TextBlockPeer extends TypedCardElementPeer<Adaptive.TextBlock> {
    protected createInplaceEditor(): DesignerPeerInplaceEditor {
        return new TextBlockPeerInplaceEditor(this.cardElement);
    }

    protected internalGetTreeItemText(): string {
        return this.cardElement.text;
    }

    getToolTip(): string {
        return "Double click to edit";
    }

    internalAddPropertySheetEntries(card: Adaptive.AdaptiveCard, includeHeader: boolean) {
        super.internalAddPropertySheetEntries(card, includeHeader);

        let text = addLabelAndInput(card, "Text:", Adaptive.TextInput);
        text.input.defaultValue = this.cardElement.text;
        text.input.isMultiline = true;
        text.input.onValueChanged = () => {
            this.cardElement.text = text.input.value;

            this.changed(false);
        }

        let wrap = addLabelAndInput(card, "Wrap:", Adaptive.ToggleInput);
        wrap.input.defaultValue = String(this.cardElement.wrap);
        wrap.input.onValueChanged = () => {
            this.cardElement.wrap = wrap.input.value == "true";

            this.changed(false);
        }

        let maxLines = addLabelAndInput(card, "Maximum lines:", Adaptive.NumberInput);
        maxLines.input.placeholder = "(not set)";
        maxLines.input.defaultValue = String(this.cardElement.maxLines);
        maxLines.input.onValueChanged = () => {
            try {
                let newMaxLines = parseInt(maxLines.input.value);

                this.cardElement.maxLines = newMaxLines;

                this.changed(false);
            }
            catch (ex) {
                // Do nothing
            }
        }

        let fontType = addLabelAndInput(card, "Font type:", Adaptive.ChoiceSetInput);
        fontType.input.placeholder = "Default";
        fontType.input.isCompact = true;
        fontType.input.choices.push(new Adaptive.Choice("Default", Adaptive.FontType.Default.toString()));
        fontType.input.choices.push(new Adaptive.Choice("Monospace", Adaptive.FontType.Monospace.toString()));
        fontType.input.defaultValue = this.cardElement.fontType ? this.cardElement.fontType.toString() : "Default";
        fontType.input.onValueChanged = () => {
            this.cardElement.fontType = <Adaptive.FontType>parseInt(fontType.input.value);

            this.changed(false);
        }

        let size = addLabelAndInput(card, "Size:", Adaptive.ChoiceSetInput);
        size.input.isCompact = true;
        size.input.choices.push(new Adaptive.Choice("Small", Adaptive.TextSize.Small.toString()));
        size.input.choices.push(new Adaptive.Choice("Default", Adaptive.TextSize.Default.toString()));
        size.input.choices.push(new Adaptive.Choice("Medium", Adaptive.TextSize.Medium.toString()));
        size.input.choices.push(new Adaptive.Choice("Large", Adaptive.TextSize.Large.toString()));
        size.input.choices.push(new Adaptive.Choice("Extra large", Adaptive.TextSize.ExtraLarge.toString()));
        size.input.defaultValue = this.cardElement.size.toString();
        size.input.onValueChanged = () => {
            this.cardElement.size = <Adaptive.TextSize>parseInt(size.input.value);

            this.changed(false);
        }

        let weight = addLabelAndInput(card, "Weight:", Adaptive.ChoiceSetInput);
        weight.input.isCompact = true;
        weight.input.choices.push(new Adaptive.Choice("Lighter", Adaptive.TextWeight.Lighter.toString()));
        weight.input.choices.push(new Adaptive.Choice("Default", Adaptive.TextWeight.Default.toString()));
        weight.input.choices.push(new Adaptive.Choice("Bolder", Adaptive.TextWeight.Bolder.toString()));
        weight.input.defaultValue = this.cardElement.weight.toString();
        weight.input.onValueChanged = () => {
            this.cardElement.weight = <Adaptive.TextWeight>parseInt(weight.input.value);

            this.changed(false);
        }

        let color = addLabelAndInput(card, "Color:", Adaptive.ChoiceSetInput);
        color.input.isCompact = true;
        color.input.choices.push(new Adaptive.Choice("Default", Adaptive.TextColor.Default.toString()));
        color.input.choices.push(new Adaptive.Choice("Dark", Adaptive.TextColor.Dark.toString()));
        color.input.choices.push(new Adaptive.Choice("Light", Adaptive.TextColor.Light.toString()));
        color.input.choices.push(new Adaptive.Choice("Accent", Adaptive.TextColor.Accent.toString()));
        color.input.choices.push(new Adaptive.Choice("Good", Adaptive.TextColor.Good.toString()));
        color.input.choices.push(new Adaptive.Choice("Warning", Adaptive.TextColor.Warning.toString()));
        color.input.choices.push(new Adaptive.Choice("Attention", Adaptive.TextColor.Attention.toString()));
        color.input.defaultValue = this.cardElement.color.toString();
        color.input.onValueChanged = () => {
            this.cardElement.color = <Adaptive.TextColor>parseInt(color.input.value);

            this.changed(false);
        }

        let isSubtle = addLabelAndInput(card, "Subtle:", Adaptive.ToggleInput);
        isSubtle.input.defaultValue = String(this.cardElement.isSubtle);
        isSubtle.input.title = "";
        isSubtle.input.onValueChanged = () => {
            this.cardElement.isSubtle = isSubtle.input.value == "true";

            this.changed(false);
        }
    }

    initializeCardElement() {
        if (!this.cardElement.text || this.cardElement.text == "") {
            this.cardElement.text = "New TextBlock";
        }
    }
}

export class RichTextBlockPeer extends TypedCardElementPeer<Adaptive.RichTextBlock> {
    protected internalGetTreeItemText(): string {
        return this.cardElement.asString();
    }

    internalAddPropertySheetEntries(card: Adaptive.AdaptiveCard, includeHeader: boolean) {
        super.internalAddPropertySheetEntries(card, includeHeader);

        let infoTextBlock = new Adaptive.TextBlock();
        infoTextBlock.text = "Use the **JSON editor** to edit the text of this RichTextBlock element.";
        infoTextBlock.wrap = true;
        infoTextBlock.spacing = Adaptive.Spacing.Large;
        infoTextBlock.separator = true;
        infoTextBlock.horizontalAlignment = Adaptive.HorizontalAlignment.Center;

        card.addItem(infoTextBlock);
    }

    initializeCardElement() {
        let textRun = new Adaptive.TextRun();
        textRun.text = "New RichTextBlock";

        this.cardElement.addInline(textRun);
    }
}<|MERGE_RESOLUTION|>--- conflicted
+++ resolved
@@ -556,17 +556,6 @@
         return result;
     }
 
-<<<<<<< HEAD
-    get parent(): DesignerPeer {
-        return this._parent;
-    }
-
-    set parent(value: DesignerPeer) {
-        this._parent = value;
-
-        if (this.onParentChanged) {
-            this.onParentChanged(this);
-=======
     scrollIntoView() {
         if (this.renderedElement) {
             this.renderedElement.scrollIntoView();
@@ -574,7 +563,18 @@
 
         if (this.treeItem && this.treeItem.renderedElement) {
             this.treeItem.renderedElement.scrollIntoView();
->>>>>>> cb18881f
+        }
+    }
+
+    get parent(): DesignerPeer {
+        return this._parent;
+    }
+
+    set parent(value: DesignerPeer) {
+        this._parent = value;
+
+        if (this.onParentChanged) {
+            this.onParentChanged(this);
         }
     }
 
