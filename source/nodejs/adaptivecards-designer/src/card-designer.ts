// Copyright (c) Microsoft Corporation. All rights reserved.
// Licensed under the MIT License.
import * as Clipboard from "clipboard";
import * as Adaptive from "adaptivecards";
import * as monaco from "monaco-editor";
import * as Constants from "./constants";
import * as Designer from "./card-designer-surface";
import * as DesignerPeers from "./designer-peers";
import { OpenSampleDialog } from "./open-sample-dialog";
import { HostContainer } from "./containers/host-container";
import { adaptiveCardSchema } from "./adaptive-card-schema";
import { FullScreenHandler } from "./fullscreen-handler";
import { Toolbar, ToolbarButton, ToolbarChoicePicker, ToolbarElementAlignment } from "./toolbar";
import { IPoint, Utils, defaultHostConfig } from "./miscellaneous";
import { BasePaletteItem, ElementPaletteItem, DataPaletteItem, CustomPaletteItem } from "./tool-palette";
import { DefaultContainer } from "./containers/default/default-container";
import { SidePanel, SidePanelAlignment } from "./side-panel";
import { Toolbox, IToolboxCommand } from "./tool-box";
import { FieldDefinition } from "./data";
import { DataTreeItem } from "./data-treeitem";
import { Strings } from "./strings";
import * as Shared from "./shared";
import { TreeView } from "./tree-view";
import { SampleCatalogue } from "./catalogue";

export class CardDesigner extends Designer.DesignContext {
    private static internalProcessMarkdown(text: string, result: Adaptive.IMarkdownProcessingResult) {
        if (CardDesigner.onProcessMarkdown) {
            CardDesigner.onProcessMarkdown(text, result);
        } else {
            // Check for markdownit
            if (window["markdownit"]) {
                result.outputHtml = window["markdownit"]().render(text);
                result.didProcess = true;
            }
		}
    }

    static onProcessMarkdown: (text: string, result: Adaptive.IMarkdownProcessingResult) => void = null;

    private static MAX_UNDO_STACK_SIZE = 50;

    private _isAttached: boolean = false;
    private _cardEditor: monaco.editor.IStandaloneCodeEditor;
    private _sampleDataEditor: monaco.editor.IStandaloneCodeEditor;
    private _hostContainers: Array<HostContainer>;
    private _isMonacoEditorLoaded: boolean = false;
    private _designerSurface: Designer.CardDesignerSurface;
    private _designerHostElement: HTMLElement;
    private _draggedPaletteItem: BasePaletteItem;
    private _draggedElement: HTMLElement;
    private _currentMousePosition: IPoint;
    private _hostContainer: HostContainer;
    private _undoStack: Array<object> = [];
    private _undoStackIndex: number = -1;
    private _startDragPayload: object;
    private _toolPaletteToolbox: Toolbox;
    private _propertySheetToolbox: Toolbox;
    private _treeViewToolbox: Toolbox;
    private _jsonEditorsPanel: SidePanel;
    private _cardEditorToolbox: Toolbox;
    private _sampleDataEditorToolbox: Toolbox;
    private _dataToolbox: Toolbox;
    private _assetPath: string;
    private _dataStructure: FieldDefinition;
    private _sampleData: any;
    private _bindingPreviewMode: Designer.BindingPreviewMode = Designer.BindingPreviewMode.NoPreview;
    private _customPeletteItems: CustomPaletteItem[];
    private _sampleCatalogue: SampleCatalogue = new SampleCatalogue();

    private togglePreview() {
        this._designerSurface.isPreviewMode = !this._designerSurface.isPreviewMode;

        if (this._designerSurface.isPreviewMode) {
            this._togglePreviewButton.toolTip = "Return to Design mode";
            this._designerSurface.setCardPayloadAsString(this.getCurrentCardEditorPayload());
        }
        else {
            this._togglePreviewButton.toolTip = "Switch to Preview mode";
            this.updateCardFromJson(false);
        }

        this.buildTreeView();
    }

    private buildTreeView() {
        if (this._treeViewToolbox.content) {
            this._treeViewToolbox.content.innerHTML = "";

            if (this.designerSurface.isPreviewMode) {
                this.treeViewToolbox.content.innerHTML =
                    '<div style="padding: 8px; display: flex; justify-content: center;">' +
                        '<div>The Card Structure isn\'t available in Preview mode.</div>' +
                    '</div>';
            }
            else {
                let treeView = new TreeView(this.designerSurface.rootPeer.treeItem);

                this._treeViewToolbox.content.appendChild(treeView.render());
            }
        }
    }

    private buildDataExplorer() {
        if (this._dataToolbox && this._dataToolbox.content) {
            this._dataToolbox.content.innerHTML = "";

            if (this.dataStructure) {
                let treeItem = new DataTreeItem(this.dataStructure);
                let treeView = new TreeView(treeItem);

                this._dataToolbox.content.appendChild(treeView.render());
            }
        }
    }

    private buildPropertySheet(peer: DesignerPeers.DesignerPeer) {
        if (this._propertySheetToolbox.content) {
            this._propertySheetToolbox.content.innerHTML = "";

            let card: Adaptive.AdaptiveCard;

            if (peer) {
                card = peer.buildPropertySheetCard(this);
            }
            else {
                card = new Adaptive.AdaptiveCard();
                card.parse(
                    {
                        type: "AdaptiveCard",
                        version: "1.0",
                        body: [
                            {
                                type: "TextBlock",
                                wrap: true,
                                text: "**Nothing is selected**"
                            },
                            {
                                type: "TextBlock",
                                wrap: true,
                                text: "Select an element in the card to modify its properties."
                            }
                        ]
                    },
                    new Adaptive.SerializationContext(this.targetVersion)
                );
                card.padding = new Adaptive.PaddingDefinition(
                    Adaptive.Spacing.Small,
                    Adaptive.Spacing.Small,
                    Adaptive.Spacing.Small,
                    Adaptive.Spacing.Small
                )
            }

            card.hostConfig = defaultHostConfig;

            this._propertySheetToolbox.content.appendChild(card.render());
        }
    }

    private addPaletteItem(paletteItem: BasePaletteItem, hostElement: HTMLElement) {
        paletteItem.render();
        paletteItem.onStartDrag = (sender: BasePaletteItem) => {
            this._draggedPaletteItem = sender;

            this._draggedElement = sender.renderDragVisual();
            this._draggedElement.style.position = "absolute";
            this._draggedElement.style.left = this._currentMousePosition.x + "px";
            this._draggedElement.style.top = this._currentMousePosition.y + "px";

            document.body.appendChild(this._draggedElement);
        }

        hostElement.appendChild(paletteItem.renderedElement);
    }

    private buildPalette() {
        if (!this._isAttached) {
            return;
        }

        this._toolPaletteToolbox.content.innerHTML = "";

        let categorizedTypes: object = {};

        for (let i = 0; i < this.hostContainer.elementsRegistry.getItemCount(); i++) {
            let registration = this.hostContainer.elementsRegistry.getItemAt(i);

            if (registration.schemaVersion.compareTo(this.targetVersion) <= 0) {
                let peerRegistration = Designer.CardDesignerSurface.cardElementPeerRegistry.findTypeRegistration(registration.objectType);

                if (peerRegistration) {
                    if (!categorizedTypes.hasOwnProperty(peerRegistration.category)) {
                        categorizedTypes[peerRegistration.category] = [];
                    }
<<<<<<< HEAD

                    let paletteItem = new ElementPaletteItem(
                        registration,
                        peerRegistration
                    )

=======

                    let paletteItem = new ElementPaletteItem(
                        registration,
                        peerRegistration
                    )

>>>>>>> d5a70d0e
                    categorizedTypes[peerRegistration.category].push(paletteItem);
                }
            }
        }

        if (this.customPaletteItems) {
            for (let item of this.customPaletteItems) {
                if (!categorizedTypes.hasOwnProperty(item.category)) {
                    categorizedTypes[item.category] = [];
                }

                categorizedTypes[item.category].push(item);
            }
        }

        for (let category in categorizedTypes) {
            let node = document.createElement('div');
            node.innerText = category;
            node.className = "acd-palette-category";

            this._toolPaletteToolbox.content.appendChild(node);

            for (var i = 0; i < categorizedTypes[category].length; i++) {
                this.addPaletteItem(categorizedTypes[category][i], this._toolPaletteToolbox.content);
            }
        }
    }

    private endDrag() {
        if (this._draggedPaletteItem) {
            this._draggedPaletteItem.endDrag();
            this._draggedElement.remove();

            this._draggedPaletteItem = null;
            this._draggedElement = null;
        }
    }

    private renderErrorPaneElement(message: string, source?: Adaptive.SerializableObject): HTMLElement {
        let errorElement = document.createElement("div");
        errorElement.className = "acd-error-pane-message";

        if (source && source instanceof Adaptive.CardObject) {
            errorElement.classList.add("selectable");
            errorElement.title = "Click to select this element";
            errorElement.onclick = (e) => {
                let peer = this.designerSurface.findPeer(source);

                if (peer) {
                    peer.isSelected = true;
                    peer.scrollIntoView();
                }
            }
        }

        errorElement.innerText = message;

        return errorElement;
    }

    private recreateDesignerSurface() {
        let styleSheetLinkElement = <HTMLLinkElement>document.getElementById("adaptiveCardStylesheet");

        if (styleSheetLinkElement == null) {
            styleSheetLinkElement = document.createElement("link");
            styleSheetLinkElement.id = "adaptiveCardStylesheet";

            document.getElementsByTagName("head")[0].appendChild(styleSheetLinkElement);
        }

        styleSheetLinkElement.rel = "stylesheet";
		styleSheetLinkElement.type = "text/css";

		if (Utils.isAbsoluteUrl(this.hostContainer.styleSheet))
        {
			styleSheetLinkElement.href = this.hostContainer.styleSheet;
		}
		else
		{
			styleSheetLinkElement.href = Utils.joinPaths(this._assetPath, this.hostContainer.styleSheet);
		}

        let _cardArea = document.getElementById("cardArea");

        if (_cardArea) {
            _cardArea.style.backgroundColor = this.hostContainer.getBackgroundColor();
        }

        this.hostContainer.initialize();

        this._designerHostElement.innerHTML = "";
        this.hostContainer.renderTo(this._designerHostElement);

        let wasInPreviewMode = this._designerSurface ? this._designerSurface.isPreviewMode : false;

        this._designerSurface = new Designer.CardDesignerSurface(this);
        this._designerSurface.fixedHeightCard = this.hostContainer.isFixedHeight;
        this._designerSurface.onSelectedPeerChanged = (peer: DesignerPeers.DesignerPeer) => {
            this.buildPropertySheet(peer);
        };
        this._designerSurface.onLayoutUpdated = (isFullRefresh: boolean) => {
            if (isFullRefresh) {
                this.scheduleUpdateJsonFromCard();
                this.buildTreeView();
            }
        };
        this._designerSurface.onCardValidated = (logEntries: Adaptive.IValidationEvent[]) => {
            if (this.onCardValidated) {
                this.onCardValidated(this, logEntries);
            }

            let errorPane = document.getElementById("errorPane");
            errorPane.innerHTML = "";

            if (this.targetVersion.compareTo(this.hostContainer.targetVersion) > 0 && Shared.GlobalSettings.showTargetVersionMismatchWarning) {
                errorPane.appendChild(this.renderErrorPaneElement("[Warning] The selected Target Version (" + this.targetVersion.toString() + ") is greater than the version supported by " + this.hostContainer.name + " (" + this.hostContainer.targetVersion.toString() + ")"));
            }
<<<<<<< HEAD

            if (logEntries.length > 0) {
                let dedupedEntries: Adaptive.IValidationEvent[] = [];

                for (let entry of logEntries) {
                    if (dedupedEntries.indexOf(entry) < 0) {
                        dedupedEntries.push(entry);
                    }
                }

=======

            if (logEntries.length > 0) {
                let dedupedEntries: Adaptive.IValidationEvent[] = [];

                for (let entry of logEntries) {
                    if (dedupedEntries.indexOf(entry) < 0) {
                        dedupedEntries.push(entry);
                    }
                }

>>>>>>> d5a70d0e
                for (let entry of dedupedEntries) {
                    let s: string = "";

                    switch (entry.phase) {
                        case Adaptive.ValidationPhase.Parse:
                            s = "[Parse]";
                            break;
                        case Adaptive.ValidationPhase.ToJSON:
                            s = "[Serialize]";
                            break;
                        default:
                            s = "[Validation]";
                            break;
                    }

                    errorPane.appendChild(this.renderErrorPaneElement(s + " " + entry.message, entry.source));
                }
            }

            if (errorPane.childElementCount > 0) {
                errorPane.classList.remove("acd-hidden");
            }
            else {
                errorPane.classList.add("acd-hidden");
            }
        };
        this._designerSurface.onStartDrag = (sender: Designer.CardDesignerSurface) => {
            this._startDragPayload = JSON.parse(this.getCurrentCardEditorPayload());
        };
        this._designerSurface.onEndDrag = (sender: Designer.CardDesignerSurface, wasCancelled: boolean) => {
            if (wasCancelled) {
                this.setCardPayload(this._startDragPayload, false);
            }
            else {
                this.addToUndoStack(this._designerSurface.getCardPayloadAsObject());
            }
        };

        this.buildPalette();
        this.buildPropertySheet(null);

        this.updateCardFromJson(false);
        this.updateSampleData();

        this._designerSurface.isPreviewMode = wasInPreviewMode;

        this.updateFullLayout();
    }

    private activeHostContainerChanged() {
        this.recreateDesignerSurface();

        if (this.onActiveHostContainerChanged) {
            this.onActiveHostContainerChanged(this);
        }
    }

    private targetVersionChanged() {
        let cardPayload = this.designerSurface.getCardPayloadAsObject();

        if (typeof cardPayload === "object") {
            cardPayload["version"] = this.targetVersion.toString();

            this.setCardPayload(cardPayload, false);
        }

        this.recreateDesignerSurface();

        if (this.onTargetVersionChanged) {
            this.onTargetVersionChanged(this);
        }
    }

    private updateToolboxLayout(toolbox: Toolbox, hostPanelRect: ClientRect | DOMRect) {
        if (toolbox) {
            let jsonEditorHeaderRect = toolbox.getHeaderBoundingRect();

            toolbox.content.style.height = (hostPanelRect.height - jsonEditorHeaderRect.height) + "px";
        }
    }

    private updateJsonEditorsLayout() {
        if (this._isMonacoEditorLoaded) {
            let jsonEditorsPaneRect = this._jsonEditorsPanel.contentHost.getBoundingClientRect();

            this.updateToolboxLayout(this._cardEditorToolbox, jsonEditorsPaneRect);
            this._cardEditor.layout();

            if (this._sampleDataEditorToolbox) {
                this.updateToolboxLayout(this._sampleDataEditorToolbox, jsonEditorsPaneRect);
                this._sampleDataEditor.layout();
            }
        }
    }

    private updateFullLayout() {
        this.scheduleLayoutUpdate();
        this.updateJsonEditorsLayout();
    }

    private _jsonUpdateTimer: any;
    private _cardUpdateTimer: any;
    private _updateLayoutTimer: any;
    private _preventCardUpdate: boolean = false;

    private cardPayloadChanged() {
        if (this.onCardPayloadChanged) {
            this.onCardPayloadChanged(this);
        }
    }

    private _cardEditorUpdateCounter = 0;

    private beginCardEditorUpdate() {
        this._cardEditorUpdateCounter++;
    }

    private endCardEditorUpdate() {
        if (this._cardEditorUpdateCounter > 0) {
            this._cardEditorUpdateCounter--;
        }
    }

    private setCardPayload(payload: object, addToUndoStack: boolean) {
        if (this._isMonacoEditorLoaded) {
            this.beginCardEditorUpdate();

            try {
                if (payload.hasOwnProperty("version")) {
                    payload["version"] = this.targetVersion.toString();
                }

                this._cardEditor.setValue(JSON.stringify(payload, null, 4));
                this.updateCardFromJson(addToUndoStack);
            }
            finally {
                this.endCardEditorUpdate();
            }
        }

        this.cardPayloadChanged();
    }

    private setSampleDataPayload(payload: any) {
        if (this._isMonacoEditorLoaded && this._sampleDataEditor) {
            this._sampleDataEditor.setValue(JSON.stringify(payload, null, 4));
        }
    }

    private updateJsonFromCard(addToUndoStack: boolean = true) {
        try {
            this._preventCardUpdate = true;

            if (!this.preventJsonUpdate && this._isMonacoEditorLoaded) {
                let cardPayload = this._designerSurface.getCardPayloadAsObject();

                this.setCardPayload(cardPayload, addToUndoStack);
            }
        }
        finally {
            this._preventCardUpdate = false;
        }
    }

    private scheduleUpdateJsonFromCard() {
        clearTimeout(this._jsonUpdateTimer);

        if (!this.preventJsonUpdate) {
            this._jsonUpdateTimer = setTimeout(() => { this.updateJsonFromCard(); }, 100);
        }
    }

    private preventJsonUpdate: boolean = false;

    private getCurrentCardEditorPayload(): string {
        return this._isMonacoEditorLoaded ? this._cardEditor.getValue() : Constants.defaultPayload;
    }

    private getCurrentSampleDataEditorPayload(): string {
        return this._isMonacoEditorLoaded && this._sampleDataEditor ? this._sampleDataEditor.getValue() : "";
    }

    private updateCardFromJson(addToUndoStack: boolean) {
        try {
            this.preventJsonUpdate = true;

            let currentEditorPayload = this.getCurrentCardEditorPayload();

            if (addToUndoStack) {
                try {
                    this.addToUndoStack(JSON.parse(currentEditorPayload));
                }
                catch {
                    // Swallow the parse error
                }
            }

            if (!this._preventCardUpdate) {
                this.designerSurface.setCardPayloadAsString(currentEditorPayload);

                this.cardPayloadChanged();
            }
        } finally {
            this.preventJsonUpdate = false;
        }
    }

    private scheduleUpdateCardFromJson() {
        clearTimeout(this._cardUpdateTimer);

        if (!this._preventCardUpdate) {
            this._cardUpdateTimer = setTimeout(() => { this.updateCardFromJson(true); }, 300);
        }
    }

    private scheduleLayoutUpdate() {
        clearTimeout(this._updateLayoutTimer);

<<<<<<< HEAD
        this.updateLayoutTimer = setTimeout(
=======
        this._updateLayoutTimer = setTimeout(
>>>>>>> d5a70d0e
            () => {
                if (this.designerSurface) {
                    this.designerSurface.updateLayout(false);
                }
            },
            50);
    }

    private _targetVersion: Adaptive.Version = Adaptive.Versions.latest;
    private _fullScreenHandler = new FullScreenHandler();
    private _fullScreenButton: ToolbarButton;
    private _hostContainerChoicePicker: ToolbarChoicePicker;
    private _versionChoicePicker: ToolbarChoicePicker;
    private _undoButton: ToolbarButton;
    private _redoButton: ToolbarButton;
    private _newCardButton: ToolbarButton;
    private _copyJSONButton: ToolbarButton;
    private _togglePreviewButton: ToolbarButton;
    private _preventRecursiveSetTargetVersion = false;

    private prepareToolbar() {
        if (Shared.GlobalSettings.showVersionPicker) {
            this._versionChoicePicker = new ToolbarChoicePicker(CardDesigner.ToolbarCommands.VersionPicker);
            this._versionChoicePicker.label = "Target version:"
            this._versionChoicePicker.width = 80;
            this._versionChoicePicker.alignment = ToolbarElementAlignment.Right;
            this._versionChoicePicker.separator = true;

            for (let i = 0; i < Shared.SupportedTargetVersions.length; i++) {
                this._versionChoicePicker.choices.push(
                    {
                        name: Shared.SupportedTargetVersions[i].label,
                        value: i.toString()
                    });
            }

            this.toolbar.addElement(this._versionChoicePicker);
        }

        this._newCardButton = new ToolbarButton(
            CardDesigner.ToolbarCommands.NewCard,
            "New card",
            "acd-icon-newCard",
            (sender: ToolbarButton) => {
                let dialog = new OpenSampleDialog(this._sampleCatalogue);
                dialog.title = "Pick a sample as a starting point";
                dialog.closeButton.caption = "Cancel";
                dialog.width = "80%";
                dialog.height = "80%";
                dialog.onClose = (d) => {
                    if (dialog.selectedSample) {
                        dialog.selectedSample.onDownloaded = () => {
                            try {
                                let cardPayload = JSON.parse(dialog.selectedSample.cardPayload);

                                this.setCardPayload(cardPayload, true);
                            } catch {
                                alert("The sample could not be loaded.")
                            }

                            if (dialog.selectedSample.sampleData) {
                                try {
                                    let sampleDataPayload = JSON.parse(dialog.selectedSample.sampleData);

                                    this.setSampleDataPayload(sampleDataPayload);
                                    this.dataStructure = FieldDefinition.deriveFrom(sampleDataPayload);
                                }
                                catch {
                                    alert("The sample could not be loaded.")
                                }
                            }
                        };
                        dialog.selectedSample.download();
                    }
                };
                dialog.open();
            });
        this._newCardButton.separator = true;

        this.toolbar.addElement(this._newCardButton);

        if (this._hostContainers && this._hostContainers.length > 0) {
            this._hostContainerChoicePicker = new ToolbarChoicePicker(CardDesigner.ToolbarCommands.HostAppPicker);
            this._hostContainerChoicePicker.separator = true;
            this._hostContainerChoicePicker.label = "Select host app:"
            this._hostContainerChoicePicker.width = 350;

            for (let i = 0; i < this._hostContainers.length; i++) {
                this._hostContainerChoicePicker.choices.push(
                    {
                        name: this._hostContainers[i].name,
                        value: i.toString(),
                    }
                );
            }

            this._hostContainerChoicePicker.onChanged = (sender) => {
                this.hostContainer = this._hostContainers[Number.parseInt(this._hostContainerChoicePicker.value)];

                this.activeHostContainerChanged();
            };

            this.toolbar.addElement(this._hostContainerChoicePicker);
        }

        this._undoButton = new ToolbarButton(
            CardDesigner.ToolbarCommands.Undo,
            "Undo",
            "acd-icon-undo",
            (sender: ToolbarButton) => { this.undo(); });
        this._undoButton.separator = true;
        this._undoButton.toolTip = "Undo your last change";
        this._undoButton.isEnabled = false;
        this._undoButton.displayCaption = false;

        this.toolbar.addElement(this._undoButton);

        this._redoButton = new ToolbarButton(
            CardDesigner.ToolbarCommands.Redo,
            "Redo",
            "acd-icon-redo",
            (sender: ToolbarButton) => { this.redo(); });
        this._redoButton.toolTip = "Redo your last changes";
        this._redoButton.isEnabled = false;
        this._redoButton.displayCaption = false;

        this.toolbar.addElement(this._redoButton);

        this._copyJSONButton = new ToolbarButton(
            CardDesigner.ToolbarCommands.CopyJSON,
            "Copy card JSON",
            "acd-icon-copy");
        this.toolbar.addElement(this._copyJSONButton);

        this._togglePreviewButton = new ToolbarButton(
            CardDesigner.ToolbarCommands.TogglePreview,
            "Preview mode",
            "acd-icon-preview",
            (sender: ToolbarButton) => { this.togglePreview(); });
        this._togglePreviewButton.separator = true;
        this._togglePreviewButton.allowToggle = true;
        this._togglePreviewButton.isVisible = Shared.GlobalSettings.enableDataBindingSupport;

        this.toolbar.addElement(this._togglePreviewButton);

        this._fullScreenHandler = new FullScreenHandler();
        this._fullScreenHandler.onFullScreenChanged = (isFullScreen: boolean) => {
            this._fullScreenButton.toolTip = isFullScreen ? "Exit full screen" : "Enter full screen";

            this.updateFullLayout();
        }
    }

    private onResize() {
        this._cardEditor.layout();

        if (this._sampleDataEditor) {
            this._sampleDataEditor.layout();
        }
    }

    private updateSampleData() {
        try {
            this._sampleData = JSON.parse(this.getCurrentSampleDataEditorPayload());

            this.scheduleUpdateCardFromJson();
        }
        catch {
            // Swallow expression, the payload isn't a valid JSON document
        }
    }

    private updateToolbar() {
        this._undoButton.isEnabled = this.canUndo;
        this._redoButton.isEnabled = this.canRedo;
    }

    private addToUndoStack(payload: object) {
        let doAdd: boolean = !this._designerSurface.draggedPeer;

        if (doAdd) {
            if (this._undoStack.length > 0) {
                doAdd = this._undoStack[this._undoStack.length - 1] != payload;
            }

            if (doAdd) {
                let undoPayloadsToDiscard = this._undoStack.length - (this._undoStackIndex + 1);

                if (undoPayloadsToDiscard > 0) {
                    this._undoStack.splice(this._undoStackIndex + 1, undoPayloadsToDiscard);
                }

                this._undoStack.push(payload);

                if (this._undoStack.length > CardDesigner.MAX_UNDO_STACK_SIZE) {
                    this._undoStack.splice(0, 1);
                }

                this._undoStackIndex = this._undoStack.length - 1;

                this.updateToolbar();
            }
        }
    }

    private handlePointerUp(e: PointerEvent) {
        this.endDrag();

        if (this.designerSurface) {
            this.designerSurface.endDrag(false);
        }
    }

    private handlePointerMove(e: PointerEvent) {
        this._currentMousePosition = { x: e.x, y: e.y };

        if (this.designerSurface) {
            let isPointerOverDesigner = this.designerSurface.isPointerOver(this._currentMousePosition.x, this._currentMousePosition.y);
            let peerDropped = false;

            if (this._draggedPaletteItem && isPointerOverDesigner) {
                let peer = this._draggedPaletteItem.createPeer(this, this.designerSurface);

                let clientCoordinates = this.designerSurface.pageToClientCoordinates(this._currentMousePosition.x, this._currentMousePosition.y);

                if (this.designerSurface.tryDrop(clientCoordinates, peer)) {
                    this.endDrag();

                    this.designerSurface.startDrag(peer);

                    peerDropped = true;
                }
            }

            if (!peerDropped && this._draggedElement) {
                this._draggedElement.style.left = this._currentMousePosition.x - 10 + "px";
                this._draggedElement.style.top = this._currentMousePosition.y - 10 + "px";
            }
        }
    }

    readonly toolbar: Toolbar = new Toolbar();

    lockDataStructure: boolean = false;

    constructor(hostContainers: Array<HostContainer> = null) {
        super();

        Adaptive.GlobalSettings.enableFullJsonRoundTrip = true;
        Adaptive.GlobalSettings.allowPreProcessingPropertyValues = true;

        Adaptive.AdaptiveCard.onProcessMarkdown = (text: string, result: Adaptive.IMarkdownProcessingResult) => {
            CardDesigner.internalProcessMarkdown(text, result);
        }

        this._hostContainers = hostContainers ? hostContainers : [];

        this.prepareToolbar();
    }

    monacoModuleLoaded(monaco: any = null) {
		if (!monaco) {
            monaco = window["monaco"];
        }

        let monacoConfiguration = {
            schemas: [
                {
                    uri: "http://adaptivecards.io/schemas/adaptive-card.json",
                    schema: adaptiveCardSchema,
                    fileMatch: ["*"],
                }
            ],
            validate: false,
            allowComments: true
        }

		// TODO: set this in our editor instead of defaults
        monaco.languages.json.jsonDefaults.setDiagnosticsOptions(monacoConfiguration);

        // Setup card JSON editor
        this._cardEditorToolbox.content = document.createElement("div");
        this._cardEditorToolbox.content.style.overflow = "hidden";

        this._cardEditor = monaco.editor.create(
            this._cardEditorToolbox.content,
            {
                folding: true,
                fontSize: 13.5,
                language: 'json',
                minimap: {
                    enabled: false
                }
            }
        );

        this._cardEditor.onDidChangeModelContent(() => {
            if (this._cardEditorUpdateCounter == 0) {
                this.scheduleUpdateCardFromJson();
            }
        });

        if (this._sampleDataEditorToolbox) {
            // Setup sample data JSON editor
            this._sampleDataEditorToolbox.content = document.createElement("div");
            this._sampleDataEditorToolbox.content.style.overflow = "hidden";

            this._sampleDataEditor = monaco.editor.create(
                this._sampleDataEditorToolbox.content,
                {
                    folding: true,
                    fontSize: 13.5,
                    language: 'json',
                    minimap: {
                        enabled: false
                    }
                }
            );

            this._sampleDataEditor.onDidChangeModelContent(
                () => {
                    this.updateSampleData();

                    if (!this.lockDataStructure) {
                        try {
                            this.dataStructure = FieldDefinition.deriveFrom(JSON.parse(this.getCurrentSampleDataEditorPayload()));
                        }
                        catch {
                            // Swallow exception
                        }
                    }
                });
        }

        window.addEventListener('resize', () => { this.onResize(); });

        this._isMonacoEditorLoaded = true;

        this.updateJsonEditorsLayout();
        this.updateJsonFromCard(true);
<<<<<<< HEAD
    }

    private updateToolbar() {
        this._undoButton.isEnabled = this.canUndo;
        this._redoButton.isEnabled = this.canRedo;
    }

    private addToUndoStack(payload: object) {
        let doAdd: boolean = !this._designerSurface.draggedPeer;

        if (doAdd) {
            if (this._undoStack.length > 0) {
                doAdd = this._undoStack[this._undoStack.length - 1] != payload;
            }

            if (doAdd) {
                let undoPayloadsToDiscard = this._undoStack.length - (this._undoStackIndex + 1);

                if (undoPayloadsToDiscard > 0) {
                    this._undoStack.splice(this._undoStackIndex + 1, undoPayloadsToDiscard);
                }

                this._undoStack.push(payload);

                if (this._undoStack.length > CardDesigner.MAX_UNDO_STACK_SIZE) {
                    this._undoStack.splice(0, 1);
                }

                this._undoStackIndex = this._undoStack.length - 1;

                this.updateToolbar();
            }
        }
    }

    private handlePointerUp(e: PointerEvent) {
        this.endDrag();

        if (this.designerSurface) {
            this.designerSurface.endDrag(false);
        }
    }

    private handlePointerMove(e: PointerEvent) {
        this._currentMousePosition = { x: e.x, y: e.y };

        if (this.designerSurface) {
            let isPointerOverDesigner = this.designerSurface.isPointerOver(this._currentMousePosition.x, this._currentMousePosition.y);
            let peerDropped = false;

            if (this._draggedPaletteItem && isPointerOverDesigner) {
                let peer = this._draggedPaletteItem.createPeer(this, this.designerSurface);

                let clientCoordinates = this.designerSurface.pageToClientCoordinates(this._currentMousePosition.x, this._currentMousePosition.y);

                if (this.designerSurface.tryDrop(clientCoordinates, peer)) {
                    this.endDrag();

                    this.designerSurface.startDrag(peer);

                    peerDropped = true;
                }
            }

            if (!peerDropped && this._draggedElement) {
                this._draggedElement.style.left = this._currentMousePosition.x - 10 + "px";
                this._draggedElement.style.top = this._currentMousePosition.y - 10 + "px";
            }
        }
    }

    readonly toolbar: Toolbar = new Toolbar();

    constructor(hostContainers: Array<HostContainer> = null) {
        super();

        Adaptive.GlobalSettings.enableFullJsonRoundTrip = true;
        Adaptive.GlobalSettings.allowPreProcessingPropertyValues = true;

        Adaptive.AdaptiveCard.onProcessMarkdown = (text: string, result: Adaptive.IMarkdownProcessingResult) => {
            CardDesigner.internalProcessMarkdown(text, result);
        }

        this._hostContainers = hostContainers ? hostContainers : [];

        this.prepareToolbar();
=======
>>>>>>> d5a70d0e
    }

    attachTo(root: HTMLElement)  {
        let styleSheetLinkElement = document.createElement("link");
        styleSheetLinkElement.id = "__ac-designer";
        styleSheetLinkElement.rel = "stylesheet";
		styleSheetLinkElement.type = "text/css";
        styleSheetLinkElement.href = Utils.joinPaths(this._assetPath, "adaptivecards-designer.css");

        document.getElementsByTagName("head")[0].appendChild(styleSheetLinkElement);

        if (this._hostContainers && this._hostContainers.length > 0) {
            this._hostContainer = this._hostContainers[0];
        }
        else {
            this._hostContainer = new DefaultContainer("Default", "adaptivecards-defaulthost.css");
        }

        root.style.flex = "1 1 auto";
        root.style.display = "flex";
        root.style.flexDirection = "column";
        root.style.overflow = "hidden";

        root.innerHTML =
            '<div id="toolbarHost"></div>' +
            '<div class="content" style="display: flex; flex: 1 1 auto; overflow-y: hidden;">' +
                '<div id="leftCollapsedPaneTabHost" class="acd-verticalCollapsedTabContainer acd-dockedLeft" style="border-right: 1px solid #D2D2D2;"></div>' +
                '<div id="toolPalettePanel" class="acd-toolPalette-pane"></div>' +
                '<div style="display: flex; flex-direction: column; flex: 1 1 100%; overflow: hidden;">' +
                    '<div style="display: flex; flex: 1 1 100%; overflow: hidden;">' +
                        '<div id="cardArea" class="acd-designer-cardArea">' +
                            '<div style="flex: 1 1 100%; overflow: auto;">' +
                                '<div id="designerHost" style="margin: 20px 40px 20px 20px;"></div>' +
                            '</div>' +
                            '<div id="errorPane" class="acd-error-pane acd-hidden"></div>' +
                        '</div>' +
                        '<div id="treeViewPanel" class="acd-treeView-pane"></div>' +
                       '<div id="propertySheetPanel" class="acd-propertySheet-pane"></div>' +
                    '</div>' +
                    '<div id="jsonEditorPanel" class="acd-json-editor-pane"></div>' +
                    '<div id="bottomCollapsedPaneTabHost" class="acd-horizontalCollapsedTabContainer" style="border-top: 1px solid #D2D2D2;"></div>' +
                '</div>' +
                '<div id="rightCollapsedPaneTabHost" class="acd-verticalCollapsedTabContainer acd-dockedRight" style="border-left: 1px solid #D2D2D2;"></div>' +
            '</div>';

        this.toolbar.attachTo(document.getElementById("toolbarHost"));

        if (this._versionChoicePicker) {
            this._versionChoicePicker.selectedIndex = Shared.SupportedTargetVersions.indexOf(this.targetVersion);
            this._versionChoicePicker.onChanged = (sender: ToolbarChoicePicker) => {
                this.targetVersion = Shared.SupportedTargetVersions[parseInt(this._versionChoicePicker.value)];
            }
        }

        if (this._copyJSONButton.isVisible) {
            new Clipboard(
                this._copyJSONButton.renderedElement,
                {
<<<<<<< HEAD
                    text: (trigger) => { return JSON.stringify(this._designerSurface.getCardPayloadAsObject(), null, 4); }
=======
                    text: (trigger) => {
                        return JSON.stringify(this.getCard(), null, 4);
                    }
>>>>>>> d5a70d0e
                });
        }

        // Tool palette panel
        let toolPaletteHost = document.createElement("div");
        toolPaletteHost.className = "acd-dockedPane";

        this._toolPaletteToolbox = new Toolbox("toolPalette", Strings.toolboxes.toolPalette.title);
        this._toolPaletteToolbox.content = toolPaletteHost;

        let toolPalettePanel = new SidePanel(
            "toolPalettePanel",
            SidePanelAlignment.Left,
            document.getElementById("leftCollapsedPaneTabHost"));
        toolPalettePanel.addToolbox(this._toolPaletteToolbox);
        toolPalettePanel.isResizable = false;

        toolPalettePanel.attachTo(document.getElementById("toolPalettePanel"));

        // JSON editors panel
        this._cardEditorToolbox = new Toolbox("cardEditor", Strings.toolboxes.cardEditor.title);
        this._cardEditorToolbox.content = document.createElement("div");
        this._cardEditorToolbox.content.style.padding = "8px";
        this._cardEditorToolbox.content.innerText = Strings.loadingEditor;

        this._jsonEditorsPanel = new SidePanel(
            "jsonEditorPanel",
            SidePanelAlignment.Bottom,
            document.getElementById("bottomCollapsedPaneTabHost"));
        this._jsonEditorsPanel.onResized = (sender: SidePanel) => {
            this.updateJsonEditorsLayout();
        }
        this._jsonEditorsPanel.onToolboxResized = (sender: SidePanel) => {
            this.updateJsonEditorsLayout();
        }
        this._jsonEditorsPanel.onToolboxExpandedOrCollapsed = (sender: SidePanel) => {
            this.updateJsonEditorsLayout();
        }

        this._jsonEditorsPanel.addToolbox(this._cardEditorToolbox);

        if (Shared.GlobalSettings.enableDataBindingSupport && Shared.GlobalSettings.showSampleDataEditorToolbox) {
            this._sampleDataEditorToolbox = new Toolbox("sampleDataEditor", Strings.toolboxes.sampleDataEditor.title);
            this._sampleDataEditorToolbox.content = document.createElement("div");
            this._sampleDataEditorToolbox.content.style.padding = "8px";
            this._sampleDataEditorToolbox.content.innerText = Strings.loadingEditor;

            this._jsonEditorsPanel.addToolbox(this._sampleDataEditorToolbox);
        }

        this._jsonEditorsPanel.attachTo(document.getElementById("jsonEditorPanel"));

        // Property sheet panel
        let propertySheetHost = document.createElement("div");
        propertySheetHost.className = "acd-propertySheet-host";

        this._propertySheetToolbox = new Toolbox("propertySheet", Strings.toolboxes.propertySheet.title);
        this._propertySheetToolbox.content = propertySheetHost;

        let propertySheetPanel = new SidePanel(
            "propertySheetPanel",
            SidePanelAlignment.Right,
            document.getElementById("rightCollapsedPaneTabHost"));
        propertySheetPanel.addToolbox(this._propertySheetToolbox);
        propertySheetPanel.onResized = (sender: SidePanel) => {
            this.scheduleLayoutUpdate();
        }

        propertySheetPanel.attachTo(document.getElementById("propertySheetPanel"));

        // Tree view panel
        let treeViewHost = document.createElement("div");
        treeViewHost.className = "acd-treeView-host";

        this._treeViewToolbox = new Toolbox("treeView", Strings.toolboxes.cardStructure.title);
        this._treeViewToolbox.content = treeViewHost;

        let treeViewPanel = new SidePanel(
            "treeViewPanel",
            SidePanelAlignment.Right,
            document.getElementById("rightCollapsedPaneTabHost"));
        treeViewPanel.addToolbox(this._treeViewToolbox);
        treeViewPanel.onResized = (sender: SidePanel) => {
            this.scheduleLayoutUpdate();
        }

        if (Shared.GlobalSettings.enableDataBindingSupport && Shared.GlobalSettings.showDataStructureToolbox) {
            let dataExplorerHost = document.createElement("div");
            dataExplorerHost.className = "acd-treeView-host";

            this._dataToolbox = new Toolbox("data", Strings.toolboxes.dataStructure.title);
            this._dataToolbox.content = dataExplorerHost;

            treeViewPanel.addToolbox(this._dataToolbox);
        }

        treeViewPanel.attachTo(document.getElementById("treeViewPanel"));

        this._designerHostElement = document.getElementById("designerHost");

        window.addEventListener("pointermove", (e: PointerEvent) => { this.handlePointerMove(e); });
        window.addEventListener("resize", () => { this.scheduleLayoutUpdate(); });
        window.addEventListener("pointerup", (e: PointerEvent) => { this.handlePointerUp(e); });

        this._isAttached = true;

        this.recreateDesignerSurface();
<<<<<<< HEAD
=======
    }

    clearUndoStack() {
        this._undoStack = [];
        this._undoStackIndex = -1;
        this.updateToolbar();
    }

    setCard(payload: object) {
        this.clearUndoStack();
        this.setCardPayload(payload, true);
    }

    getCard(): object {
        return this._designerSurface ? this._designerSurface.getCardPayloadAsObject() : undefined;
>>>>>>> d5a70d0e
    }

    undo() {
        if (this.canUndo) {
            this._undoStackIndex--;

            let card = this._undoStack[this._undoStackIndex];

            this.setCardPayload(card, false);
            this.updateToolbar();
        }
    }

    redo() {
        if (this._undoStackIndex < this._undoStack.length - 1) {
            this._undoStackIndex++;

            let payload = this._undoStack[this._undoStackIndex];

            this.setCardPayload(payload, false);
            this.updateToolbar();
        }
    }

    newCard() {
        let card = {
            type: "AdaptiveCard",
            $schema: "http://adaptivecards.io/schemas/adaptive-card.json",
            version: this.targetVersion.toString(),
            body: [
            ]
        }

        this.setCardPayload(card, true);
    }

    onCardPayloadChanged: (designer: CardDesigner) => void;
    onCardValidated: (designer: CardDesigner, validationLogEntries: Adaptive.IValidationEvent[]) => void;
    onActiveHostContainerChanged: (designer: CardDesigner) => void;
    onTargetVersionChanged: (designer: CardDesigner) => void;
<<<<<<< HEAD

    lockDataStructure: boolean = false;
=======
>>>>>>> d5a70d0e

    get targetVersion(): Adaptive.Version {
        return this._targetVersion;
    }

<<<<<<< HEAD
    private _preventRecursiveSetTargetVersion = false;

    set targetVersion(value: Adaptive.Version) {
        if (this._targetVersion.compareTo(value) !== 0 && !this._preventRecursiveSetTargetVersion) {
            this._preventRecursiveSetTargetVersion = true;

            try {
                this._targetVersion = value;

=======
    set targetVersion(value: Adaptive.Version) {
        if (this._targetVersion.compareTo(value) !== 0 && !this._preventRecursiveSetTargetVersion) {
            this._preventRecursiveSetTargetVersion = true;

            try {
                this._targetVersion = value;

>>>>>>> d5a70d0e
                this.targetVersionChanged();

                if (this._versionChoicePicker) {
                    this._versionChoicePicker.selectedIndex = Shared.SupportedTargetVersions.indexOf(this._targetVersion);
                }
            }
            finally {
                this._preventRecursiveSetTargetVersion = false;
            }
        }
    }

    get dataStructure(): FieldDefinition {
        return this._dataStructure;
    }

    set dataStructure(value: FieldDefinition) {
        this._dataStructure = value;

        this.buildDataExplorer();
    }

    get sampleData(): any {
        return this._sampleData;
    }

    set sampleData(value: any) {
        this._sampleData = value;

        this.setSampleDataPayload(value);
    }

    get bindingPreviewMode(): Designer.BindingPreviewMode {
        return this._bindingPreviewMode;
    }

    set bindingPreviewMode(value: Designer.BindingPreviewMode) {
        this._bindingPreviewMode = value;
    }

    get hostContainer(): HostContainer {
        return this._hostContainer;
    }

    set hostContainer(value: HostContainer) {
        if (this._hostContainer !== value) {
            this._hostContainer = value;

            this.activeHostContainerChanged();

            if (Shared.GlobalSettings.selectedHostContainerControlsTargetVersion) {
                this.targetVersion = this._hostContainer.targetVersion;
            }
        }
    }

    get canUndo(): boolean {
        return this._undoStackIndex >= 1;
    }

    get canRedo(): boolean {
        return this._undoStackIndex < this._undoStack.length - 1;
    }

    get designerSurface(): Designer.CardDesignerSurface {
        return this._designerSurface;
    }

    get treeViewToolbox(): Toolbox {
        return this._treeViewToolbox;
    }

    get propertySheetToolbox(): Toolbox {
        return this._propertySheetToolbox;
    }

    get jsonEditorToolbox(): Toolbox {
        return this._cardEditorToolbox;
    }

    get toolPaletteToolbox(): Toolbox {
        return this._toolPaletteToolbox;
	}

    get dataToolbox(): Toolbox {
        return this._dataToolbox;
	}

	get assetPath(): string {
		return this._assetPath;
	}

	set assetPath(value: string) {
		this._assetPath = value;
    }

    get customPaletteItems(): CustomPaletteItem[] {
        return this._customPeletteItems;
    }

    set customPaletteItems(value: CustomPaletteItem[]) {
        this._customPeletteItems = value;

        this.buildPalette();
    }

    get sampleCatalogueUrl(): string {
        return this._sampleCatalogue.url;
    }

    set sampleCatalogueUrl(value: string) {
        this._sampleCatalogue.url = value;
    }
}

export module CardDesigner {
    export class ToolbarCommands {
        static readonly HostAppPicker = "__hostAppPicker";
        static readonly VersionPicker = "__versionPicker";
        static readonly Undo = "__undoButton";
        static readonly Redo = "__redoButton";
        static readonly NewCard = "__newCardButton";
        static readonly CopyJSON = "__copyJsonButton";
        static readonly TogglePreview = "__togglePreviewButton";
    }
}<|MERGE_RESOLUTION|>--- conflicted
+++ resolved
@@ -193,21 +193,12 @@
                     if (!categorizedTypes.hasOwnProperty(peerRegistration.category)) {
                         categorizedTypes[peerRegistration.category] = [];
                     }
-<<<<<<< HEAD
 
                     let paletteItem = new ElementPaletteItem(
                         registration,
                         peerRegistration
                     )
 
-=======
-
-                    let paletteItem = new ElementPaletteItem(
-                        registration,
-                        peerRegistration
-                    )
-
->>>>>>> d5a70d0e
                     categorizedTypes[peerRegistration.category].push(paletteItem);
                 }
             }
@@ -325,7 +316,6 @@
             if (this.targetVersion.compareTo(this.hostContainer.targetVersion) > 0 && Shared.GlobalSettings.showTargetVersionMismatchWarning) {
                 errorPane.appendChild(this.renderErrorPaneElement("[Warning] The selected Target Version (" + this.targetVersion.toString() + ") is greater than the version supported by " + this.hostContainer.name + " (" + this.hostContainer.targetVersion.toString() + ")"));
             }
-<<<<<<< HEAD
 
             if (logEntries.length > 0) {
                 let dedupedEntries: Adaptive.IValidationEvent[] = [];
@@ -336,18 +326,6 @@
                     }
                 }
 
-=======
-
-            if (logEntries.length > 0) {
-                let dedupedEntries: Adaptive.IValidationEvent[] = [];
-
-                for (let entry of logEntries) {
-                    if (dedupedEntries.indexOf(entry) < 0) {
-                        dedupedEntries.push(entry);
-                    }
-                }
-
->>>>>>> d5a70d0e
                 for (let entry of dedupedEntries) {
                     let s: string = "";
 
@@ -566,11 +544,7 @@
     private scheduleLayoutUpdate() {
         clearTimeout(this._updateLayoutTimer);
 
-<<<<<<< HEAD
-        this.updateLayoutTimer = setTimeout(
-=======
         this._updateLayoutTimer = setTimeout(
->>>>>>> d5a70d0e
             () => {
                 if (this.designerSurface) {
                     this.designerSurface.updateLayout(false);
@@ -911,95 +885,6 @@
 
         this.updateJsonEditorsLayout();
         this.updateJsonFromCard(true);
-<<<<<<< HEAD
-    }
-
-    private updateToolbar() {
-        this._undoButton.isEnabled = this.canUndo;
-        this._redoButton.isEnabled = this.canRedo;
-    }
-
-    private addToUndoStack(payload: object) {
-        let doAdd: boolean = !this._designerSurface.draggedPeer;
-
-        if (doAdd) {
-            if (this._undoStack.length > 0) {
-                doAdd = this._undoStack[this._undoStack.length - 1] != payload;
-            }
-
-            if (doAdd) {
-                let undoPayloadsToDiscard = this._undoStack.length - (this._undoStackIndex + 1);
-
-                if (undoPayloadsToDiscard > 0) {
-                    this._undoStack.splice(this._undoStackIndex + 1, undoPayloadsToDiscard);
-                }
-
-                this._undoStack.push(payload);
-
-                if (this._undoStack.length > CardDesigner.MAX_UNDO_STACK_SIZE) {
-                    this._undoStack.splice(0, 1);
-                }
-
-                this._undoStackIndex = this._undoStack.length - 1;
-
-                this.updateToolbar();
-            }
-        }
-    }
-
-    private handlePointerUp(e: PointerEvent) {
-        this.endDrag();
-
-        if (this.designerSurface) {
-            this.designerSurface.endDrag(false);
-        }
-    }
-
-    private handlePointerMove(e: PointerEvent) {
-        this._currentMousePosition = { x: e.x, y: e.y };
-
-        if (this.designerSurface) {
-            let isPointerOverDesigner = this.designerSurface.isPointerOver(this._currentMousePosition.x, this._currentMousePosition.y);
-            let peerDropped = false;
-
-            if (this._draggedPaletteItem && isPointerOverDesigner) {
-                let peer = this._draggedPaletteItem.createPeer(this, this.designerSurface);
-
-                let clientCoordinates = this.designerSurface.pageToClientCoordinates(this._currentMousePosition.x, this._currentMousePosition.y);
-
-                if (this.designerSurface.tryDrop(clientCoordinates, peer)) {
-                    this.endDrag();
-
-                    this.designerSurface.startDrag(peer);
-
-                    peerDropped = true;
-                }
-            }
-
-            if (!peerDropped && this._draggedElement) {
-                this._draggedElement.style.left = this._currentMousePosition.x - 10 + "px";
-                this._draggedElement.style.top = this._currentMousePosition.y - 10 + "px";
-            }
-        }
-    }
-
-    readonly toolbar: Toolbar = new Toolbar();
-
-    constructor(hostContainers: Array<HostContainer> = null) {
-        super();
-
-        Adaptive.GlobalSettings.enableFullJsonRoundTrip = true;
-        Adaptive.GlobalSettings.allowPreProcessingPropertyValues = true;
-
-        Adaptive.AdaptiveCard.onProcessMarkdown = (text: string, result: Adaptive.IMarkdownProcessingResult) => {
-            CardDesigner.internalProcessMarkdown(text, result);
-        }
-
-        this._hostContainers = hostContainers ? hostContainers : [];
-
-        this.prepareToolbar();
-=======
->>>>>>> d5a70d0e
     }
 
     attachTo(root: HTMLElement)  {
@@ -1058,13 +943,9 @@
             new Clipboard(
                 this._copyJSONButton.renderedElement,
                 {
-<<<<<<< HEAD
-                    text: (trigger) => { return JSON.stringify(this._designerSurface.getCardPayloadAsObject(), null, 4); }
-=======
                     text: (trigger) => {
                         return JSON.stringify(this.getCard(), null, 4);
                     }
->>>>>>> d5a70d0e
                 });
         }
 
@@ -1172,8 +1053,6 @@
         this._isAttached = true;
 
         this.recreateDesignerSurface();
-<<<<<<< HEAD
-=======
     }
 
     clearUndoStack() {
@@ -1189,7 +1068,6 @@
 
     getCard(): object {
         return this._designerSurface ? this._designerSurface.getCardPayloadAsObject() : undefined;
->>>>>>> d5a70d0e
     }
 
     undo() {
@@ -1230,18 +1108,10 @@
     onCardValidated: (designer: CardDesigner, validationLogEntries: Adaptive.IValidationEvent[]) => void;
     onActiveHostContainerChanged: (designer: CardDesigner) => void;
     onTargetVersionChanged: (designer: CardDesigner) => void;
-<<<<<<< HEAD
-
-    lockDataStructure: boolean = false;
-=======
->>>>>>> d5a70d0e
 
     get targetVersion(): Adaptive.Version {
         return this._targetVersion;
     }
-
-<<<<<<< HEAD
-    private _preventRecursiveSetTargetVersion = false;
 
     set targetVersion(value: Adaptive.Version) {
         if (this._targetVersion.compareTo(value) !== 0 && !this._preventRecursiveSetTargetVersion) {
@@ -1250,15 +1120,6 @@
             try {
                 this._targetVersion = value;
 
-=======
-    set targetVersion(value: Adaptive.Version) {
-        if (this._targetVersion.compareTo(value) !== 0 && !this._preventRecursiveSetTargetVersion) {
-            this._preventRecursiveSetTargetVersion = true;
-
-            try {
-                this._targetVersion = value;
-
->>>>>>> d5a70d0e
                 this.targetVersionChanged();
 
                 if (this._versionChoicePicker) {
