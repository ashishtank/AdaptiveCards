--- conflicted
+++ resolved
@@ -214,17 +214,6 @@
     ACDesigner.Strings.toolboxes.sampleDataEditor.title = "Custom sample data editor title";
     ACDesigner.Strings.toolboxes.toolPalette.title = "Custom tool palette title";
 
-<<<<<<< HEAD
-    /* Add the default Microsoft Host Apps 	*/ 
-    hostContainers.push(new ACDesigner.WebChatContainer("Bot Framework WebChat", "containers/webchat-container.css"));
-    hostContainers.push(new ACDesigner.CortanaContainer("Cortana Skills", "containers/cortana-container.css"));
-    hostContainers.push(new ACDesigner.OutlookContainer("Outlook Actionable Messages", "containers/outlook-container.css"));
-    hostContainers.push(new ACDesigner.TimelineContainer("Windows Timeline", "containers/timeline-container.css"));
-    hostContainers.push(new ACDesigner.DarkTeamsContainer("Microsoft Teams - Dark", "containers/teams-container-dark.css"));
-    hostContainers.push(new ACDesigner.LightTeamsContainer("Microsoft Teams - Light", "containers/teams-container-light.css"));
-    hostContainers.push(new ACDesigner.BotFrameworkContainer("Bot Framework Other Channels (Image render)", "containers/bf-image-container.css"));
-    hostContainers.push(new ACDesigner.ToastContainer("Windows Notifications (Preview)", "containers/toast-container.css"));
-    
     /* Modify the Element toolbox (BEFORE designer attached) */ 
     Adaptive.GlobalRegistry.elements.unregister("RichTextBlock");
     ACDesigner.CardDesignerSurface.cardElementPeerRegistry.unregisterPeer(Adaptive.RichTextBlock);
@@ -233,18 +222,22 @@
     Adaptive.GlobalRegistry.actions.unregister("Action.ToggleVisibility");
     ACDesigner.CardDesignerSurface.actionPeerRegistry.unregisterPeer(Adaptive.ToggleVisibilityAction);
     
-    /* Modify the toolbar (BEFORE designer attached) */
-=======
-	/* Add a custom Host Container to the drop-down at the top */
-	hostContainers.push(new ACDesigner.WebChatContainer("Bot Framework WebChat", "containers/webchat-container.css"));
-
-	/* Add the default Microsoft Host Apps
-	If you want to add the default Microsoft apps, use this const in the CardDesigner constructor */
-	let designer = new ACDesigner.CardDesigner(ACDesigner.defaultMicrosoftHosts);
-
+    /* Include all built-in host apps */
+    let hostContainers: ACDesigner.HostContainer[] = ACDesigner.defaultMicrosoftHosts;
+
+    /* Or pick and choose which built-in host apps to include, and/or add your custom host app
+    
+    let hostContainers: ACDesigner.HostContainer[] = [
+        new ACDesigner.WebChatContainer("Bot Framework WebChat", "containers/webchat-container.css"),
+        new ACDesigner.OutlookContainer("Outlook Actionable Messages", "containers/outlook-container.css"),
+        new MyCustomContainerClass("My Custom Container", "path-to-my-custom-container-stylesheet.css")
+    ];
+    */
+    
+	/* Instantiate the designer component */
+	let designer = new ACDesigner.CardDesigner(hostContainers);
 
 	/* Modify the toolbar */
->>>>>>> 00e7850b
     let myButton = new Designer.ToolbarButton(
         "myButton",
         "My button",
