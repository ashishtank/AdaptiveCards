{
	"name": "adaptivecards-visualizer",
	"version": "1.2.6",
	"description": "Adaptive Card Visualizer for HTML renderer",
	"author": "AdaptiveCards",
	"license": "MIT",
	"main": "lib/app.js",
	"private": true,
	"scripts": {
		"clean": "rimraf lib dist",
		"prebuild": "tsc",
		"prebuild-css": "node-sass ./scss/ -o ./css --output-style expanded",
		"build-css": "postcss ./css/*.css --use autoprefixer --replace --no-map",
		"build": "webpack",
		"watch": "webpack --watch",
		"start": "webpack-dev-server --open",
		"lint": "eslint src/**/*.ts",
		"release": "npm run clean && npm run build && webpack --mode=production"
	},
	"devDependencies": {
<<<<<<< HEAD
		"adaptivecards": "^2.0.0-alpha.1",
=======
		"@typescript-eslint/eslint-plugin": "^2.26.0",
		"@typescript-eslint/parser": "^2.26.0",
		"adaptivecards": "^1.3.0-alpha.5",
		"eslint": "^6.8.0",
>>>>>>> 5332b0f8
		"markdown-it": "^8.4.0",
		"monaco-editor": "^0.15.6",
		"rimraf": "^2.6.2",
		"typescript": "^3.2.2",
		"vkbeautify": "^0.99.3",
		"webpack": "^4.27.1",
		"webpack-cli": "^3.1.2",
		"webpack-dev-server": "^3.1.14"
	}
}<|MERGE_RESOLUTION|>--- conflicted
+++ resolved
@@ -18,14 +18,10 @@
 		"release": "npm run clean && npm run build && webpack --mode=production"
 	},
 	"devDependencies": {
-<<<<<<< HEAD
-		"adaptivecards": "^2.0.0-alpha.1",
-=======
 		"@typescript-eslint/eslint-plugin": "^2.26.0",
 		"@typescript-eslint/parser": "^2.26.0",
-		"adaptivecards": "^1.3.0-alpha.5",
+		"adaptivecards": "^2.0.0-alpha.1",
 		"eslint": "^6.8.0",
->>>>>>> 5332b0f8
 		"markdown-it": "^8.4.0",
 		"monaco-editor": "^0.15.6",
 		"rimraf": "^2.6.2",
