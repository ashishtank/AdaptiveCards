{
	"name": "adaptivecards-visualizer",
	"version": "1.2.6",
	"description": "Adaptive Card Visualizer for HTML renderer",
	"author": "AdaptiveCards",
	"license": "MIT",
	"main": "lib/app.js",
	"private": true,
	"scripts": {
		"clean": "rimraf lib dist",
		"prebuild": "tsc",
		"prebuild-css": "node-sass ./scss/ -o ./css --output-style expanded",
		"build-css": "postcss ./css/*.css --use autoprefixer --replace --no-map",
		"build": "webpack",
		"watch": "webpack --watch",
		"start": "webpack-dev-server --open",
		"release": "npm run clean && npm run build && webpack --mode=production"
	},
	"devDependencies": {
<<<<<<< HEAD
		"adaptivecards": "^2.0.0-alpha.1",
=======
		"adaptivecards": "^1.3.0-alpha.5",
>>>>>>> ccb4730c
		"markdown-it": "^8.4.0",
		"monaco-editor": "^0.15.6",
		"rimraf": "^2.6.2",
		"typescript": "^3.2.2",
		"vkbeautify": "^0.99.3",
		"webpack": "^4.27.1",
		"webpack-cli": "^3.1.2",
		"webpack-dev-server": "^3.1.14"
	}
}<|MERGE_RESOLUTION|>--- conflicted
+++ resolved
@@ -17,11 +17,7 @@
 		"release": "npm run clean && npm run build && webpack --mode=production"
 	},
 	"devDependencies": {
-<<<<<<< HEAD
 		"adaptivecards": "^2.0.0-alpha.1",
-=======
-		"adaptivecards": "^1.3.0-alpha.5",
->>>>>>> ccb4730c
 		"markdown-it": "^8.4.0",
 		"monaco-editor": "^0.15.6",
 		"rimraf": "^2.6.2",
