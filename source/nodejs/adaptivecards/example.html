--- conflicted
+++ resolved
@@ -26,75 +26,14 @@
     "type": "AdaptiveCard",
     "body": [
         {
-<<<<<<< HEAD
-            "type": "Input.ChoiceSet",
-            "id": "as",
-            "placeholder": "Placeholder text",
-            "choices": [
-                {
-                    "title": "Spicy Tuna",
-                    "value": "opt1"
-                },
-                {
-                    "title": "Spicy Salmon",
-                    "value": "Choice 2"
-                },
-                {
-                    "title": "Fish",
-                    "value": "roe"
-                }
-            ],
-            "style": "expanded"
-        },
-        {
-            "type": "TextBlock",
-            "id": "e",
-            "text": "It's my textblock"
-        },
-        {
-            "type": "Media",
-            "id": "asdf"
-        },
-        {
-            "type": "ActionSet",
-            "actions": [
-                {
-                    "type": "Action.Submit",
-                    "title": "Action.Submit"
-                },
-                {
-                    "type": "Action.ShowCard",
-                    "title": "Action.ShowCard",
-                    "card": {
-                        "type": "AdaptiveCard",
-                        "$schema": "http://adaptivecards.io/schemas/adaptive-card.json"
-                    }
-                }
-            ]
-        },
-        {
-            "type": "ImageSet",
-            "id": "asdfd",
-            "images": [
-                {
-                    "type": "Image",
-                    "url": "https://img-prod-cms-rt-microsoft-com.akamaized.net/cms/api/am/imageFileData/RE1Mu3b?ver=5c31",
-                    "size": "Medium",
-                    "altText": ""
-                }
-            ]
-        }
-    ],
-    "$schema": "http://adaptivecards.io/schemas/adaptive-card.json",
-=======
 			// "type": "Input.ChoiceSet",
 			"type": "Input.Rating",
 			"id": "UserProvidedRating",
 			// "placeholder": "Placeholder text",
-			"maxValue": 5,
+			// "maxValue": 5,
 			// "maxValue": 10,
 			
-			// "iconSelected": "https://pbs.twimg.com/profile_images/3647943215/d7f12830b3c17a5a9e4afcc370e3a37e_400x400.jpeg",
+			"iconSelected": "https://pbs.twimg.com/profile_images/3647943215/d7f12830b3c17a5a9e4afcc370e3a37e_400x400.jpeg"
 			// "iconUnselected": "https://pbs.twimg.com/profile_images/988775660163252226/XpgonN0X_400x400.jpg"
 		}
     ],
@@ -109,7 +48,6 @@
 		],
 	// "$schema": "/schemas/1.3/adaptive-card.json",
 	"$schema": "http://adaptivecards.io/schemas/adaptive-card.json",
->>>>>>> ee1ba902
     "version": "1.0"
 };
 
