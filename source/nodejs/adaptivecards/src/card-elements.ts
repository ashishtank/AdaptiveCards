// Copyright (c) Microsoft Corporation. All rights reserved.
// Licensed under the MIT License.
import * as Enums from "./enums";
import { PaddingDefinition, GlobalSettings, SizeAndUnit,SpacingDefinition,
    Dictionary, StringWithSubstitutions, ContentTypes, IInput, IResourceInformation } from "./shared";
import * as Utils from "./utils";
import { HostConfig, defaultHostConfig, FontTypeDefinition, ColorSetDefinition, TextColorDefinition, ContainerStyleDefinition } from "./host-config";
import * as TextFormatters from "./text-formatters";
import { HostCapabilities } from "./host-capabilities";
import { CardObject, ValidationResults } from "./card-object";
import { Versions, Version, property, BaseSerializationContext, SerializableObject, SerializableObjectSchema, StringProperty,
    BoolProperty, ValueSetProperty, EnumProperty, SerializableObjectCollectionProperty, SerializableObjectProperty, PixelSizeProperty,
    NumProperty, PropertyBag, CustomProperty, PropertyDefinition } from "./serialization";
import { CardObjectRegistry } from "./registry";

export type CardElementHeight = "auto" | "stretch";

export abstract class CardElement extends CardObject {
    //#region Schema

    static readonly langProperty = new StringProperty(Versions.v1_1, "lang", true, /^[a-z]{2,3}$/ig);
    static readonly isVisibleProperty = new BoolProperty(Versions.v1_2, "isVisible", true);
    static readonly separatorProperty = new BoolProperty(Versions.v1_0, "separator", false);
    static readonly heightProperty = new ValueSetProperty(
        Versions.v1_1,
        "height",
        [
            { value: "auto" },
            { value: "stretch" }
        ],
        "auto");
    static readonly horizontalAlignmentProperty = new EnumProperty(
        Versions.v1_0,
        "horizontalAlignment",
        Enums.HorizontalAlignment,
        Enums.HorizontalAlignment.Left);
    static readonly spacingProperty = new EnumProperty(
        Versions.v1_0,
        "spacing",
        Enums.Spacing,
        Enums.Spacing.Default);

    @property(CardElement.horizontalAlignmentProperty)
    horizontalAlignment: Enums.HorizontalAlignment;

    @property(CardElement.spacingProperty)
    spacing: Enums.Spacing;

    @property(CardElement.separatorProperty)
    separator: boolean;

    @property(CardElement.heightProperty)
    height: CardElementHeight;

    @property(CardElement.langProperty)
    get lang(): string | undefined {
        let lang = this.getValue(CardElement.langProperty);

        if (lang) {
            return lang;
        }
        else {
            if (this.parent) {
                return this.parent.lang;
            }
            else {
                return undefined;
            }
        }
    }

    set lang(value: string | undefined) {
        this.setValue(CardElement.langProperty, value);
    }

    @property(CardElement.isVisibleProperty)
    get isVisible(): boolean {
        return this.getValue(CardElement.isVisibleProperty);
    }

    set isVisible(value: boolean) {
        // If the element is going to be hidden, reset any changes that were due
        // to overflow truncation (this ensures that if the element is later
        // un-hidden it has the right content)
        if (GlobalSettings.useAdvancedCardBottomTruncation && !value) {
            this.undoOverflowTruncation();
        }

        if (this.isVisible !== value) {
            this.setValue(CardElement.isVisibleProperty, value);

            this.updateRenderedElementVisibility();

            if (this._renderedElement) {
                raiseElementVisibilityChangedEvent(this);
            }
        }
    }

    //#endregion

    private _hostConfig?: HostConfig;
    private _separatorElement?: HTMLElement;
    private _truncatedDueToOverflow: boolean = false;
    private _defaultRenderedElementDisplayMode?: string;
    private _padding?: PaddingDefinition;

    private internalRenderSeparator(): HTMLElement | undefined {
        let renderedSeparator = Utils.renderSeparation(
            this.hostConfig,
            {
                spacing: this.hostConfig.getEffectiveSpacing(this.spacing),
                lineThickness: this.separator ? this.hostConfig.separator.lineThickness : undefined,
                lineColor: this.separator ? this.hostConfig.separator.lineColor : undefined
            },
            this.separatorOrientation);

            if (GlobalSettings.alwaysBleedSeparators && renderedSeparator && this.separatorOrientation == Enums.Orientation.Horizontal) {
                // Adjust separator's margins if the option to always bleed separators is turned on
                let parentContainer = this.getParentContainer();

                if (parentContainer && parentContainer.getEffectivePadding()) {
                    let parentPhysicalPadding = this.hostConfig.paddingDefinitionToSpacingDefinition(parentContainer.getEffectivePadding());

                    renderedSeparator.style.marginLeft = "-" + parentPhysicalPadding.left + "px";
                    renderedSeparator.style.marginRight = "-" + parentPhysicalPadding.right + "px";
                }
            }

            return renderedSeparator;
    }

    private updateRenderedElementVisibility() {
        if (this._defaultRenderedElementDisplayMode) {
            let displayMode = this.isDesignMode() || this.isVisible ? this._defaultRenderedElementDisplayMode : "none";

            if (this._renderedElement) {
                this._renderedElement.style.display = displayMode;
            }

            if (this._separatorElement) {
                if (this.parent && this.parent.isFirstElement(this)) {
                    this._separatorElement.style.display = "none";
                }
                else {
                    this._separatorElement.style.display = displayMode;
                }
            }
        }
    }

    private hideElementDueToOverflow() {
        if (this._renderedElement && this.isVisible) {
            this._renderedElement.style.visibility = "hidden";

            this.isVisible = false;
            raiseElementVisibilityChangedEvent(this, false);
        }
    }

    private showElementHiddenDueToOverflow() {
        if (this._renderedElement && !this.isVisible) {
            this._renderedElement.style.removeProperty("visibility");

            this.isVisible = true;
            raiseElementVisibilityChangedEvent(this, false);
        }
    }

    // Marked private to emulate internal access
    private handleOverflow(maxHeight: number) {
        if (this.isVisible || this.isHiddenDueToOverflow()) {
            let handled = this.truncateOverflow(maxHeight);

            // Even if we were unable to truncate the element to fit this time,
            // it still could have been previously truncated
            this._truncatedDueToOverflow = handled || this._truncatedDueToOverflow;

            if (!handled) {
                this.hideElementDueToOverflow();
            }
            else if (handled && !this.isVisible) {
                this.showElementHiddenDueToOverflow();
            }
        }
    }

    // Marked private to emulate internal access
    private resetOverflow(): boolean {
        let sizeChanged = false;

        if (this._truncatedDueToOverflow) {
            this.undoOverflowTruncation();
            this._truncatedDueToOverflow = false;
            sizeChanged = true;
        }

        if (this.isHiddenDueToOverflow()) {
            this.showElementHiddenDueToOverflow();
        }

        return sizeChanged;
    }

    protected createPlaceholderElement(): HTMLElement {
        let styleDefinition = this.getEffectiveStyleDefinition();
        let foregroundCssColor = Utils.stringToCssColor(styleDefinition.foregroundColors.default.subtle);

        let element = document.createElement("div");
        element.style.border = "1px dashed " + foregroundCssColor;
        element.style.padding = "4px";
        element.style.minHeight = "32px";
        element.style.fontSize = "10px";
        element.style.color = <string>foregroundCssColor;
        element.innerText = "Empty " + this.getJsonTypeName();

        return element;
    }

    protected adjustRenderedElementSize(renderedElement: HTMLElement) {
        if (this.height === "auto") {
            renderedElement.style.flex = "0 0 auto";
        }
        else {
            renderedElement.style.flex = "1 1 auto";
        }
    }

    protected isDisplayed(): boolean {
        return this._renderedElement !== undefined && this.isVisible && this._renderedElement.offsetHeight > 0;
    }

    protected abstract internalRender(): HTMLElement | undefined;

    protected overrideInternalRender(): HTMLElement | undefined {
        return this.internalRender();
    }

    protected applyPadding() {
        if (this.separatorElement) {
            if (GlobalSettings.alwaysBleedSeparators && this.separatorOrientation == Enums.Orientation.Horizontal && !this.isBleeding()) {
                let padding = new PaddingDefinition();

                this.getImmediateSurroundingPadding(padding);

                let physicalPadding = this.hostConfig.paddingDefinitionToSpacingDefinition(padding);

                this.separatorElement.style.marginLeft = "-" + physicalPadding.left + "px";
                this.separatorElement.style.marginRight = "-" + physicalPadding.right + "px";
            }
            else {
                this.separatorElement.style.marginRight = "0";
                this.separatorElement.style.marginLeft = "0";
            }
        }
    }

    /*
     * Called when this element overflows the bottom of the card.
     * maxHeight will be the amount of space still available on the card (0 if
     * the element is fully off the card).
     */
    protected truncateOverflow(maxHeight: number): boolean {
        // Child implementations should return true if the element handled
        // the truncation request such that its content fits within maxHeight,
        // false if the element should fall back to being hidden
        return false;
    }

    /*
     * This should reverse any changes performed in truncateOverflow().
     */
    protected undoOverflowTruncation() { }

    protected getDefaultPadding(): PaddingDefinition {
        return new PaddingDefinition();
    }

    protected getHasBackground(): boolean {
        return false;
    }

    protected getPadding(): PaddingDefinition | undefined {
        return this._padding;
    }

    protected setPadding(value: PaddingDefinition | undefined) {
        this._padding = value;
    }

    protected shouldSerialize(context: SerializationContext): boolean {
        return context.elementRegistry.findByName(this.getJsonTypeName()) !== undefined;
    }

    protected get useDefaultSizing(): boolean {
        return true;
    }

    protected get allowCustomPadding(): boolean {
        return true;
    }

    protected get separatorOrientation(): Enums.Orientation {
        return Enums.Orientation.Horizontal;
    }

    protected get defaultStyle(): string {
        return Enums.ContainerStyle.Default;
    }

    customCssSelector?: string;

    parse(source: any, context?: SerializationContext) {
        super.parse(source, context ? context : new SerializationContext());
    }

    toJSON(context?: SerializationContext): PropertyBag | undefined {
        return super.toJSON(context ? context : new SerializationContext());
    }

    asString(): string | undefined {
        return "";
    }

    isBleeding(): boolean {
        return false;
    }

    getEffectiveStyle(): string {
        if (this.parent) {
            return this.parent.getEffectiveStyle();
        }

        return this.defaultStyle;
    }

    getEffectiveStyleDefinition(): ContainerStyleDefinition {
        return this.hostConfig.containerStyles.getStyleByName(this.getEffectiveStyle());
    }

    getForbiddenActionTypes(): ActionType[] {
        return [];
    }

    getImmediateSurroundingPadding(
        result: PaddingDefinition,
        processTop: boolean = true,
        processRight: boolean = true,
        processBottom: boolean = true,
        processLeft: boolean = true) {
        if (this.parent) {
            let doProcessTop = processTop && this.parent.isTopElement(this);
            let doProcessRight = processRight && this.parent.isRightMostElement(this);
            let doProcessBottom = processBottom && this.parent.isBottomElement(this);
            let doProcessLeft = processLeft && this.parent.isLeftMostElement(this);

            let effectivePadding = this.parent.getEffectivePadding();

            if (effectivePadding) {
                if (doProcessTop && effectivePadding.top != Enums.Spacing.None) {
                    result.top = effectivePadding.top;

                    doProcessTop = false;
                }

                if (doProcessRight && effectivePadding.right != Enums.Spacing.None) {
                    result.right = effectivePadding.right;

                    doProcessRight = false;
                }

                if (doProcessBottom && effectivePadding.bottom != Enums.Spacing.None) {
                    result.bottom = effectivePadding.bottom;

                    doProcessBottom = false;
                }

                if (doProcessLeft && effectivePadding.left != Enums.Spacing.None) {
                    result.left = effectivePadding.left;

                    doProcessLeft = false;
                }
            }

            if (doProcessTop || doProcessRight || doProcessBottom || doProcessLeft) {
                this.parent.getImmediateSurroundingPadding(
                    result,
                    doProcessTop,
                    doProcessRight,
                    doProcessBottom,
                    doProcessLeft);
            }
        }
    }

    getActionCount(): number {
        return 0;
    }

    getActionAt(index: number): Action | undefined {
        throw new Error("Index out of range.");
    }

    remove(): boolean {
        if (this.parent && this.parent instanceof CardElementContainer) {
            return this.parent.removeItem(this);
        }

        return false;
    }

    render(): HTMLElement | undefined {
        this._renderedElement = this.overrideInternalRender();
        this._separatorElement = this.internalRenderSeparator();

        if (this._renderedElement) {
            if (this.customCssSelector) {
                this._renderedElement.classList.add(this.customCssSelector);
            }

            this._renderedElement.style.boxSizing = "border-box";
            this._defaultRenderedElementDisplayMode = this._renderedElement.style.display ? this._renderedElement.style.display : undefined;

            this.adjustRenderedElementSize(this._renderedElement);
            this.updateLayout(false);
        }
        else if (this.isDesignMode()) {
            this._renderedElement = this.createPlaceholderElement();
        }

        return this._renderedElement;
    }

    updateLayout(processChildren: boolean = true) {
        this.updateRenderedElementVisibility();
        this.applyPadding();
    }

    indexOf(cardElement: CardElement): number {
        return -1;
    }

    isDesignMode(): boolean {
        let rootElement = this.getRootElement();

        return rootElement instanceof AdaptiveCard && rootElement.designMode;
    }

    isFirstElement(element: CardElement): boolean {
        return true;
    }

    isLastElement(element: CardElement): boolean {
        return true;
    }

    isAtTheVeryLeft(): boolean {
        return this.parent ? this.parent.isLeftMostElement(this) && this.parent.isAtTheVeryLeft() : true;
    }

    isAtTheVeryRight(): boolean {
        return this.parent ? this.parent.isRightMostElement(this) && this.parent.isAtTheVeryRight() : true;
    }

    isAtTheVeryTop(): boolean {
        return this.parent ? this.parent.isFirstElement(this) && this.parent.isAtTheVeryTop() : true;
    }

    isAtTheVeryBottom(): boolean {
        return this.parent ? this.parent.isLastElement(this) && this.parent.isAtTheVeryBottom() : true;
    }

    isBleedingAtTop(): boolean {
        return false;
    }

    isBleedingAtBottom(): boolean {
        return false;
    }

    isLeftMostElement(element: CardElement): boolean {
        return true;
    }

    isRightMostElement(element: CardElement): boolean {
        return true;
    }

    isTopElement(element: CardElement): boolean {
        return this.isFirstElement(element);
    }

    isBottomElement(element: CardElement): boolean {
        return this.isLastElement(element);
    }

    isHiddenDueToOverflow(): boolean {
        return this._renderedElement !== undefined && this._renderedElement.style.visibility == 'hidden';
    }

    getRootElement(): CardElement {
        return this.getRootObject() as CardElement;
    }

    getParentContainer(): Container | undefined {
        let currentElement = this.parent;

        while (currentElement) {
            if (currentElement instanceof Container) {
                return <Container>currentElement;
            }

            currentElement = currentElement.parent;
        }

        return undefined;
    }

    getAllInputs(): Input[] {
        return [];
    }

    getResourceInformation(): IResourceInformation[] {
        return [];
    }

    getElementById(id: string): CardElement | undefined {
        return this.id === id ? this : undefined;
    }

    getActionById(id: string): Action | undefined {
        return undefined;
    }

    getEffectivePadding(): PaddingDefinition {
        let padding = this.getPadding();

        return (padding && this.allowCustomPadding) ? padding : this.getDefaultPadding();
    }

    get hostConfig(): HostConfig {
        if (this._hostConfig) {
            return this._hostConfig;
        }
        else {
            if (this.parent) {
                return this.parent.hostConfig;
            }
            else {
                return defaultHostConfig;
            }
        }
    }

    set hostConfig(value: HostConfig) {
        this._hostConfig = value;
    }

    get index(): number {
        if (this.parent) {
            return this.parent.indexOf(this);
        }
        else {
            return 0;
        }
    }

    get isInteractive(): boolean {
        return false;
    }

    get isStandalone(): boolean {
        return true;
    }

    get isInline(): boolean {
        return false;
    }

    get hasVisibleSeparator(): boolean {
        if (this.parent && this.separatorElement) {
            return !this.parent.isFirstElement(this) && (this.isVisible || this.isDesignMode());
        }
        else {
            return false;
        }
    }

    get separatorElement(): HTMLElement | undefined {
        return this._separatorElement;
    }

    get parent(): CardElement | undefined {
        return <CardElement>this._parent;
    }
}

export class ActionProperty extends PropertyDefinition {
    parse(sender: SerializableObject, source: PropertyBag, context: SerializationContext): Action | undefined {
        let parent = <CardElement>sender;

        return context.parseAction(
            parent,
            source[this.name],
            this.forbiddenActionTypes,
            parent.isDesignMode());
    }

    toJSON(sender: SerializableObject, target: PropertyBag, value: Action | undefined, context: SerializationContext) {
        context.serializeValue(target, this.name, value ? value.toJSON(context) : undefined);
    }

    constructor(
        readonly targetVersion: Version,
        readonly name: string,
        readonly forbiddenActionTypes: string[] = []) {
        super(targetVersion, name, undefined);
    }
}

export abstract class BaseTextBlock extends CardElement {
    //#region Schema

    static readonly textProperty = new StringProperty(
        Versions.v1_0,
        "text",
        true);
    static readonly sizeProperty = new EnumProperty(
        Versions.v1_0,
        "size",
        Enums.TextSize,
        Enums.TextSize.Default);
    static readonly weightProperty = new EnumProperty(
        Versions.v1_0,
        "weight",
        Enums.TextWeight,
        Enums.TextWeight.Default);
    static readonly colorProperty = new EnumProperty(
        Versions.v1_0,
        "color",
        Enums.TextColor,
        Enums.TextColor.Default);
    static readonly isSubtleProperty = new BoolProperty(
        Versions.v1_0,
        "isSubtle",
        false);
    static readonly fontTypeProperty = new EnumProperty(
        Versions.v1_2,
        "fontType",
        Enums.FontType);
    static readonly selectActionProperty = new ActionProperty(Versions.v1_0, "selectAction", [ "Action.ShowCard" ]);

    protected populateSchema(schema: SerializableObjectSchema) {
        super.populateSchema(schema);

        // selectAction is declared on BaseTextBlock but is only exposed on TextRun,
        // so the property is removed from the BaseTextBlock schema.
        schema.remove(BaseTextBlock.selectActionProperty);
    }

    @property(BaseTextBlock.sizeProperty)
    size: Enums.TextSize = Enums.TextSize.Default;

    @property(BaseTextBlock.weightProperty)
    weight: Enums.TextWeight = Enums.TextWeight.Default;

    @property(BaseTextBlock.colorProperty)
    color: Enums.TextColor = Enums.TextColor.Default;

    @property(BaseTextBlock.fontTypeProperty)
    fontType?: Enums.FontType;

    @property(BaseTextBlock.isSubtleProperty)
    isSubtle: boolean = false;

    @property(BaseTextBlock.textProperty)
    get text(): string | undefined {
        return this.getValue(BaseTextBlock.textProperty);
    }

    set text(value: string | undefined) {
        this.setText(value);
    }

    @property(BaseTextBlock.selectActionProperty)
    selectAction?: Action;

    //#endregion

    protected getFontSize(fontType: FontTypeDefinition): number {
        switch (this.size) {
            case Enums.TextSize.Small:
                return fontType.fontSizes.small;
            case Enums.TextSize.Medium:
                return fontType.fontSizes.medium;
            case Enums.TextSize.Large:
                return fontType.fontSizes.large;
            case Enums.TextSize.ExtraLarge:
                return fontType.fontSizes.extraLarge;
            default:
                return fontType.fontSizes.default;
        }
    }

    protected getColorDefinition(colorSet: ColorSetDefinition, color: Enums.TextColor): TextColorDefinition {
        switch (color) {
            case Enums.TextColor.Accent:
                return colorSet.accent;
            case Enums.TextColor.Dark:
                return colorSet.dark;
            case Enums.TextColor.Light:
                return colorSet.light;
            case Enums.TextColor.Good:
                return colorSet.good;
            case Enums.TextColor.Warning:
                return colorSet.warning;
            case Enums.TextColor.Attention:
                return colorSet.attention;
            default:
                return colorSet.default;
        }
    }

    protected setText(value: string | undefined) {
        this.setValue(BaseTextBlock.textProperty, value);
    }

    asString(): string | undefined {
        return this.text;
    }

    applyStylesTo(targetElement: HTMLElement) {
        let fontType = this.hostConfig.getFontTypeDefinition(this.fontType);

        if (fontType.fontFamily) {
            targetElement.style.fontFamily = fontType.fontFamily;
        }

        let fontSize: number;

        switch (this.size) {
            case Enums.TextSize.Small:
                fontSize = fontType.fontSizes.small;
                break;
            case Enums.TextSize.Medium:
                fontSize = fontType.fontSizes.medium;
                break;
            case Enums.TextSize.Large:
                fontSize = fontType.fontSizes.large;
                break;
            case Enums.TextSize.ExtraLarge:
                fontSize = fontType.fontSizes.extraLarge;
                break;
            default:
                fontSize = fontType.fontSizes.default;
                break;
        }

        targetElement.style.fontSize = fontSize + "px";

        let colorDefinition = this.getColorDefinition(this.getEffectiveStyleDefinition().foregroundColors, this.effectiveColor);

        targetElement.style.color = <string>Utils.stringToCssColor(this.isSubtle ? colorDefinition.subtle : colorDefinition.default);

        let fontWeight: number;

        switch (this.weight) {
            case Enums.TextWeight.Lighter:
                fontWeight = fontType.fontWeights.lighter;
                break;
            case Enums.TextWeight.Bolder:
                fontWeight = fontType.fontWeights.bolder;
                break;
            default:
                fontWeight = fontType.fontWeights.default;
                break;
        }

        targetElement.style.fontWeight = fontWeight.toString();
    }

    get effectiveColor(): Enums.TextColor {
        return this.color ? this.color : Enums.TextColor.Default;
    }
}

export class TextBlock extends BaseTextBlock {
    //#region Schema

    static readonly wrapProperty = new BoolProperty(Versions.v1_0, "wrap", false);
    static readonly maxLinesProperty = new NumProperty(Versions.v1_0, "maxLines");

    @property(TextBlock.wrapProperty)
    wrap: boolean = false;

    @property(TextBlock.maxLinesProperty)
    maxLines?: number;

    //#endregion

    private _computedLineHeight: number;
    private _originalInnerHtml: string;
    private _processedText?: string;
    private _treatAsPlainText: boolean = true;

    private restoreOriginalContent() {
        if (this.renderedElement !== undefined) {
            if (this.maxLines && this.maxLines > 0) {
                this.renderedElement.style.maxHeight = this._computedLineHeight * this.maxLines + "px";
            }

            this.renderedElement.innerHTML = this._originalInnerHtml;
        }
    }

    private truncateIfSupported(maxHeight: number): boolean {
        if (this.renderedElement !== undefined) {
            // For now, only truncate TextBlocks that contain just a single
            // paragraph -- since the maxLines calculation doesn't take into
            // account Markdown lists
            let children = this.renderedElement.children;
            let isTextOnly = !children.length;
            let truncationSupported = isTextOnly || children.length == 1 && (<HTMLElement>children[0]).tagName.toLowerCase() == 'p';

            if (truncationSupported) {
                let element = isTextOnly ? this.renderedElement : <HTMLElement>children[0];

                Utils.truncate(element, maxHeight, this._computedLineHeight);

                return true;
            }
        }

        return false;
    }

    protected setText(value: string) {
        super.setText(value);

        this._processedText = undefined;
    }

    protected getRenderedDomElementType(): string {
        return "div";
    }

    protected internalRender(): HTMLElement | undefined {
        this._processedText = undefined;

        if (this.text) {
            let preProcessedText = this.preProcessPropertyValue(BaseTextBlock.textProperty);
            let hostConfig = this.hostConfig;

            let element = document.createElement(this.getRenderedDomElementType());
            element.classList.add(hostConfig.makeCssClassName("ac-textBlock"));
            element.style.overflow = "hidden";

            this.applyStylesTo(element);

            if (this.selectAction) {
                element.onclick = (e) => {
                    e.preventDefault();
                    e.cancelBubble = true;

                    if (this.selectAction) {
                        this.selectAction.execute();
                    }
                }

                if (hostConfig.supportsInteractivity) {
                    element.tabIndex = 0
                    element.setAttribute("role", "button");

                    if (this.selectAction.title) {
                        element.setAttribute("aria-label", this.selectAction.title);
                    }

                    element.classList.add(hostConfig.makeCssClassName("ac-selectable"));
                }
            }

            if (!this._processedText) {
                this._treatAsPlainText = true;

                let formattedText = TextFormatters.formatText(this.lang, preProcessedText);

                if (this.useMarkdown && formattedText) {
                    if (GlobalSettings.allowMarkForTextHighlighting) {
                        formattedText = formattedText.replace(/<mark>/g, "===").replace(/<\/mark>/g, "/==");
                    }

                    let markdownProcessingResult = AdaptiveCard.applyMarkdown(formattedText);

                    if (markdownProcessingResult.didProcess && markdownProcessingResult.outputHtml) {
                        this._processedText = markdownProcessingResult.outputHtml;
                        this._treatAsPlainText = false;

                        // Only process <mark> tag if markdown processing was applied because
                        // markdown processing is also responsible for sanitizing the input string
                        if (GlobalSettings.allowMarkForTextHighlighting && this._processedText) {
                            let markStyle: string = "";
                            let effectiveStyle = this.getEffectiveStyleDefinition();

                            if (effectiveStyle.highlightBackgroundColor) {
                                markStyle += "background-color: " + effectiveStyle.highlightBackgroundColor + ";";
                            }

                            if (effectiveStyle.highlightForegroundColor) {
                                markStyle += "color: " + effectiveStyle.highlightForegroundColor + ";";
                            }

                            if (markStyle) {
                                markStyle = 'style="' + markStyle + '"';
                            }

                            this._processedText = this._processedText.replace(/===/g, "<mark " + markStyle + ">").replace(/\/==/g, "</mark>");
                        }
                    } else {
                        this._processedText = formattedText;
                        this._treatAsPlainText = true;
                    }
                }
                else {
                    this._processedText = formattedText;
                    this._treatAsPlainText = true;
                }
            }

            if (!this._processedText) {
                this._processedText = "";
            }

            if (this._treatAsPlainText) {
                element.innerText = this._processedText;
            }
            else {
                element.innerHTML = this._processedText;
            }

            if (element.firstElementChild instanceof HTMLElement) {
                let firstElementChild = <HTMLElement>element.firstElementChild;
                firstElementChild.style.marginTop = "0px";
                firstElementChild.style.width = "100%";

                if (!this.wrap) {
                    firstElementChild.style.overflow = "hidden";
                    firstElementChild.style.textOverflow = "ellipsis";
                }
            }

            if (element.lastElementChild instanceof HTMLElement) {
                (<HTMLElement>element.lastElementChild).style.marginBottom = "0px";
            }

            let anchors = element.getElementsByTagName("a");

            for (let i = 0; i < anchors.length; i++) {
                let anchor = <HTMLAnchorElement>anchors[i];
                anchor.classList.add(hostConfig.makeCssClassName("ac-anchor"));
                anchor.target = "_blank";
                anchor.onclick = (e) => {
                    if (raiseAnchorClickedEvent(this, e.target as HTMLAnchorElement)) {
                        e.preventDefault();
                        e.cancelBubble = true;
                    }
                }
            }

            if (this.wrap) {
                element.style.wordWrap = "break-word";

                if (this.maxLines && this.maxLines > 0) {
                    element.style.maxHeight = (this._computedLineHeight * this.maxLines) + "px";
                    element.style.overflow = "hidden";
                }
            }
            else {
                element.style.whiteSpace = "nowrap";
                element.style.textOverflow = "ellipsis";
            }

            if (GlobalSettings.useAdvancedTextBlockTruncation || GlobalSettings.useAdvancedCardBottomTruncation) {
                this._originalInnerHtml = element.innerHTML;
            }

            return element;
        }
        else {
            return undefined;
        }
    }

    protected truncateOverflow(maxHeight: number): boolean {
        if (maxHeight >= this._computedLineHeight) {
            return this.truncateIfSupported(maxHeight);
        }

        return false;
    }

    protected undoOverflowTruncation() {
        this.restoreOriginalContent();

        if (GlobalSettings.useAdvancedTextBlockTruncation && this.maxLines) {
            let maxHeight = this._computedLineHeight * this.maxLines;

            this.truncateIfSupported(maxHeight);
        }
    }

    useMarkdown: boolean = true;

    applyStylesTo(targetElement: HTMLElement) {
        super.applyStylesTo(targetElement);

        let parentContainer = this.getParentContainer();
        let isRtl = parentContainer ? parentContainer.isRtl() : false;

        switch (this.horizontalAlignment) {
            case Enums.HorizontalAlignment.Center:
                targetElement.style.textAlign = "center";
                break;
            case Enums.HorizontalAlignment.Right:
                targetElement.style.textAlign = isRtl ? "left" : "right";
                break;
            default:
                targetElement.style.textAlign = isRtl ? "right" : "left";
                break;
        }

        let lineHeights = this.hostConfig.lineHeights;

        if (lineHeights) {
            switch (this.size) {
                case Enums.TextSize.Small:
                    this._computedLineHeight = lineHeights.small;
                    break;
                case Enums.TextSize.Medium:
                    this._computedLineHeight = lineHeights.medium;
                    break;
                case Enums.TextSize.Large:
                    this._computedLineHeight = lineHeights.large;
                    break;
                case Enums.TextSize.ExtraLarge:
                    this._computedLineHeight = lineHeights.extraLarge;
                    break;
                default:
                    this._computedLineHeight = lineHeights.default;
                    break;
            }
        }
        else {
            // Looks like 1.33 is the magic number to compute line-height
            // from font size.
            this._computedLineHeight = this.getFontSize(this.hostConfig.getFontTypeDefinition(this.fontType)) * 1.33;
        }

        targetElement.style.lineHeight = this._computedLineHeight + "px";
    }

    getJsonTypeName(): string {
        return "TextBlock";
    }

    updateLayout(processChildren: boolean = false) {
        super.updateLayout(processChildren);

        if (GlobalSettings.useAdvancedTextBlockTruncation && this.maxLines && this.isDisplayed()) {
            // Reset the element's innerHTML in case the available room for
            // content has increased
            this.restoreOriginalContent();
            this.truncateIfSupported(this._computedLineHeight * this.maxLines);
        }
    }
}

class Label extends TextBlock {
    protected getRenderedDomElementType(): string {
        return "label";
    }

    protected internalRender(): HTMLElement | undefined {
        let renderedElement = <HTMLLabelElement>super.internalRender();

        if (renderedElement && this.forElementId) {
            renderedElement.htmlFor = this.forElementId;
        }

        return renderedElement;
    }

    forElementId: string;
}

export class TextRun extends BaseTextBlock {
    //#region Schema

    static readonly italicProperty = new BoolProperty(Versions.v1_2, "italic", false);
    static readonly strikethroughProperty = new BoolProperty(Versions.v1_2, "strikethrough", false);
    static readonly highlightProperty = new BoolProperty(Versions.v1_2, "highlight", false);

    protected populateSchema(schema: SerializableObjectSchema) {
        super.populateSchema(schema);

        schema.add(BaseTextBlock.selectActionProperty);
    }

    @property(TextRun.italicProperty)
    italic: boolean = false;

    @property(TextRun.strikethroughProperty)
    strikethrough: boolean = false;

    @property(TextRun.highlightProperty)
    highlight: boolean = false;

    //#endregion

    protected internalRender(): HTMLElement | undefined {
        if (this.text) {
            let preProcessedText = this.preProcessPropertyValue(BaseTextBlock.textProperty);
            let hostConfig = this.hostConfig;

            let formattedText = TextFormatters.formatText(this.lang, preProcessedText);

            if (!formattedText) {
                formattedText = "";
            }

            let element = document.createElement("span");
            element.classList.add(hostConfig.makeCssClassName("ac-textRun"));

            this.applyStylesTo(element);

            if (this.selectAction && hostConfig.supportsInteractivity) {
                let anchor = document.createElement("a");
                anchor.classList.add(hostConfig.makeCssClassName("ac-anchor"));

                let href = this.selectAction.getHref();

                anchor.href = href ? href : "";
                anchor.target = "_blank";
                anchor.onclick = (e) => {
                    e.preventDefault();
                    e.cancelBubble = true;

                    if (this.selectAction) {
                        this.selectAction.execute();
                    }
                }

                anchor.innerText = formattedText;

                element.appendChild(anchor);
            }
            else {
                element.innerText = formattedText;
            }

            return element;
        }
        else {
            return undefined;
        }
    }

    applyStylesTo(targetElement: HTMLElement) {
        super.applyStylesTo(targetElement);

        if (this.italic) {
            targetElement.style.fontStyle = "italic";
        }

        if (this.strikethrough) {
            targetElement.style.textDecoration = "line-through";
        }

        if (this.highlight) {
            let colorDefinition = this.getColorDefinition(this.getEffectiveStyleDefinition().foregroundColors, this.effectiveColor);

            targetElement.style.backgroundColor = <string>Utils.stringToCssColor(this.isSubtle ? colorDefinition.highlightColors.subtle : colorDefinition.highlightColors.default);
        }
    }

    getJsonTypeName(): string {
        return "TextRun";
    }

    get isStandalone(): boolean {
        return false;
    }

    get isInline(): boolean {
        return true;
    }
}

export class RichTextBlock extends CardElement {
    private _inlines: CardElement[] = [];

    private internalAddInline(inline: CardElement, forceAdd: boolean = false) {
        if (!inline.isInline) {
            throw new Error("RichTextBlock.addInline: the specified card element cannot be used as a RichTextBlock inline.");
        }

        let doAdd: boolean = inline.parent === undefined || forceAdd;

        if (!doAdd && inline.parent != this) {
            throw new Error("RichTextBlock.addInline: the specified inline already belongs to another RichTextBlock.");
        }
        else {
            inline.setParent(this);

            this._inlines.push(inline);
        }
    }

    protected internalParse(source: any, context: SerializationContext) {
        super.internalParse(source, context);

        this._inlines = [];

        if (Array.isArray(source["inlines"])) {
            for (let jsonInline of source["inlines"]) {
                let inline: CardElement | undefined;

                if (typeof jsonInline === "string") {
                    let textRun = new TextRun();
                    textRun.text = jsonInline;

                    inline = textRun;
                }
                else {
                    // No fallback for inlines in 1.2
                    inline = context.parseElement(this, jsonInline, false);
                }

                if (inline) {
                    this.internalAddInline(inline, true);
                }
            }
        }
    }

    protected internalToJSON(target: PropertyBag, context: SerializationContext) {
        super.internalToJSON(target, context);

        if (this._inlines.length > 0) {
            let jsonInlines: any[] = [];

            for (let inline of this._inlines) {
                jsonInlines.push(inline.toJSON(context));
            }

            context.serializeValue(target, "inlines", jsonInlines);
        }
    }

    protected internalRender(): HTMLElement | undefined {
        if (this._inlines.length > 0) {
            let element = document.createElement("div");
            element.className = this.hostConfig.makeCssClassName("ac-richTextBlock");

            let parentContainer = this.getParentContainer();
            let isRtl = parentContainer ? parentContainer.isRtl() : false;

            switch (this.horizontalAlignment) {
                case Enums.HorizontalAlignment.Center:
                    element.style.textAlign = "center";
                    break;
                case Enums.HorizontalAlignment.Right:
                    element.style.textAlign = isRtl ? "left" : "right";
                    break;
                default:
                    element.style.textAlign = isRtl ? "right" : "left";
                    break;
            }

            let renderedInlines: number = 0;

            for (let inline of this._inlines) {
                let renderedInline = inline.render();

                if (renderedInline) {
                    element.appendChild(renderedInline);

                    renderedInlines++;
                }
            }

            if (renderedInlines > 0) {
                return element;
            }
        }

        return undefined;
    }

    asString(): string | undefined {
        let result = "";

        for (let inline of this._inlines) {
            result += inline.asString();
        }

        return result;
    }

    getJsonTypeName(): string {
        return "RichTextBlock";
    }

    getInlineCount(): number {
        return this._inlines.length;
    }

    getInlineAt(index: number): CardElement {
        if (index >= 0 && index < this._inlines.length) {
            return this._inlines[index];
        }
        else {
            throw new Error("RichTextBlock.getInlineAt: Index out of range (" + index + ")");
        }
    }

    addInline(inline: CardElement) {
        this.internalAddInline(inline);
    }

    removeInline(inline: CardElement): boolean {
        let index = this._inlines.indexOf(inline);

        if (index >= 0) {
            this._inlines[index].setParent(undefined);
            this._inlines.splice(index, 1);

            return true;
        }

        return false;
    }
}

export class Fact extends SerializableObject {
    //#region Schema

    static readonly titleProperty = new StringProperty(Versions.v1_0, "title");
    static readonly valueProperty = new StringProperty(Versions.v1_0, "value");

    // For historic reasons, the "title" schema property is exposed as "name" in the OM.
    @property(Fact.titleProperty)
    name?: string;

    @property(Fact.valueProperty)
    value?: string;

    //#endregion

    protected getSchemaKey(): string {
        return "Fact";
    }

    constructor(name?: string, value?: string) {
        super();

        this.name = name;
        this.value = value;
    }
}

export class FactSet extends CardElement {
    //#region Schema

    static readonly factsProperty = new SerializableObjectCollectionProperty(Versions.v1_0, "facts", Fact);

    @property(FactSet.factsProperty)
    facts: Fact[];

    //#endregion

    protected get useDefaultSizing(): boolean {
        return false;
    }

    protected internalRender(): HTMLElement | undefined {
        let element: HTMLElement | undefined = undefined;
        let hostConfig = this.hostConfig;

        if (this.facts.length > 0) {
            element = document.createElement("table");
            element.style.borderWidth = "0px";
            element.style.borderSpacing = "0px";
            element.style.borderStyle = "none";
            element.style.borderCollapse = "collapse";
            element.style.display = "block";
            element.style.overflow = "hidden";
            element.classList.add(hostConfig.makeCssClassName("ac-factset"));

            for (let i = 0; i < this.facts.length; i++) {
                let trElement = document.createElement("tr");

                if (i > 0) {
                    trElement.style.marginTop = hostConfig.factSet.spacing + "px";
                }

                // Title column
                let tdElement = document.createElement("td");
                tdElement.style.padding = "0";
                tdElement.classList.add(hostConfig.makeCssClassName("ac-fact-title"));

                if (hostConfig.factSet.title.maxWidth) {
                    tdElement.style.maxWidth = hostConfig.factSet.title.maxWidth + "px";
                }

                tdElement.style.verticalAlign = "top";

                let textBlock = new TextBlock();
                textBlock.setParent(this);
                textBlock.text = (!this.facts[i].name && this.isDesignMode()) ? "Title" : this.facts[i].name;
                textBlock.size = hostConfig.factSet.title.size;
                textBlock.color = hostConfig.factSet.title.color;
                textBlock.isSubtle = hostConfig.factSet.title.isSubtle;
                textBlock.weight = hostConfig.factSet.title.weight;
                textBlock.wrap = hostConfig.factSet.title.wrap;
                textBlock.spacing = Enums.Spacing.None;

                Utils.appendChild(tdElement, textBlock.render());
                Utils.appendChild(trElement, tdElement);

                // Spacer column
                tdElement = document.createElement("td");
                tdElement.style.width = "10px";

                Utils.appendChild(trElement, tdElement);

                // Value column
                tdElement = document.createElement("td");
                tdElement.style.padding = "0";
                tdElement.style.verticalAlign = "top";
                tdElement.classList.add(hostConfig.makeCssClassName("ac-fact-value"));

                textBlock = new TextBlock();
                textBlock.setParent(this);
                textBlock.text = this.facts[i].value;
                textBlock.size = hostConfig.factSet.value.size;
                textBlock.color = hostConfig.factSet.value.color;
                textBlock.isSubtle = hostConfig.factSet.value.isSubtle;
                textBlock.weight = hostConfig.factSet.value.weight;
                textBlock.wrap = hostConfig.factSet.value.wrap;
                textBlock.spacing = Enums.Spacing.None;

                Utils.appendChild(tdElement, textBlock.render());
                Utils.appendChild(trElement, tdElement);
                Utils.appendChild(element, trElement);
            }
        }

        return element;
    }

    getJsonTypeName(): string {
        return "FactSet";
    }
}

class ImageDimensionProperty extends PropertyDefinition {
    getInternalName(): string {
        return this.internalName;
    }

    parse(sender: SerializableObject, source: PropertyBag, context: BaseSerializationContext): number | undefined {
        let result: number | undefined = undefined;
        let sourceValue = source[this.name];

        if (sourceValue === undefined) {
            return this.defaultValue;
        }

        let isValid = false;

        if (typeof sourceValue === "string") {
            try {
                let size = SizeAndUnit.parse(sourceValue, true);

                if (size.unit == Enums.SizeUnit.Pixel) {
                    result = size.physicalSize;

                    isValid = true;
                }
            }
            catch {
                // Do nothing. A parse error is emitted below
            }
        }

        if (!isValid) {
            context.logParseEvent(
                Enums.ValidationEvent.InvalidPropertyValue,
                "Invalid " + this.name + " value: " + sourceValue,
                sender);
        }

        return result;
    }

    toJSON(sender: SerializableObject, target: PropertyBag, value: number | undefined, context: BaseSerializationContext) {
        context.serializeValue(
            target,
            this.name,
            typeof value === "number" && !isNaN(value) ? value + "px" : undefined);
    }

    constructor(
        readonly targetVersion: Version,
        readonly name: string,
        readonly internalName: string) {
        super(targetVersion, name);
    }
}

export class Image extends CardElement {
    //#region Schema

    static readonly urlProperty = new StringProperty(Versions.v1_0, "url");
    static readonly altTextProperty = new StringProperty(Versions.v1_0, "altText");
    static readonly backgroundColorProperty = new StringProperty(Versions.v1_1, "backgroundColor");
    static readonly styleProperty = new EnumProperty(
        Versions.v1_0,
        "style",
        Enums.ImageStyle,
        Enums.ImageStyle.Default);
    static readonly sizeProperty = new EnumProperty(
        Versions.v1_0,
        "size",
        Enums.Size,
        Enums.Size.Auto);
    static readonly pixelWidthProperty = new ImageDimensionProperty(Versions.v1_1, "width", "pixelWidth");
    static readonly pixelHeightProperty = new ImageDimensionProperty(Versions.v1_1, "height", "pixelHeight");
    static readonly selectActionProperty = new ActionProperty(Versions.v1_0, "selectAction", [ "Action.ShowCard" ]);

    protected populateSchema(schema: SerializableObjectSchema) {
        super.populateSchema(schema);

        schema.remove(CardElement.heightProperty);
    }

    @property(Image.urlProperty)
    url?: string;

    @property(Image.altTextProperty)
    altText?: string;

    @property(Image.backgroundColorProperty)
    backgroundColor?: string;

    @property(Image.sizeProperty)
    size: Enums.Size = Enums.Size.Auto;

    @property(Image.styleProperty)
    style: Enums.ImageStyle = Enums.ImageStyle.Default;

    @property(Image.pixelWidthProperty)
    pixelWidth?: number;

    @property(Image.pixelHeightProperty)
    pixelHeight?: number;

    @property(Image.selectActionProperty)
    selectAction?: Action;

    //#endregion

    private applySize(element: HTMLElement) {
        if (this.pixelWidth || this.pixelHeight) {
            if (this.pixelWidth) {
                element.style.width = this.pixelWidth + "px";
            }

            if (this.pixelHeight) {
                element.style.height = this.pixelHeight + "px";
            }
        }
        else {
            switch (this.size) {
                case Enums.Size.Stretch:
                    element.style.width = "100%";
                    break;
                case Enums.Size.Auto:
                    element.style.maxWidth = "100%";
                    break;
                case Enums.Size.Small:
                    element.style.width = this.hostConfig.imageSizes.small + "px";
                    break;
                case Enums.Size.Large:
                    element.style.width = this.hostConfig.imageSizes.large + "px";
                    break;
                case Enums.Size.Medium:
                    element.style.width = this.hostConfig.imageSizes.medium + "px";
                    break;
            }
        }
    }

    protected get useDefaultSizing() {
        return false;
    }

    protected internalRender(): HTMLElement | undefined {
        let element: HTMLElement | undefined = undefined;

        if (this.url) {
            element = document.createElement("div");
            element.style.display = "flex";
            element.style.alignItems = "flex-start";

            element.onkeypress = (e) => {
                if (this.selectAction && (e.keyCode == 13 || e.keyCode == 32)) { // enter or space pressed
                    e.preventDefault();
                    e.cancelBubble = true;

                    this.selectAction.execute();
                }
            }

            element.onclick = (e) => {
                if (this.selectAction) {
                    e.preventDefault();
                    e.cancelBubble = true;

                    this.selectAction.execute();
                }
            }

            switch (this.horizontalAlignment) {
                case Enums.HorizontalAlignment.Center:
                    element.style.justifyContent = "center";
                    break;
                case Enums.HorizontalAlignment.Right:
                    element.style.justifyContent = "flex-end";
                    break;
                default:
                    element.style.justifyContent = "flex-start";
                    break;
            }

            // Cache hostConfig to avoid walking the parent hierarchy multiple times
            let hostConfig = this.hostConfig;

            let imageElement = document.createElement("img");
            imageElement.onload = (e: Event) => {
                raiseImageLoadedEvent(this);
            }
            imageElement.onerror = (e: Event) => {
                if (this.renderedElement) {
                    let card = this.getRootElement() as AdaptiveCard;

                    this.renderedElement.innerHTML = "";

                    if (card && card.designMode) {
                        let errorElement = document.createElement("div");
                        errorElement.style.display = "flex";
                        errorElement.style.alignItems = "center";
                        errorElement.style.justifyContent = "center";
                        errorElement.style.backgroundColor = "#EEEEEE";
                        errorElement.style.color = "black";
                        errorElement.innerText = ":-(";
                        errorElement.style.padding = "10px";

                        this.applySize(errorElement);

                        this.renderedElement.appendChild(errorElement);
                    }
                }

                raiseImageLoadedEvent(this);
            }
            imageElement.style.maxHeight = "100%";
            imageElement.style.minWidth = "0";
            imageElement.classList.add(hostConfig.makeCssClassName("ac-image"));

            if (this.selectAction !== undefined && hostConfig.supportsInteractivity) {
                imageElement.tabIndex = 0
                imageElement.setAttribute("role", "button");

                if (this.selectAction.title) {
                    imageElement.setAttribute("aria-label", <string>this.selectAction.title);
                }

                imageElement.classList.add(hostConfig.makeCssClassName("ac-selectable"));
            }

            this.applySize(imageElement);

            if (this.style === Enums.ImageStyle.Person) {
                imageElement.style.borderRadius = "50%";
                imageElement.style.backgroundPosition = "50% 50%";
                imageElement.style.backgroundRepeat = "no-repeat";
            }

            imageElement.style.backgroundColor = <string>Utils.stringToCssColor(this.backgroundColor);
            imageElement.src = <string>this.preProcessPropertyValue(Image.urlProperty);
            imageElement.alt = <string>this.preProcessPropertyValue(Image.altTextProperty);

            element.appendChild(imageElement);
        }

        return element;
    }

    getJsonTypeName(): string {
        return "Image";
    }

    getActionById(id: string) {
        let result = super.getActionById(id);

        if (!result && this.selectAction) {
            result = this.selectAction.getActionById(id);
        }

        return result;
    }

    getResourceInformation(): IResourceInformation[] {
        return this.url ? [{ url: this.url, mimeType: "image" }] : [];
    }
}

export abstract class CardElementContainer extends CardElement {
    //#region Schema

    static readonly selectActionProperty = new ActionProperty(Versions.v1_0, "selectAction", [ "Action.ShowCard" ]);

    protected populateSchema(schema: SerializableObjectSchema) {
        super.populateSchema(schema);

        if (!this.isSelectable) {
            schema.remove(CardElementContainer.selectActionProperty);
        }
    }

    @property(CardElementContainer.selectActionProperty)
    protected _selectAction?: Action;

    //#endregion

    protected isElementAllowed(element: CardElement) {
        return this.hostConfig.supportsInteractivity || !element.isInteractive;
    }

    protected applyPadding() {
        super.applyPadding();

        if (!this.renderedElement) {
            return;
        }

        let physicalPadding = new SpacingDefinition();

        if (this.getEffectivePadding()) {
            physicalPadding = this.hostConfig.paddingDefinitionToSpacingDefinition(this.getEffectivePadding());
        }

        this.renderedElement.style.paddingTop = physicalPadding.top + "px";
        this.renderedElement.style.paddingRight = physicalPadding.right + "px";
        this.renderedElement.style.paddingBottom = physicalPadding.bottom + "px";
        this.renderedElement.style.paddingLeft = physicalPadding.left + "px";

        this.renderedElement.style.marginRight = "0";
        this.renderedElement.style.marginLeft = "0";
    }

    protected get isSelectable(): boolean {
        return false;
    }

    abstract getItemCount(): number;
    abstract getItemAt(index: number): CardElement;
    abstract getFirstVisibleRenderedItem(): CardElement | undefined;
    abstract getLastVisibleRenderedItem(): CardElement | undefined;
    abstract removeItem(item: CardElement): boolean;

    allowVerticalOverflow: boolean = false;

    internalValidateProperties(context: ValidationResults) {
        super.internalValidateProperties(context);

        for (let i = 0; i < this.getItemCount(); i++) {
            let item = this.getItemAt(i);

            if (!this.hostConfig.supportsInteractivity && item.isInteractive) {
                context.addFailure(
                    this,
                    Enums.ValidationEvent.InteractivityNotAllowed,
                    "Interactivity is not allowed.");
            }

            if (!this.isElementAllowed(item)) {
                context.addFailure(
                    this,
                    Enums.ValidationEvent.InteractivityNotAllowed,
                    "Elements of type " + item.getJsonTypeName() + " are not allowed in this container.");
            }

            item.internalValidateProperties(context);
        }

        if (this._selectAction) {
            this._selectAction.internalValidateProperties(context);
        }
    }

    render(): HTMLElement | undefined {
        let element = super.render();

        if (element) {
            let hostConfig = this.hostConfig;

            if (this.allowVerticalOverflow) {
                element.style.overflowX = "hidden";
                element.style.overflowY = "auto";
            }

            if (element && this.isSelectable && this._selectAction && hostConfig.supportsInteractivity) {
                element.classList.add(hostConfig.makeCssClassName("ac-selectable"));
                element.tabIndex = 0;
                element.setAttribute("role", "button");

                if (this._selectAction.title) {
                    element.setAttribute("aria-label", this._selectAction.title);
                }

                element.onclick = (e) => {
                    if (this._selectAction !== undefined) {
                        e.preventDefault();
                        e.cancelBubble = true;

                        this._selectAction.execute();
                    }
                }

                element.onkeypress = (e) => {
                    if (this._selectAction !== undefined && (e.keyCode == 13 || e.keyCode == 32)) {
                        // Enter or space pressed
                        e.preventDefault();
                        e.cancelBubble = true;

                        this._selectAction.execute();
                    }
                }
            }
        }

        return element;
    }

    updateLayout(processChildren: boolean = true) {
        super.updateLayout(processChildren);

        if (processChildren) {
            for (let i = 0; i < this.getItemCount(); i++) {
                this.getItemAt(i).updateLayout();
            }
        }
    }

    getAllInputs(): Input[] {
        let result: Input[] = [];

        for (let i = 0; i < this.getItemCount(); i++) {
            result = result.concat(this.getItemAt(i).getAllInputs());
        }

        return result;
    }

    getResourceInformation(): IResourceInformation[] {
        let result: IResourceInformation[] = [];

        for (let i = 0; i < this.getItemCount(); i++) {
            result = result.concat(this.getItemAt(i).getResourceInformation());
        }

        return result;
    }

    getElementById(id: string): CardElement | undefined {
        let result = super.getElementById(id);

        if (!result) {
            for (let i = 0; i < this.getItemCount(); i++) {
                result = this.getItemAt(i).getElementById(id);

                if (result) {
                    break;
                }
            }
        }

        return result;
    }
}

export class ImageSet extends CardElementContainer {
    //#region Schema

    static readonly imagesProperty = new SerializableObjectCollectionProperty(
        Versions.v1_0,
        "images",
        Image,
        (sender: SerializableObject, item: Image) => { item.setParent(<CardElement>sender); });
    static readonly imageSizeProperty = new EnumProperty(
        Versions.v1_0,
        "imageSize",
        Enums.Size,
        Enums.Size.Medium);

    @property(ImageSet.imagesProperty)
    private _images: Image[] = [];

    @property(ImageSet.imageSizeProperty)
    imageSize: Enums.Size = Enums.Size.Medium;

    //#endregion

    protected internalRender(): HTMLElement | undefined {
        let element: HTMLElement | undefined = undefined;

        if (this._images.length > 0) {
            element = document.createElement("div");
            element.style.display = "flex";
            element.style.flexWrap = "wrap";

            for (let image of this._images) {
                image.size = this.imageSize;

                let renderedImage = image.render();

                if (renderedImage) {
                    renderedImage.style.display = "inline-flex";
                    renderedImage.style.margin = "0px";
                    renderedImage.style.marginRight = "10px";
                    renderedImage.style.maxHeight = this.hostConfig.imageSet.maxImageHeight + "px";

                    Utils.appendChild(element, renderedImage);
                }
            }
        }

        return element;
    }

    getItemCount(): number {
        return this._images.length;
    }

    getItemAt(index: number): CardElement {
        return this._images[index];
    }

    getFirstVisibleRenderedItem(): CardElement | undefined {
        return this._images && this._images.length > 0 ? this._images[0] : undefined;
    }

    getLastVisibleRenderedItem(): CardElement | undefined {
        return this._images && this._images.length > 0 ? this._images[this._images.length - 1] : undefined;
    }

    removeItem(item: CardElement): boolean {
        if (item instanceof Image) {
            let itemIndex = this._images.indexOf(item);

            if (itemIndex >= 0) {
                this._images.splice(itemIndex, 1);

                item.setParent(undefined);

                this.updateLayout();

                return true;
            }
        }

        return false;
    }

    getJsonTypeName(): string {
        return "ImageSet";
    }

    addImage(image: Image) {
        if (!image.parent) {
            this._images.push(image);

            image.setParent(this);
        }
        else {
            throw new Error("This image already belongs to another ImageSet");
        }
    }

    indexOf(cardElement: CardElement): number {
        return cardElement instanceof Image ? this._images.indexOf(cardElement) : -1;
    }
}

export class MediaSource extends SerializableObject {
    //#region Schema

    static readonly mimeTypeProperty = new StringProperty(Versions.v1_1, "mimeType");
    static readonly urlProperty = new StringProperty(Versions.v1_1, "url");

    @property(MediaSource.mimeTypeProperty)
    mimeType?: string;

    @property(MediaSource.urlProperty)
    url?: string;

    //#endregion

    protected getSchemaKey(): string {
        return "MediaSource";
    }

    constructor(url?: string, mimeType?: string) {
        super();

        this.url = url;
        this.mimeType = mimeType;
    }

    isValid(): boolean {
        return this.mimeType && this.url ? true : false;
    }

    render(): HTMLElement | undefined {
        let result: HTMLSourceElement | undefined = undefined;

        if (this.isValid()) {
            result = document.createElement("source");
            result.src = <string>this.url;
            result.type = <string>this.mimeType;
        }

        return result;
    }
}

export class Media extends CardElement {
    //#region Schema

    static readonly sourcesProperty = new SerializableObjectCollectionProperty(Versions.v1_1, "sources", MediaSource);
    static readonly posterProperty = new StringProperty(Versions.v1_1, "poster");
    static readonly altTextProperty = new StringProperty(Versions.v1_1, "altText");

    @property(Media.sourcesProperty)
    sources: MediaSource[] = [];

    @property(Media.posterProperty)
    poster?: string;

    @property(Media.altTextProperty)
    altText?: string;

    //#endregion

    static readonly supportedMediaTypes = ["audio", "video"];

    private _selectedMediaType?: string;
    private _selectedSources: MediaSource[];

    private getPosterUrl(): string | undefined {
        return this.poster ? this.poster : this.hostConfig.media.defaultPoster;
    }

    private processSources() {
        this._selectedSources = [];
        this._selectedMediaType = undefined;

        for (let source of this.sources) {
            let mimeComponents = source.mimeType ? source.mimeType.split('/') : [];

            if (mimeComponents.length == 2) {
                if (!this._selectedMediaType) {
                    let index = Media.supportedMediaTypes.indexOf(mimeComponents[0]);

                    if (index >= 0) {
                        this._selectedMediaType = Media.supportedMediaTypes[index];
                    }
                }
                if (mimeComponents[0] == this._selectedMediaType) {
                    this._selectedSources.push(source);
                }
            }
        }
    }

    private renderPoster(): HTMLElement {
        const playButtonArrowWidth = 12;
        const playButtonArrowHeight = 15;

        let posterRootElement = document.createElement("div");
        posterRootElement.className = this.hostConfig.makeCssClassName("ac-media-poster");
        posterRootElement.setAttribute("role", "contentinfo");
        posterRootElement.setAttribute("aria-label", this.altText ? this.altText : "Media content");
        posterRootElement.style.position = "relative";
        posterRootElement.style.display = "flex";

        let posterUrl = this.getPosterUrl();

        if (posterUrl) {
            let posterImageElement = document.createElement("img");
            posterImageElement.style.width = "100%";
            posterImageElement.style.height = "100%";

            posterImageElement.onerror = (e: Event) => {
                if (posterImageElement.parentNode) {
                    posterImageElement.parentNode.removeChild(posterImageElement);
                }

                posterRootElement.classList.add("empty");
                posterRootElement.style.minHeight = "150px";
            }

            posterImageElement.src = posterUrl;

            posterRootElement.appendChild(posterImageElement);
        }
        else {
            posterRootElement.classList.add("empty");
            posterRootElement.style.minHeight = "150px";
        }

        if (this.hostConfig.supportsInteractivity && this._selectedSources.length > 0) {
            let playButtonOuterElement = document.createElement("div");
            playButtonOuterElement.setAttribute("role", "button");
            playButtonOuterElement.setAttribute("aria-label", "Play media");
            playButtonOuterElement.className = this.hostConfig.makeCssClassName("ac-media-playButton");
            playButtonOuterElement.style.display = "flex";
            playButtonOuterElement.style.alignItems = "center";
            playButtonOuterElement.style.justifyContent = "center";
            playButtonOuterElement.onclick = (e) => {
                if (this.hostConfig.media.allowInlinePlayback) {
                    e.preventDefault();
                    e.cancelBubble = true;

                    if (this.renderedElement) {
                        let mediaPlayerElement = this.renderMediaPlayer();

<<<<<<< HEAD
                        this.renderedElement.innerHTML = "";
                        this.renderedElement.appendChild(mediaPlayerElement);

                        mediaPlayerElement.play();
                    }
=======
                    this.renderedElement.innerHTML = "";
                    this.renderedElement.appendChild(mediaPlayerElement);
>>>>>>> ff46f1b6
                }
                else {
                    if (Media.onPlay) {
                        e.preventDefault();
                        e.cancelBubble = true;

                        Media.onPlay(this);
                    }
                }
            }

            let playButtonInnerElement = document.createElement("div");
            playButtonInnerElement.className = this.hostConfig.makeCssClassName("ac-media-playButton-arrow");
            playButtonInnerElement.style.width = playButtonArrowWidth + "px";
            playButtonInnerElement.style.height = playButtonArrowHeight + "px";
            playButtonInnerElement.style.borderTopWidth = (playButtonArrowHeight / 2) + "px";
            playButtonInnerElement.style.borderBottomWidth = (playButtonArrowHeight / 2) + "px";
            playButtonInnerElement.style.borderLeftWidth = playButtonArrowWidth + "px";
            playButtonInnerElement.style.borderRightWidth = "0";
            playButtonInnerElement.style.borderStyle = "solid";
            playButtonInnerElement.style.borderTopColor = "transparent";
            playButtonInnerElement.style.borderRightColor = "transparent";
            playButtonInnerElement.style.borderBottomColor = "transparent";
            playButtonInnerElement.style.transform = "translate(" + (playButtonArrowWidth / 10) + "px,0px)";

            playButtonOuterElement.appendChild(playButtonInnerElement);

            let playButtonContainer = document.createElement("div");
            playButtonContainer.style.position = "absolute";
            playButtonContainer.style.left = "0";
            playButtonContainer.style.top = "0";
            playButtonContainer.style.width = "100%";
            playButtonContainer.style.height = "100%";
            playButtonContainer.style.display = "flex";
            playButtonContainer.style.justifyContent = "center";
            playButtonContainer.style.alignItems = "center";

            playButtonContainer.appendChild(playButtonOuterElement);
            posterRootElement.appendChild(playButtonContainer);
        }

        return posterRootElement;
    }

    private renderMediaPlayer(): HTMLMediaElement {
        let mediaElement: HTMLMediaElement;

        if (this._selectedMediaType == "video") {
            let videoPlayer = document.createElement("video");

            let posterUrl = this.getPosterUrl();

            if (posterUrl) {
                videoPlayer.poster = posterUrl;
            }

            mediaElement = videoPlayer;
        }
        else {
            mediaElement = document.createElement("audio");
        }

        mediaElement.setAttribute("webkit-playsinline", "");
        mediaElement.setAttribute("playsinline", "");
        mediaElement.autoplay = true;
        mediaElement.controls = true;

        if (Utils.isMobileOS()) {
            mediaElement.muted = true;
        }

        mediaElement.preload = "none";
        mediaElement.style.width = "100%";

        for (let source of this.sources) {
            let renderedSource = source.render();

            Utils.appendChild(mediaElement, renderedSource);
        }

        return mediaElement;
    }

    protected internalRender(): HTMLElement | undefined {
        let element = <HTMLElement>document.createElement("div");
        element.className = this.hostConfig.makeCssClassName("ac-media");

        this.processSources();

        element.appendChild(this.renderPoster());

        return element;
    }

<<<<<<< HEAD
    static onPlay?: (sender: Media) => void;
=======
    static onPlay: (sender: Media) => void = null;

    sources: Array<MediaSource> = [];
    poster: string;
    altText: string;

    parse(json: any, errors?: Array<HostConfig.IValidationError>) {
        super.parse(json, errors);

		this.poster = Utils.getStringValue(json["poster"]);
		this.altText = Utils.getStringValue(json["altText"]);

        this.sources = [];

        if (Array.isArray(json["sources"])) {
            for (let jsonSource of json["sources"]) {
                let source = new MediaSource();
                source.parse(jsonSource, errors);

                this.sources.push(source);
            }
        }
    }

    toJSON(): any {
        let result = super.toJSON();

        Utils.setProperty(result, "poster", this.poster);
        Utils.setProperty(result, "altText", this.altText);
        Utils.setArrayProperty(result, "sources", this.sources);

        return result;
    }
>>>>>>> ff46f1b6

    getJsonTypeName(): string {
        return "Media";
    }

    getResourceInformation(): IResourceInformation[] {
        let result: IResourceInformation[] = [];

        let posterUrl = this.getPosterUrl();

        if (posterUrl) {
            result.push({ url: posterUrl, mimeType: "image" });
        }

        for (let mediaSource of this.sources) {
            if (mediaSource.isValid()) {
                result.push(
                    {
                        url: <string>mediaSource.url,
                        mimeType: <string>mediaSource.mimeType
                    }
                );
            }
        }

        return result;
    }

    get selectedMediaType(): string | undefined {
        return this._selectedMediaType;
    }
}

export class InputValidationOptions extends SerializableObject {
    //#region Schema

    static readonly necessityProperty = new EnumProperty(Versions.vNext, "necessity", Enums.InputValidationNecessity, Enums.InputValidationNecessity.Optional);
    static readonly errorMessageProperty = new StringProperty(Versions.vNext, "errorMessagwe");

    protected getSchemaKey(): string {
        return "InputValidationOptions";
    }

    @property(InputValidationOptions.necessityProperty)
    necessity: Enums.InputValidationNecessity = Enums.InputValidationNecessity.Optional;

    @property(InputValidationOptions.errorMessageProperty)
    errorMessage?: string;

    //#endregion

    protected internalToJSON(target: PropertyBag, context: BaseSerializationContext) {
        return this.hasAllDefaultValues() ? undefined : super.internalToJSON(target, context);
    }
}

export abstract class Input extends CardElement implements IInput {
    //#region Schema

    static readonly validationProperty = new SerializableObjectProperty(
        Versions.vNext,
        "validation",
        InputValidationOptions);

    protected populateSchema(schema: SerializableObjectSchema) {
        super.populateSchema(schema);

        if (!GlobalSettings.useBuiltInInputValidation) {
            schema.remove(Input.validationProperty);
        }
    }

    @property(Input.validationProperty)
    get validation(): InputValidationOptions {
        return this.getValue(Input.validationProperty);
    }

    //#endregion

    private _outerContainerElement: HTMLElement;
    private _inputControlContainerElement: HTMLElement;
    private _errorMessageElement?: HTMLElement;
    private _renderedInputControlElement: HTMLElement;

    protected get isNullable(): boolean {
        return true;
    }

    protected get renderedInputControlElement(): HTMLElement {
        return this._renderedInputControlElement;
    }

    protected get inputControlContainerElement(): HTMLElement {
        return this._inputControlContainerElement;
    }

    protected overrideInternalRender(): HTMLElement | undefined {
        let hostConfig = this.hostConfig;

        this._outerContainerElement = document.createElement("div");
        this._outerContainerElement.style.display = "flex";
        this._outerContainerElement.style.flexDirection = "column";

        this._inputControlContainerElement = document.createElement("div");
        this._inputControlContainerElement.className = hostConfig.makeCssClassName("ac-input-container");
        this._inputControlContainerElement.style.display = "flex";

        let renderedInputControlElement = this.internalRender();

        if (renderedInputControlElement) {
            this._renderedInputControlElement = renderedInputControlElement;
            this._renderedInputControlElement.style.minWidth = "0px";

            if (GlobalSettings.useBuiltInInputValidation && this.isNullable && this.validation.necessity == Enums.InputValidationNecessity.RequiredWithVisualCue) {
                this._renderedInputControlElement.classList.add(hostConfig.makeCssClassName("ac-input-required"));
            }

            this._inputControlContainerElement.appendChild(this._renderedInputControlElement);

            this._outerContainerElement.appendChild(this._inputControlContainerElement);

            return this._outerContainerElement;
        }

        return undefined;
    }

    protected valueChanged() {
        this.resetValidationFailureCue();

        if (this.onValueChanged) {
            this.onValueChanged(this);
        }

        raiseInputValueChangedEvent(this);
    }

    protected resetValidationFailureCue() {
        if (GlobalSettings.useBuiltInInputValidation && this.renderedElement) {
            this._renderedInputControlElement.classList.remove(this.hostConfig.makeCssClassName("ac-input-validation-failed"));

            if (this._errorMessageElement) {
                this._outerContainerElement.removeChild(this._errorMessageElement);

                this._errorMessageElement = undefined;
            }
        }
    }

    protected showValidationErrorMessage() {
        if (this.renderedElement && GlobalSettings.useBuiltInInputValidation && GlobalSettings.displayInputValidationErrors && this.validation.errorMessage) {
            this._errorMessageElement = document.createElement("span");
            this._errorMessageElement.className = this.hostConfig.makeCssClassName("ac-input-validation-error-message");
            this._errorMessageElement.textContent = this.validation.errorMessage;

            this._outerContainerElement.appendChild(this._errorMessageElement);
        }
    }

    abstract get value(): any;

    onValueChanged: (sender: Input) => void;

    abstract isSet(): boolean;

    internalValidateProperties(context: ValidationResults) {
        super.internalValidateProperties(context);

        if (!this.id) {
            context.addFailure(
                this,
                Enums.ValidationEvent.PropertyCantBeNull,
                "All inputs must have a unique Id");
        }
    }

    validateValue(): boolean {
        if (GlobalSettings.useBuiltInInputValidation) {
            this.resetValidationFailureCue();

            let result = this.validation.necessity != Enums.InputValidationNecessity.Optional ? this.isSet() : true;

            if (!result && this.renderedElement) {
                this._renderedInputControlElement.classList.add(this.hostConfig.makeCssClassName("ac-input-validation-failed"));

                this.showValidationErrorMessage();
            }

            return result;
        }
        else {
            return true;
        }
    }

    getAllInputs(): Input[] {
        return [this];
    }

    get isInteractive(): boolean {
        return true;
    }
}

export class TextInput extends Input {
    //#region Schema

    static readonly valueProperty = new StringProperty(Versions.v1_0, "value");
    static readonly maxLengthProperty = new NumProperty(Versions.v1_0, "maxLength");
    static readonly isMultilineProperty = new BoolProperty(Versions.v1_0, "isMultiline", false);
    static readonly placeholderProperty = new StringProperty(Versions.v1_0, "placeholder");
    static readonly styleProperty = new EnumProperty(Versions.v1_0, "style", Enums.InputTextStyle, Enums.InputTextStyle.Text);
    static readonly inlineActionProperty = new ActionProperty(Versions.v1_0, "inlineAction", [ "Action.ShowCard" ]);

    @property(TextInput.valueProperty)
    defaultValue?: string;

    @property(TextInput.maxLengthProperty)
    maxLength?: number;

    @property(TextInput.isMultilineProperty)
    isMultiline: boolean = false;

    @property(TextInput.placeholderProperty)
    placeholder?: string;

    @property(TextInput.styleProperty)
    style: Enums.InputTextStyle = Enums.InputTextStyle.Text;

    @property(TextInput.inlineActionProperty)
    inlineAction?: Action;

    //#endregion

    private setupInput(input: HTMLInputElement | HTMLTextAreaElement) {
        input.style.flex = "1 1 auto";
        input.tabIndex = 0;

        if (this.placeholder) {
            input.placeholder = this.placeholder;
            input.setAttribute("aria-label", this.placeholder)
        }

        if (this.defaultValue) {
            input.value = this.defaultValue;
        }

        if (this.maxLength && this.maxLength > 0) {
            input.maxLength = this.maxLength;
        }

        input.oninput = () => { this.valueChanged(); }
        input.onkeypress = (e: KeyboardEvent) => {
            // Ctrl+Enter pressed
            if (e.keyCode == 10 && this.inlineAction) {
                this.inlineAction.execute();
            }
        }
    }

    protected internalRender(): HTMLElement | undefined {
        let result: HTMLInputElement | HTMLTextAreaElement;

        if (this.isMultiline) {
            result = document.createElement("textarea");
            result.className = this.hostConfig.makeCssClassName("ac-input", "ac-textInput", "ac-multiline");
        }
        else {
            result = document.createElement("input");
            result.className = this.hostConfig.makeCssClassName("ac-input", "ac-textInput");
            result.type = Enums.InputTextStyle[this.style].toLowerCase();
        }

        this.setupInput(result);

        return result;
    }

    protected overrideInternalRender(): HTMLElement | undefined {
        let renderedInputControl = super.overrideInternalRender();

        if (this.inlineAction) {
            let button = document.createElement("button");
            button.className = this.hostConfig.makeCssClassName("ac-inlineActionButton");
            button.onclick = (e) => {
                e.preventDefault();
                e.cancelBubble = true;

                if (this.inlineAction) {
                    this.inlineAction.execute();
                }
            };

            if (this.inlineAction.iconUrl) {
                button.classList.add("iconOnly");

                let icon = document.createElement("img");
                icon.style.height = "100%";

                // The below trick is necessary as a workaround in Chrome where the icon is initially displayed
                // at its native size then resized to 100% of the button's height. This cfreates an unpleasant
                // flicker. On top of that, Chrome's flex implementation fails to prperly re-layout the button
                // after the image has loaded and been gicven its final size. The below trick also fixes that.
                icon.style.display = "none";
                icon.onload = () => {
                    icon.style.removeProperty("display");
                };
                icon.onerror = () => {
                    button.removeChild(icon);
                    button.classList.remove("iconOnly");
                    button.classList.add("textOnly");

                    if (this.inlineAction) {
                        button.textContent = this.inlineAction.title ? this.inlineAction.title : "Title";
                    }
                    else {
                        button.textContent = "Title";
                    }
                }

                icon.src = this.inlineAction.iconUrl;

                button.appendChild(icon);

                if (this.inlineAction.title) {
                    button.title = this.inlineAction.title;
                }
            }
            else {
                button.classList.add("textOnly");
                button.textContent = this.inlineAction.title ? this.inlineAction.title : "Title";
            }

            button.style.marginLeft = "8px";

            this.inputControlContainerElement.appendChild(button);
        }

        return renderedInputControl;
    }

    getJsonTypeName(): string {
        return "Input.Text";
    }

    getActionById(id: string) {
        let result = super.getActionById(id);

        if (!result && this.inlineAction) {
            result = this.inlineAction.getActionById(id);
        }

        return result;
    }

    isSet(): boolean {
        return this.value ? true : false;
    }

    get value(): string | undefined {
        if (this.renderedInputControlElement) {
            if (this.isMultiline) {
                return (<HTMLTextAreaElement>this.renderedInputControlElement).value;
            }
            else {
                return (<HTMLInputElement>this.renderedInputControlElement).value;
            }
        }
        else {
            return undefined;
        }
    }
}

export class ToggleInput extends Input {
    //#region Schema

    static readonly valueProperty = new StringProperty(Versions.v1_0, "value");
    static readonly titleProperty = new StringProperty(Versions.v1_0, "title");
    static readonly valueOnProperty = new StringProperty(Versions.v1_0, "valueOn", true, undefined, "true", (sender: SerializableObject) => { return "true"; });
    static readonly valueOffProperty = new StringProperty(Versions.v1_0, "valueOff", true, undefined, "false", (sender: SerializableObject) => { return "false"; });
    static readonly wrapProperty = new BoolProperty(Versions.v1_2, "wrap", false);

    @property(ToggleInput.valueProperty)
    defaultValue?: string;

    @property(ToggleInput.titleProperty)
    title?: string;

    @property(ToggleInput.valueOnProperty)
    valueOn: string = "true";

    @property(ToggleInput.valueOffProperty)
    valueOff: string = "false";

    @property(ToggleInput.wrapProperty)
    wrap: boolean = false;

    //#endregion

    private _checkboxInputElement: HTMLInputElement;

    protected internalRender(): HTMLElement | undefined {
        let element = document.createElement("div");
        element.className = this.hostConfig.makeCssClassName("ac-input", "ac-toggleInput");
        element.style.width = "100%";
        element.style.display = "flex";
        element.style.alignItems = "center";

        this._checkboxInputElement = document.createElement("input");
        this._checkboxInputElement.id = Utils.generateUniqueId();
        this._checkboxInputElement.type = "checkbox";
        this._checkboxInputElement.style.display = "inline-block";
        this._checkboxInputElement.style.verticalAlign = "middle";
        this._checkboxInputElement.style.margin = "0";
        this._checkboxInputElement.style.flex = "0 0 auto";

        if (this.title) {
            this._checkboxInputElement.setAttribute("aria-label", this.title);
        }

        this._checkboxInputElement.tabIndex = 0;

        if (this.defaultValue == this.valueOn) {
            this._checkboxInputElement.checked = true;
        }

        this._checkboxInputElement.onchange = () => { this.valueChanged(); }

        Utils.appendChild(element, this._checkboxInputElement);

        if (this.title || this.isDesignMode()) {
            let label = new Label();
            label.setParent(this);
            label.forElementId = this._checkboxInputElement.id;
            label.hostConfig = this.hostConfig;
            label.text = !this.title ? this.getJsonTypeName() : this.title;
            label.useMarkdown = GlobalSettings.useMarkdownInRadioButtonAndCheckbox;
            label.wrap = this.wrap;

            let labelElement = label.render();

            if (labelElement) {
                labelElement.style.display = "inline-block";
                labelElement.style.flex = "1 1 auto";
                labelElement.style.marginLeft = "6px";
                labelElement.style.verticalAlign = "middle";

                let spacerElement = document.createElement("div");
                spacerElement.style.width = "6px";

                Utils.appendChild(element, spacerElement);
                Utils.appendChild(element, labelElement);
            }
        }

        return element;
    }

    protected get isNullable(): boolean {
        return false;
    }

    getJsonTypeName(): string {
        return "Input.Toggle";
    }

    isSet(): boolean {
        return this.value ? true : false;
    }

    get value(): string | undefined {
        if (this._checkboxInputElement) {
            return this._checkboxInputElement.checked ? this.valueOn : this.valueOff;
        }
        else {
            return undefined;
        }
    }
}

export class Choice extends SerializableObject {
    //#region Schema

    static readonly titleProperty = new StringProperty(Versions.v1_0, "title");
    static readonly valueProperty = new StringProperty(Versions.v1_0, "value");

    @property(Choice.titleProperty)
    title?: string;

    @property(Choice.valueProperty)
    value?: string;

    //#endregion

    protected getSchemaKey(): string {
        return "Choice";
    }

    constructor(title?: string, value?: string) {
        super();

        this.title = title;
        this.value = value;
    }
}

export class ChoiceSetInput extends Input {
    //#region Schema

    static readonly valueProperty = new StringProperty(Versions.v1_0, "value");
    static readonly choicesProperty = new SerializableObjectCollectionProperty(Versions.v1_0, "choices", Choice);
    static readonly styleProperty = new ValueSetProperty(
        Versions.v1_0,
        "style",
        [
            { value: "compact" },
            { value: "expanded" }
        ],
        "compact");
    static readonly isMultiSelectProperty = new BoolProperty(Versions.v1_0, "isMultiSelect", false);
    static readonly placeholderProperty = new StringProperty(Versions.v1_0, "placeholder");
    static readonly wrapProperty = new BoolProperty(Versions.v1_2, "wrap", false);

    @property(ChoiceSetInput.valueProperty)
    defaultValue?: string;

    @property(ChoiceSetInput.styleProperty)
    style?: "compact" | "expanded";

    get isCompact(): boolean {
        return this.style !== "expanded";
    }

    set isCompact(value: boolean) {
        this.style = value ? undefined : "expanded";
    }

    @property(ChoiceSetInput.isMultiSelectProperty)
    isMultiSelect: boolean = false;

    @property(ChoiceSetInput.placeholderProperty)
    placeholder?: string;

    @property(ChoiceSetInput.wrapProperty)
    wrap: boolean = false;

    @property(ChoiceSetInput.choicesProperty)
    choices: Choice[] = [];

    //#endregion

    private static uniqueCategoryCounter = 0;

    private static getUniqueCategoryName(): string {
        let uniqueCwtegoryName = "__ac-category" + ChoiceSetInput.uniqueCategoryCounter;

        ChoiceSetInput.uniqueCategoryCounter++;

        return uniqueCwtegoryName;
    }

    private _uniqueCategoryName: string;
    private _selectElement: HTMLSelectElement;
    private _toggleInputs: HTMLInputElement[];

    private renderCompundInput(cssClassName: string, type: "checkbox" | "radio", defaultValues: string[] | undefined): HTMLElement {
        let element = document.createElement("div");
        element.className = this.hostConfig.makeCssClassName("ac-input", cssClassName);
        element.style.width = "100%";

        this._toggleInputs = [];

        for (let choice of this.choices) {
            let input = document.createElement("input");
            input.id = Utils.generateUniqueId();
            input.type = type;
            input.style.margin = "0";
            input.style.display = "inline-block";
            input.style.verticalAlign = "middle";
            input.style.flex = "0 0 auto";
            input.name = this.id ? this.id : this._uniqueCategoryName;

            if (choice.value) {
                input.value = choice.value;
            }

            if (choice.title) {
                input.setAttribute("aria-label", choice.title);
            }

            if (defaultValues && choice.value) {
                if (defaultValues.indexOf(choice.value) >= 0) {
                    input.checked = true;
                }
            }

            input.onchange = () => { this.valueChanged(); }

            this._toggleInputs.push(input);

            let compoundInput = document.createElement("div");
            compoundInput.style.display = "flex";
            compoundInput.style.alignItems = "center";

            Utils.appendChild(compoundInput, input);

            let label = new Label();
            label.setParent(this);
            label.forElementId = input.id;
            label.hostConfig = this.hostConfig;
            label.text = choice.title ? choice.title : "Choice " + this._toggleInputs.length;
            label.useMarkdown = GlobalSettings.useMarkdownInRadioButtonAndCheckbox;
            label.wrap = this.wrap;

            let labelElement = label.render();

            if (labelElement) {
                labelElement.style.display = "inline-block";
                labelElement.style.flex = "1 1 auto";
                labelElement.style.marginLeft = "6px";
                labelElement.style.verticalAlign = "middle";

                let spacerElement = document.createElement("div");
                spacerElement.style.width = "6px";

                Utils.appendChild(compoundInput, spacerElement);
                Utils.appendChild(compoundInput, labelElement);
            }

            Utils.appendChild(element, compoundInput);
        }

        return element;
    }

    protected internalRender(): HTMLElement | undefined {
        this._uniqueCategoryName = ChoiceSetInput.getUniqueCategoryName();

        if (this.isMultiSelect) {
            // Render as a list of toggle inputs
            return this.renderCompundInput(
                "ac-choiceSetInput-multiSelect",
                "checkbox",
                this.defaultValue ? this.defaultValue.split(this.hostConfig.choiceSetInputValueSeparator) : undefined);
        }
        else {
            if (this.style === "expanded") {
                // Render as a series of radio buttons
                return this.renderCompundInput(
                    "ac-choiceSetInput-expanded",
                    "radio",
                    this.defaultValue ? [ this.defaultValue ] : undefined);
            }
            else {
                // Render as a combo box
                this._selectElement = document.createElement("select");
                this._selectElement.className = this.hostConfig.makeCssClassName("ac-input", "ac-multichoiceInput", "ac-choiceSetInput-compact");
                this._selectElement.style.width = "100%";

                let option = document.createElement("option");
                option.selected = true;
                option.disabled = true;
                option.hidden = true;
                option.value = "";

                if (this.placeholder) {
                    option.text = this.placeholder;
                }

                Utils.appendChild(this._selectElement, option);

                for (let choice of this.choices) {
                    let option = document.createElement("option");
                    option.value = <string>choice.value;
                    option.text = <string>choice.title;
                    option.setAttribute("aria-label", <string>choice.title);

                    if (choice.value == this.defaultValue) {
                        option.selected = true;
                    }

                    Utils.appendChild(this._selectElement, option);
                }

                this._selectElement.onchange = () => { this.valueChanged(); }

                return this._selectElement;
            }
        }
    }

    getJsonTypeName(): string {
        return "Input.ChoiceSet";
    }

    internalValidateProperties(context: ValidationResults) {
        super.internalValidateProperties(context);

        if (this.choices.length == 0) {
            context.addFailure(
                this,
                Enums.ValidationEvent.CollectionCantBeEmpty,
                "An Input.ChoiceSet must have at least one choice defined.");
        }

        for (let choice of this.choices) {
            if (!choice.title || !choice.value) {
                context.addFailure(
                    this,
                    Enums.ValidationEvent.PropertyCantBeNull,
                    "All choices in an Input.ChoiceSet must have their title and value properties set.");
            }
        }
    }

    isSet(): boolean {
        return this.value ? true : false;
    }

    get value(): string | undefined {
        if (!this.isMultiSelect) {
            if (this.isCompact) {
                if (this._selectElement) {
                    return this._selectElement.selectedIndex > 0 ? this._selectElement.value : undefined;
                }

                return undefined;
            }
            else {
                if (!this._toggleInputs || this._toggleInputs.length == 0) {
                    return undefined;
                }

                for (let toggleInput of this._toggleInputs) {
                    if (toggleInput.checked) {
                        return toggleInput.value;
                    }
                }

                return undefined;
            }
        }
        else {
            if (!this._toggleInputs || this._toggleInputs.length == 0) {
                return undefined;
            }

            let result: string = "";

            for (let toggleInput of this._toggleInputs) {
                if (toggleInput.checked) {
                    if (result != "") {
                        result += this.hostConfig.choiceSetInputValueSeparator;
                    }

                    result += toggleInput.value;
                }
            }

            return result ? result : undefined;
        }
    }
}

export class NumberInput extends Input {
    //#region Schema

    static readonly valueProperty = new NumProperty(Versions.v1_0, "value");
    static readonly placeholderProperty = new StringProperty(Versions.v1_0, "placeholder");
    static readonly minProperty = new NumProperty(Versions.v1_0, "min");
    static readonly maxProperty = new NumProperty(Versions.v1_0, "max");

    @property(NumberInput.valueProperty)
    defaultValue?: number;

    @property(NumberInput.minProperty)
    min?: number;

    @property(NumberInput.maxProperty)
    max?: number;

    @property(NumberInput.placeholderProperty)
    placeholder?: string;

    //#endregion

    private _numberInputElement: HTMLInputElement;

    protected internalRender(): HTMLElement | undefined {
        this._numberInputElement = document.createElement("input");
        this._numberInputElement.setAttribute("type", "number");

        if (this.min) {
            this._numberInputElement.setAttribute("min", this.min.toString());
        }

        if (this.max) {
            this._numberInputElement.setAttribute("max", this.max.toString());
        }

        this._numberInputElement.className = this.hostConfig.makeCssClassName("ac-input", "ac-numberInput");
        this._numberInputElement.style.width = "100%";
        this._numberInputElement.tabIndex = 0;

        if (this.defaultValue !== undefined) {
            this._numberInputElement.valueAsNumber = this.defaultValue;
        }

        if (this.placeholder) {
            this._numberInputElement.placeholder = this.placeholder;
            this._numberInputElement.setAttribute("aria-label", this.placeholder);
        }

        this._numberInputElement.oninput = () => { this.valueChanged(); }

        return this._numberInputElement;
    }

    getJsonTypeName(): string {
        return "Input.Number";
    }

    isSet(): boolean {
        return this.value !== undefined && !isNaN(this.value);
    }

    get value(): number | undefined {
        return this._numberInputElement ? this._numberInputElement.valueAsNumber : undefined;
    }
}

export class DateInput extends Input {
    //#region Schema

    static readonly valueProperty = new StringProperty(Versions.v1_0, "value");
    static readonly placeholderProperty = new StringProperty(Versions.v1_0, "placeholder");
    static readonly minProperty = new StringProperty(Versions.v1_0, "min");
    static readonly maxProperty = new StringProperty(Versions.v1_0, "max");

    @property(DateInput.valueProperty)
    defaultValue?: string;

    @property(DateInput.minProperty)
    min?: string;

    @property(DateInput.maxProperty)
    max?: string;

    @property(DateInput.placeholderProperty)
    placeholder?: string;

    //#endregion

    private _dateInputElement: HTMLInputElement;

    protected internalRender(): HTMLElement | undefined {
        this._dateInputElement = document.createElement("input");
        this._dateInputElement.setAttribute("type", "date");

        if (this.min) {
            this._dateInputElement.setAttribute("min", this.min);
        }

        if (this.max) {
            this._dateInputElement.setAttribute("max", this.max);
        }

        if (this.placeholder) {
            this._dateInputElement.placeholder = this.placeholder;
            this._dateInputElement.setAttribute("aria-label", this.placeholder);
        }

        this._dateInputElement.className = this.hostConfig.makeCssClassName("ac-input", "ac-dateInput");
        this._dateInputElement.style.width = "100%";

        this._dateInputElement.oninput = () => { this.valueChanged(); }

        if (this.defaultValue) {
            this._dateInputElement.value = this.defaultValue;
        }

        return this._dateInputElement;
    }

    getJsonTypeName(): string {
        return "Input.Date";
    }

    isSet(): boolean {
        return this.value ? true : false;
    }

    get value(): string | undefined {
        return this._dateInputElement ? this._dateInputElement.value : undefined;
    }
}

export class TimeProperty extends CustomProperty<string | undefined> {
    constructor(readonly targetVersion: Version, readonly name: string) {
        super(
            targetVersion,
            name,
            (sender: SerializableObject, property: PropertyDefinition, source: PropertyBag, context: BaseSerializationContext) => {
                let value = source[property.name];

                if (typeof value === "string" && value && /^[0-9]{2}:[0-9]{2}$/.test(value)) {
                    return value;
                }

                return undefined;
            },
            (sender: SerializableObject, property: PropertyDefinition, target: PropertyBag, value: string | undefined, context: BaseSerializationContext) => {
                context.serializeValue(target, property.name, value);
            });
    }
}

export class TimeInput extends Input {
    //#region Schema

    static readonly valueProperty = new TimeProperty(Versions.v1_0, "value");
    static readonly placeholderProperty = new StringProperty(Versions.v1_0, "placeholder");
    static readonly minProperty = new TimeProperty(Versions.v1_0, "min");
    static readonly maxProperty = new TimeProperty(Versions.v1_0, "max");

    @property(TimeInput.valueProperty)
    defaultValue?: string;

    @property(TimeInput.minProperty)
    min?: string;

    @property(TimeInput.maxProperty)
    max?: string;

    @property(TimeInput.placeholderProperty)
    placeholder?: string;

    //#endregion

    private _timeInputElement: HTMLInputElement;

    protected internalRender(): HTMLElement | undefined {
        this._timeInputElement = document.createElement("input");
        this._timeInputElement.setAttribute("type", "time");
        this._timeInputElement.setAttribute("min", <string>this.min);
        this._timeInputElement.setAttribute("max", <string>this.max);
        this._timeInputElement.className = this.hostConfig.makeCssClassName("ac-input", "ac-timeInput");
        this._timeInputElement.style.width = "100%";
        this._timeInputElement.oninput = () => { this.valueChanged(); }

        if (this.placeholder) {
            this._timeInputElement.placeholder = this.placeholder;
            this._timeInputElement.setAttribute("aria-label", this.placeholder);
        }

        if (this.defaultValue) {
            this._timeInputElement.value = this.defaultValue;
        }

        return this._timeInputElement;
    }

    getJsonTypeName(): string {
        return "Input.Time";
    }

    isSet(): boolean {
        return this.value ? true : false;
    }

    get value(): string | undefined {
        return this._timeInputElement ? this._timeInputElement.value : undefined;
    }
}

const enum ActionButtonState {
    Normal,
    Expanded,
    Subdued
}

class ActionButton {
    private _parentContainerStyle: string;
    private _state: ActionButtonState = ActionButtonState.Normal;

    private updateCssStyle() {
        if (this.action.parent && this.action.renderedElement) {
            let hostConfig = this.action.parent.hostConfig;

            this.action.renderedElement.className = hostConfig.makeCssClassName("ac-pushButton");

            if (this._parentContainerStyle) {
                this.action.renderedElement.classList.add("style-" + this._parentContainerStyle);
            }

            this.action.updateActionButtonCssStyle(this.action.renderedElement);

            this.action.renderedElement.classList.remove(hostConfig.makeCssClassName("expanded"));
            this.action.renderedElement.classList.remove(hostConfig.makeCssClassName("subdued"));

            switch (this._state) {
                case ActionButtonState.Expanded:
                    this.action.renderedElement.classList.add(hostConfig.makeCssClassName("expanded"));
                    break;
                case ActionButtonState.Subdued:
                    this.action.renderedElement.classList.add(hostConfig.makeCssClassName("subdued"));
                    break;
            }

            if (this.action.style) {
                if (this.action.style === Enums.ActionStyle.Positive) {
                    this.action.renderedElement.classList.add(...hostConfig.makeCssClassNames("primary", "style-positive"));
                }
                else {
                    this.action.renderedElement.classList.add(...hostConfig.makeCssClassNames("style-" + this.action.style.toLowerCase()));
                }
            }
        }
    }

    readonly action: Action;

    constructor(action: Action, parentContainerStyle: string) {
        this.action = action;
        this._parentContainerStyle = parentContainerStyle;
    }

    onClick?: (actionButton: ActionButton) => void;

    render() {
        this.action.render();

        if (this.action.renderedElement) {
            this.action.renderedElement.onclick = (e) => {
                e.preventDefault();
                e.cancelBubble = true;

                this.click();
            };

            this.updateCssStyle();
        }
    }

    click() {
        if (this.onClick !== undefined) {
            this.onClick(this);
        }
    }

    get state(): ActionButtonState {
        return this._state;
    }

    set state(value: ActionButtonState) {
        this._state = value;

        this.updateCssStyle();
    }
}

export type ActionType = { new(): Action };

export abstract class Action extends CardObject {
    //#region Schema

    static readonly titleProperty = new StringProperty(Versions.v1_0, "title");
    static readonly iconUrlProperty = new StringProperty(Versions.v1_1, "iconUrl");
    static readonly styleProperty = new ValueSetProperty(
        Versions.v1_2,
        "style",
        [
            { value: Enums.ActionStyle.Default },
            { value: Enums.ActionStyle.Positive },
            { value: Enums.ActionStyle.Destructive }
        ],
        Enums.ActionStyle.Default);
    // TODO: Revise this when finalizing input validation
    static readonly ignoreInputValidationProperty = new BoolProperty(Versions.vNext, "ignoreInputValidation", false);

    @property(Action.titleProperty)
    title?: string;

    @property(Action.iconUrlProperty)
    iconUrl?: string;

    @property(Action.styleProperty)
    style: string = Enums.ActionStyle.Default;

    //#endregion

    private _actionCollection?: ActionCollection; // hold the reference to its action collection

    protected addCssClasses(element: HTMLElement) {
        // Do nothing in base implementation
    }

    protected internalGetReferencedInputs(allInputs: Input[]): Dictionary<Input> {
        return {};
    }

    protected internalPrepareForExecution(inputs: Dictionary<Input> | undefined) {
        // Do nothing in base implementation
    }

    protected internalValidateInputs(referencedInputs: Dictionary<Input> | undefined): Input[] {
        let result: Input[] = [];

        if (GlobalSettings.useBuiltInInputValidation && !this.ignoreInputValidation && referencedInputs) {
            for (let key of Object.keys(referencedInputs)) {
                let input = referencedInputs[key];

                if (!input.validateValue()) {
                    result.push(input);
                }
            }
        }

        return result;
    }

    protected shouldSerialize(context: SerializationContext): boolean {
        return context.actionRegistry.findByName(this.getJsonTypeName()) !== undefined;
    }

    onExecute: (sender: Action) => void;

    getHref(): string | undefined {
        return "";
    }

    updateActionButtonCssStyle(actionButtonElement: HTMLElement): void {
        // Do nothing in base implementation
    }

    parse(source: any, context?: SerializationContext) {
        return super.parse(source, context ? context : new SerializationContext());
    }

    toJSON(context?: SerializationContext): PropertyBag | undefined {
        return super.toJSON(context ? context : new SerializationContext());
    }

    render(baseCssClass: string = "ac-pushButton") {
        // Cache hostConfig for perf
        let hostConfig = this.hostConfig;

        let buttonElement = document.createElement("button");

        this.addCssClasses(buttonElement);

        if (this.title) {
            buttonElement.setAttribute("aria-label", this.title);
        }

        buttonElement.type = "button";
        buttonElement.style.display = "flex";
        buttonElement.style.alignItems = "center";
        buttonElement.style.justifyContent = "center";

        let titleElement = document.createElement("div");
        titleElement.style.overflow = "hidden";
        titleElement.style.textOverflow = "ellipsis";

        if (!(hostConfig.actions.iconPlacement == Enums.ActionIconPlacement.AboveTitle || hostConfig.actions.allowTitleToWrap)) {
            titleElement.style.whiteSpace = "nowrap";
        }

        if (this.title) {
            titleElement.innerText = this.title;
        }

        if (!this.iconUrl) {
            buttonElement.classList.add("noIcon");

            buttonElement.appendChild(titleElement);
        }
        else {
            let iconElement = document.createElement("img");
            iconElement.src = this.iconUrl;
            iconElement.style.width = hostConfig.actions.iconSize + "px";
            iconElement.style.height = hostConfig.actions.iconSize + "px";
            iconElement.style.flex = "0 0 auto";

            if (hostConfig.actions.iconPlacement == Enums.ActionIconPlacement.AboveTitle) {
                buttonElement.classList.add("iconAbove");
                buttonElement.style.flexDirection = "column";

                if (this.title) {
                    iconElement.style.marginBottom = "6px";
                }
            }
            else {
                buttonElement.classList.add("iconLeft");

                iconElement.style.maxHeight = "100%";

                if (this.title) {
                    iconElement.style.marginRight = "6px";
                }
            }

            buttonElement.appendChild(iconElement);
            buttonElement.appendChild(titleElement);
        }

        this._renderedElement = buttonElement;
    }

    execute() {
        if (this.onExecute) {
            this.onExecute(this);
        }

        raiseExecuteActionEvent(this);
    }

    prepareForExecution(): boolean {
        let referencedInputs = this.getReferencedInputs();

        if (this.internalValidateInputs(referencedInputs).length > 0) {
            return false;
        }

        this.internalPrepareForExecution(referencedInputs);

        return true;
    };

    remove(): boolean {
        if (this._actionCollection) {
            return this._actionCollection.removeAction(this);
        }

        return false;
    }

    getAllInputs(): Input[] {
        return [];
    }

    getResourceInformation(): IResourceInformation[] {
        return this.iconUrl ? [{ url: this.iconUrl, mimeType: "image" }] : [];
    }

    getActionById(id: string): Action | undefined {
        return this.id === id ? this : undefined;
    }

    getReferencedInputs(): Dictionary<Input> | undefined {
        return this.parent ? this.internalGetReferencedInputs(this.parent.getRootElement().getAllInputs()) : undefined;
    }

    validateInputs() {
        return this.internalValidateInputs(this.getReferencedInputs());
    }

    get isPrimary(): boolean {
        return this.style == Enums.ActionStyle.Positive;
    }

    set isPrimary(value: boolean) {
        if (value) {
            this.style = Enums.ActionStyle.Positive;
        }
        else {
            if (this.style == Enums.ActionStyle.Positive) {
                this.style = Enums.ActionStyle.Default;
            }
        }
    }

    get ignoreInputValidation(): boolean {
        return true;
    }

    get hostConfig(): HostConfig {
        return this.parent ? this.parent.hostConfig : defaultHostConfig;
    }

    get parent(): CardElement | undefined {
        return <CardElement>this._parent;
    }
}

export class SubmitAction extends Action {
    //#region Schema

    static readonly dataProperty = new PropertyDefinition(Versions.v1_0, "data");

    @property(SubmitAction.dataProperty)
    private _originalData?: PropertyBag;

    @property(Action.ignoreInputValidationProperty)
    private _ignoreInputValidation: boolean = false;

    //#endregion

    // Note the "weird" way this field is declared is to work around a breaking
    // change introduced in TS 3.1 wrt d.ts generation. DO NOT CHANGE
    static readonly JsonTypeName: "Action.Submit" = "Action.Submit";

    private _isPrepared: boolean = false;
    private _processedData?: PropertyBag;

    protected internalGetReferencedInputs(allInputs: Input[]): Dictionary<Input> {
        let result: Dictionary<Input> = {};

        for (let input of allInputs) {
            if (input.id) {
                result[input.id] = input;
            }
        }

        return result;
    }

    protected internalPrepareForExecution(inputs: Dictionary<Input> | undefined) {
        if (this._originalData) {
            this._processedData = JSON.parse(JSON.stringify(this._originalData));
        }
        else {
            this._processedData = {};
        }

        if (this._processedData && inputs) {
            for (let key of Object.keys(inputs)) {
                let input = inputs[key];

                if (input.id) {
                    this._processedData[input.id] = input.value;
                }
            }
        }

        this._isPrepared = true;
    }

    getJsonTypeName(): string {
        return SubmitAction.JsonTypeName;
    }

    get ignoreInputValidation(): boolean {
        return this._ignoreInputValidation;
    }

    set ignoreInputValidation(value: boolean) {
        this._ignoreInputValidation = value;
    }

    get data(): object | undefined {
        return this._isPrepared ? this._processedData : this._originalData;
    }

    set data(value: object | undefined) {
        this._originalData = value;
        this._isPrepared = false;
    }
}

export class OpenUrlAction extends Action {
    //#region Schema

    static readonly urlProperty = new StringProperty(Versions.v1_0, "url");

    @property(OpenUrlAction.urlProperty)
    url?: string;

    //#endregion

    // Note the "weird" way this field is declared is to work around a breaking
    // change introduced in TS 3.1 wrt d.ts generation. DO NOT CHANGE
    static readonly JsonTypeName: "Action.OpenUrl" = "Action.OpenUrl";

    getJsonTypeName(): string {
        return OpenUrlAction.JsonTypeName;
    }

    internalValidateProperties(context: ValidationResults) {
        super.internalValidateProperties(context);

        if (!this.url) {
            context.addFailure(
                this,
                Enums.ValidationEvent.PropertyCantBeNull,
                "An Action.OpenUrl must have its url property set.");
        }
    }

    getHref(): string | undefined {
        return this.url;
    }
}

export class ToggleVisibilityAction extends Action {
    //#region Schema

    static readonly targetElementsProperty = new CustomProperty<PropertyBag>(
        Versions.v1_2,
        "targetElements",
        (sender: SerializableObject, property: PropertyDefinition, source: PropertyBag, context: BaseSerializationContext) => {
            let result: PropertyBag = {}

            if (Array.isArray(source[property.name])) {
                for (let item of source[property.name]) {
                    if (typeof item === "string") {
                        result[item] = undefined;
                    }
                    else if (typeof item === "object") {
                        let elementId = item["elementId"];

                        if (typeof elementId === "string") {
                            result[elementId] = Utils.parseBool(item["isVisible"]);
                        }
                    }
                }
            }

            return result;
        },
        (sender: SerializableObject, property: PropertyDefinition, target: PropertyBag, value: PropertyBag, context: BaseSerializationContext) => {
            let targetElements: any[] = [];

            for (let id of Object.keys(value)) {
                if (typeof value[id] === "boolean") {
                    targetElements.push(
                        {
                            elementId: id,
                            isVisible: value[id]
                        }
                    );
                }
                else {
                    targetElements.push(id);
                }
            }

            context.serializeArray(target, property.name, targetElements);
        },
        {},
        (sender: SerializableObject) => { return {}; });

    @property(ToggleVisibilityAction.targetElementsProperty)
    targetElements: { [key: string]: any } = {};

    //#endregion

    // Note the "weird" way this field is declared is to work around a breaking
    // change introduced in TS 3.1 wrt d.ts generation. DO NOT CHANGE
    static readonly JsonTypeName: "Action.ToggleVisibility" = "Action.ToggleVisibility";

    getJsonTypeName(): string {
        return ToggleVisibilityAction.JsonTypeName;
    }

    execute() {
        if (this.parent) {
            for (let elementId of Object.keys(this.targetElements)) {
                let targetElement = this.parent.getRootElement().getElementById(elementId);

                if (targetElement) {
                    if (typeof this.targetElements[elementId] === "boolean") {
                        targetElement.isVisible = this.targetElements[elementId];
                    }
                    else {
                        targetElement.isVisible = !targetElement.isVisible;
                    }
                }
            }
        }
    }

    addTargetElement(elementId: string, isVisible: boolean | undefined = undefined) {
        this.targetElements[elementId] = isVisible;
    }

    removeTargetElement(elementId: string) {
        delete this.targetElements[elementId];
    }
}

class StringWithSubstitutionProperty extends PropertyDefinition  {
    parse(sender: SerializableObject, source: PropertyBag, context: BaseSerializationContext): StringWithSubstitutions {
        let result = new StringWithSubstitutions();
        result.set(Utils.parseString(source[this.name]));

        return result;
    }

    toJSON(sender: SerializableObject, target: PropertyBag, value: StringWithSubstitutions, context: BaseSerializationContext): void {
        context.serializeValue(target, this.name, value.getOriginal());
    }

    constructor(
        readonly targetVersion: Version,
        readonly name: string) {
        super(targetVersion, name, undefined, () => { return new StringWithSubstitutions(); });
    }
}

export class HttpHeader extends SerializableObject {
    //#region Schema

    static readonly nameProperty = new StringProperty(Versions.v1_0, "name");
    static readonly valueProperty = new StringWithSubstitutionProperty(Versions.v1_0, "value");

    protected getSchemaKey(): string {
        return "HttpHeader";
    }

    @property(HttpHeader.nameProperty)
    name: string;

    @property(HttpHeader.valueProperty)
    private _value: StringWithSubstitutions;

    //#endregion

    constructor(name: string = "", value: string = "") {
        super();

        this.name = name;
        this.value = value;
    }

    getReferencedInputs(inputs: Input[], referencedInputs: Dictionary<Input>) {
        this._value.getReferencedInputs(inputs, referencedInputs);
    }

    prepareForExecution(inputs: Dictionary<Input>) {
        this._value.substituteInputValues(inputs, ContentTypes.applicationXWwwFormUrlencoded);
    }

    get value(): string | undefined {
        return this._value.get();
    }

    set value(newValue: string | undefined) {
        this._value.set(newValue);
    }
}

export class HttpAction extends Action {
    //#region Schema

    static readonly urlProperty = new StringWithSubstitutionProperty(Versions.v1_0, "url");
    static readonly bodyProperty = new StringWithSubstitutionProperty(Versions.v1_0, "body");
    static readonly methodProperty = new StringProperty(Versions.v1_0, "method");
    static readonly headersProperty = new SerializableObjectCollectionProperty(Versions.v1_0, "headers", HttpHeader);

    protected populateSchema(schema: SerializableObjectSchema) {
        super.populateSchema(schema);

        schema.add(Action.ignoreInputValidationProperty);
    }

    @property(HttpAction.urlProperty)
    private _url: StringWithSubstitutions;

    @property(HttpAction.bodyProperty)
    private _body: StringWithSubstitutions;

    @property(HttpAction.bodyProperty)
    method?: string;

    @property(HttpAction.headersProperty)
    headers: HttpHeader[];

    @property(Action.ignoreInputValidationProperty)
    private _ignoreInputValidation: boolean = false;

    //#endregion

    // Note the "weird" way this field is declared is to work around a breaking
    // change introduced in TS 3.1 wrt d.ts generation. DO NOT CHANGE
    static readonly JsonTypeName: "Action.Http" = "Action.Http";

    protected internalGetReferencedInputs(allInputs: Input[]): Dictionary<Input> {
        let result: Dictionary<Input> = {};

        this._url.getReferencedInputs(allInputs, result);

        for (let header of this.headers) {
            header.getReferencedInputs(allInputs, result);
        }

        this._body.getReferencedInputs(allInputs, result);

        return result;
    }

    protected internalPrepareForExecution(inputs: Dictionary<Input> | undefined) {
        if (inputs) {
            this._url.substituteInputValues(inputs, ContentTypes.applicationXWwwFormUrlencoded);

            let contentType = ContentTypes.applicationJson;

            for (let header of this.headers) {
                header.prepareForExecution(inputs);

                if (header.name && header.name.toLowerCase() == "content-type") {
                    contentType = <string>header.value;
                }
            }

            this._body.substituteInputValues(inputs, contentType);
        }
    };

    getJsonTypeName(): string {
        return HttpAction.JsonTypeName;
    }

    internalValidateProperties(context: ValidationResults) {
        super.internalValidateProperties(context);

        if (!this.url) {
            context.addFailure(
                this,
                Enums.ValidationEvent.PropertyCantBeNull,
                "An Action.Http must have its url property set.");
        }

        if (this.headers.length > 0) {
            for (let header of this.headers) {
                if (!header.name) {
                    context.addFailure(
                        this,
                        Enums.ValidationEvent.PropertyCantBeNull,
                        "All headers of an Action.Http must have their name and value properties set.");
                }
            }
        }
    }

    get ignoreInputValidation(): boolean {
        return this._ignoreInputValidation;
    }

    set ignoreInputValidation(value: boolean) {
        this._ignoreInputValidation = value;
    }

    get url(): string | undefined {
        return this._url.get();
    }

    set url(value: string | undefined) {
        this._url.set(value);
    }

    get body(): string | undefined {
        return this._body.get();
    }

    set body(value: string | undefined) {
        this._body.set(value);
    }
}

export class ShowCardAction extends Action {
    // Note the "weird" way this field is declared is to work around a breaking
    // change introduced in TS 3.1 wrt d.ts generation. DO NOT CHANGE
    static readonly JsonTypeName: "Action.ShowCard" = "Action.ShowCard";

    protected internalParse(source: any, context: SerializationContext) {
        super.internalParse(source, context);

        let jsonCard = source["card"];

        if (jsonCard) {
            this.card.parse(jsonCard, context);
        }
        else {
            context.logParseEvent(
                Enums.ValidationEvent.PropertyCantBeNull,
                "An Action.ShowCard must have its \"card\" property set to a valid AdaptiveCard object.",
                this);
        }
    }

    protected internalToJSON(target: PropertyBag, context: SerializationContext) {
        super.internalToJSON(target, context);

        if (this.card) {
            context.serializeValue(target, "card", this.card.toJSON(context));
        }
    }

    protected addCssClasses(element: HTMLElement) {
        super.addCssClasses(element);

        if (this.parent) {
            element.classList.add(this.parent.hostConfig.makeCssClassName("expandable"));
        }
    }

    readonly card: AdaptiveCard = new InlineAdaptiveCard();

    getJsonTypeName(): string {
        return ShowCardAction.JsonTypeName;
    }

    internalValidateProperties(context: ValidationResults) {
        super.internalValidateProperties(context);

        this.card.internalValidateProperties(context);
    }

    updateActionButtonCssStyle(actionButtonElement: HTMLElement): void {
        super.updateActionButtonCssStyle(actionButtonElement);

        if (this.parent) {
            actionButtonElement.classList.add(this.parent.hostConfig.makeCssClassName("expandable"));
        }
    }

    setParent(value: CardElement) {
        super.setParent(value);

        this.card.setParent(value);
    }

    getAllInputs(): Input[] {
        return this.card.getAllInputs();
    }

    getResourceInformation(): IResourceInformation[] {
        return super.getResourceInformation().concat(this.card.getResourceInformation());
    }

    getActionById(id: string): Action | undefined {
        let result = super.getActionById(id);

        if (!result) {
            result = this.card.getActionById(id);
        }

        return result;
    }
}

class ActionCollection {
    private _owner: CardElement;
    private _actionCardContainer: HTMLDivElement;
    private _expandedAction?: ShowCardAction;
    private _renderedActionCount: number = 0;
    private _actionCard?: HTMLElement;

    private isActionAllowed(action: Action): boolean {
        let forbiddenTypes = this._owner.getForbiddenActionTypes();

        if (forbiddenTypes) {
            for (let forbiddenType of forbiddenTypes) {
                if (action.constructor === forbiddenType) {
                    return false;
                }
            }
        }

        return true;
    }

    private refreshContainer() {
        this._actionCardContainer.innerHTML = "";

        if (!this._actionCard) {
            this._actionCardContainer.style.marginTop = "0px";

            return;
        }

        this._actionCardContainer.style.marginTop = this._renderedActionCount > 0 ? this._owner.hostConfig.actions.showCard.inlineTopMargin + "px" : "0px";

        let padding = this._owner.getEffectivePadding();

        this._owner.getImmediateSurroundingPadding(padding);

        let physicalPadding = this._owner.hostConfig.paddingDefinitionToSpacingDefinition(padding);

        if (this._actionCard) {
            this._actionCard.style.paddingLeft = physicalPadding.left + "px";
            this._actionCard.style.paddingRight = physicalPadding.right + "px";

            this._actionCard.style.marginLeft = "-" + physicalPadding.left + "px";
            this._actionCard.style.marginRight = "-" + physicalPadding.right + "px";

            if (physicalPadding.bottom != 0 && !this._owner.isDesignMode()) {
                this._actionCard.style.paddingBottom = physicalPadding.bottom + "px";
                this._actionCard.style.marginBottom = "-" + physicalPadding.bottom + "px";
            }

            Utils.appendChild(this._actionCardContainer, this._actionCard);
        }
    }

    private layoutChanged() {
        this._owner.getRootElement().updateLayout();
    }

    private hideActionCard() {
        let previouslyExpandedAction = this._expandedAction;

        this._expandedAction = undefined;
        this._actionCard = undefined;

        this.refreshContainer();

        if (previouslyExpandedAction) {
            this.layoutChanged();

            raiseInlineCardExpandedEvent(previouslyExpandedAction, false);
        }
    }

    private showActionCard(action: ShowCardAction, suppressStyle: boolean = false, raiseEvent: boolean = true) {
        (<InlineAdaptiveCard>action.card).suppressStyle = suppressStyle;

        // Always re-render a ShowCard action in design mode; reuse already rendered ShowCard (if available) otherwise
        let renderedCard = action.card.renderedElement && !this._owner.isDesignMode() ? action.card.renderedElement : action.card.render();

        this._actionCard = renderedCard;
        this._expandedAction = action;

        this.refreshContainer();

        if (raiseEvent) {
            this.layoutChanged();

            raiseInlineCardExpandedEvent(action, true);
        }
    }

    private collapseExpandedAction() {
        for (let button of this.buttons) {
            button.state = ActionButtonState.Normal;
        }

        this.hideActionCard();
    }

    private expandShowCardAction(action: ShowCardAction, raiseEvent: boolean) {
        for (let button of this.buttons) {
            if (button.action !== action) {
                button.state = ActionButtonState.Subdued;
            }
            else {
                button.state = ActionButtonState.Expanded;
            }
        }

        this.showActionCard(
            action,
            !(this._owner.isAtTheVeryLeft() && this._owner.isAtTheVeryRight()),
            raiseEvent);
    }

    private actionClicked(actionButton: ActionButton) {
        if (!(actionButton.action instanceof ShowCardAction)) {
            for (let button of this.buttons) {
                button.state = ActionButtonState.Normal;
            }

            this.hideActionCard();

            actionButton.action.execute();
        }
        else {
            if (this._owner.hostConfig.actions.showCard.actionMode === Enums.ShowCardActionMode.Popup) {
                actionButton.action.execute();
            }
            else if (actionButton.action === this._expandedAction) {
                this.collapseExpandedAction();
            }
            else {
                this.expandShowCardAction(actionButton.action, true);
            }
        }
    }

    private getParentContainer(): Container | undefined {
        if (this._owner instanceof Container) {
            return this._owner;
        }
        else {
            return this._owner.getParentContainer();
        }
    }

    private findActionButton(action: Action): ActionButton | undefined {
        for (let actionButton of this.buttons) {
            if (actionButton.action == action) {
                return actionButton;
            }
        }

        return undefined;
    }

    items: Action[] = [];
    buttons: ActionButton[] = [];

    constructor(owner: CardElement) {
        this._owner = owner;
    }

    parse(source: any, context: SerializationContext) {
        this.clear();

        if (Array.isArray(source)) {
            for (let jsonAction of source) {
                let action = context.parseAction(
                    this._owner,
                    jsonAction,
                    [],
                    !this._owner.isDesignMode());

                if (action) {
                    this.addAction(action);
                }
            }
        }
    }

    toJSON(target: PropertyBag, propertyName: string, context: SerializationContext): any {
        context.serializeArray(target, propertyName, this.items);
    }

    getActionById(id: string): Action | undefined {
        let result: Action | undefined = undefined;

        for (let item of this.items) {
            result = item.getActionById(id);

            if (result) {
                break;
            }
        }

        return result;
    }

    validateProperties(context: ValidationResults) {
        if (this._owner.hostConfig.actions.maxActions && this.items.length > this._owner.hostConfig.actions.maxActions) {
            context.addFailure(
                this._owner,
                Enums.ValidationEvent.TooManyActions,
                "A maximum of " + this._owner.hostConfig.actions.maxActions + " actions are allowed.");
        }

        if (this.items.length > 0 && !this._owner.hostConfig.supportsInteractivity) {
            context.addFailure(
                this._owner,
                Enums.ValidationEvent.InteractivityNotAllowed,
                "Interactivity is not allowed.");
        }

        for (let item of this.items) {
            if (!this.isActionAllowed(item)) {
                context.addFailure(
                    this._owner,
                    Enums.ValidationEvent.ActionTypeNotAllowed,
                    "Actions of type " + item.getJsonTypeName() + " are not allowed in this context.");
            }

            item.internalValidateProperties(context);
        }
    }

    render(orientation: Enums.Orientation, isDesignMode: boolean): HTMLElement | undefined {
        // Cache hostConfig for better perf
        let hostConfig = this._owner.hostConfig;

        if (!hostConfig.supportsInteractivity) {
            return undefined;
        }

        let element = document.createElement("div");
        let maxActions = hostConfig.actions.maxActions ? Math.min(hostConfig.actions.maxActions, this.items.length) : this.items.length;

        this._actionCardContainer = document.createElement("div");
        this._renderedActionCount = 0;

        if (hostConfig.actions.preExpandSingleShowCardAction && maxActions == 1 && this.items[0] instanceof ShowCardAction && this.isActionAllowed(this.items[0])) {
            this.showActionCard(<ShowCardAction>this.items[0], true);
            this._renderedActionCount = 1;
        }
        else {
            let buttonStrip = document.createElement("div");
            buttonStrip.className = hostConfig.makeCssClassName("ac-actionSet");
            buttonStrip.style.display = "flex";

            if (orientation == Enums.Orientation.Horizontal) {
                buttonStrip.style.flexDirection = "row";

                if (this._owner.horizontalAlignment && hostConfig.actions.actionAlignment != Enums.ActionAlignment.Stretch) {
                    switch (this._owner.horizontalAlignment) {
                        case Enums.HorizontalAlignment.Center:
                            buttonStrip.style.justifyContent = "center";
                            break;
                        case Enums.HorizontalAlignment.Right:
                            buttonStrip.style.justifyContent = "flex-end";
                            break;
                        default:
                            buttonStrip.style.justifyContent = "flex-start";
                            break;
                    }
                }
                else {
                    switch (hostConfig.actions.actionAlignment) {
                        case Enums.ActionAlignment.Center:
                            buttonStrip.style.justifyContent = "center";
                            break;
                        case Enums.ActionAlignment.Right:
                            buttonStrip.style.justifyContent = "flex-end";
                            break;
                        default:
                            buttonStrip.style.justifyContent = "flex-start";
                            break;
                    }
                }
            }
            else {
                buttonStrip.style.flexDirection = "column";

                if (this._owner.horizontalAlignment && hostConfig.actions.actionAlignment != Enums.ActionAlignment.Stretch) {
                    switch (this._owner.horizontalAlignment) {
                        case Enums.HorizontalAlignment.Center:
                            buttonStrip.style.alignItems = "center";
                            break;
                        case Enums.HorizontalAlignment.Right:
                            buttonStrip.style.alignItems = "flex-end";
                            break;
                        default:
                            buttonStrip.style.alignItems = "flex-start";
                            break;
                    }
                }
                else {
                    switch (hostConfig.actions.actionAlignment) {
                        case Enums.ActionAlignment.Center:
                            buttonStrip.style.alignItems = "center";
                            break;
                        case Enums.ActionAlignment.Right:
                            buttonStrip.style.alignItems = "flex-end";
                            break;
                        case Enums.ActionAlignment.Stretch:
                            buttonStrip.style.alignItems = "stretch";
                            break;
                        default:
                            buttonStrip.style.alignItems = "flex-start";
                            break;
                    }
                }
            }

            let parentContainer = this.getParentContainer();

            if (parentContainer) {
                let parentContainerStyle = parentContainer.getEffectiveStyle();

                for (let i = 0; i < this.items.length; i++) {
                    if (this.isActionAllowed(this.items[i])) {
                        let actionButton = this.findActionButton(this.items[i]);

                        if (!actionButton) {
                            actionButton = new ActionButton(this.items[i], parentContainerStyle);
                            actionButton.onClick = (ab) => { this.actionClicked(ab); };

                            this.buttons.push(actionButton);
                        }

                        actionButton.render();

                        if (actionButton.action.renderedElement) {
                            if (hostConfig.actions.actionsOrientation == Enums.Orientation.Horizontal && hostConfig.actions.actionAlignment == Enums.ActionAlignment.Stretch) {
                                actionButton.action.renderedElement.style.flex = "0 1 100%";
                            }
                            else {
                                actionButton.action.renderedElement.style.flex = "0 1 auto";
                            }

                            buttonStrip.appendChild(actionButton.action.renderedElement);

                            this._renderedActionCount++;

                            if (this._renderedActionCount >= hostConfig.actions.maxActions || i == this.items.length - 1) {
                                break;
                            }
                            else if (hostConfig.actions.buttonSpacing > 0) {
                                let spacer = document.createElement("div");

                                if (orientation === Enums.Orientation.Horizontal) {
                                    spacer.style.flex = "0 0 auto";
                                    spacer.style.width = hostConfig.actions.buttonSpacing + "px";
                                }
                                else {
                                    spacer.style.height = hostConfig.actions.buttonSpacing + "px";
                                }

                                Utils.appendChild(buttonStrip, spacer);
                            }
                        }
                    }
                }
            }

            let buttonStripContainer = document.createElement("div");
            buttonStripContainer.style.overflow = "hidden";
            buttonStripContainer.appendChild(buttonStrip);

            Utils.appendChild(element, buttonStripContainer);
        }

        Utils.appendChild(element, this._actionCardContainer);

        for (let button of this.buttons) {
            if (button.state == ActionButtonState.Expanded) {
                this.expandShowCardAction(<ShowCardAction>button.action, false);

                break;
            }
        }

        return this._renderedActionCount > 0 ? element : undefined;
    }

    addAction(action: Action) {
        if (!action) {
            throw new Error("The action parameter cannot be null.");
        }

        if ((!action.parent || action.parent === this._owner) && this.items.indexOf(action) < 0) {
            this.items.push(action);

            if (!action.parent) {
                action.setParent(this._owner);
            }

            action["_actionCollection"] = this;
        }
        else {
            throw new Error("The action already belongs to another element.");
        }
    }

    removeAction(action: Action): boolean {
        if (this.expandedAction && this._expandedAction == action) {
            this.collapseExpandedAction();
        }

        let actionIndex = this.items.indexOf(action);

        if (actionIndex >= 0) {
            this.items.splice(actionIndex, 1);

            action.setParent(undefined);

            action["_actionCollection"] = undefined;

            for (let i = 0; i < this.buttons.length; i++) {
                if (this.buttons[i].action == action) {
                    this.buttons.splice(i, 1);

                    break;
                }
            }

            return true;
        }

        return false;
    }

    clear() {
        this.items = [];
        this.buttons = [];

        this._expandedAction = undefined;
        this._renderedActionCount = 0;
    }

    getAllInputs(): Input[] {
        let result: Input[] = [];

        for (let action of this.items) {
            result = result.concat(action.getAllInputs());
        }

        return result;
    }

    getResourceInformation(): IResourceInformation[] {
        let result: IResourceInformation[] = [];

        for (let action of this.items) {
            result = result.concat(action.getResourceInformation());
        }

        return result;
    }

    get renderedActionCount(): number {
        return this._renderedActionCount;
    }

    get expandedAction(): ShowCardAction | undefined {
        return this._expandedAction;
    }
}

export class ActionSet extends CardElement {
    //#region Schema

    static readonly orientationProperty = new EnumProperty(Versions.v1_1, "orientation", Enums.Orientation);

    @property(ActionSet.orientationProperty)
    orientation?: Enums.Orientation;

    //#endregion

    private _actionCollection: ActionCollection;

    protected internalParse(source: any, context: SerializationContext) {
        super.internalParse(source, context);

        this._actionCollection.parse(source["actions"], context);
    }

    protected internalToJSON(target: PropertyBag, context: SerializationContext) {
        super.internalToJSON(target, context);

        this._actionCollection.toJSON(target, "actions", context);
    }

    protected internalRender(): HTMLElement | undefined {
        return this._actionCollection.render(this.orientation !== undefined ? this.orientation : this.hostConfig.actions.actionsOrientation, this.isDesignMode());
    }

    constructor() {
        super();

        this._actionCollection = new ActionCollection(this);
    }

    isBleedingAtBottom(): boolean {
        if (this._actionCollection.renderedActionCount == 0) {
            return super.isBleedingAtBottom();
        }
        else {
            if (this._actionCollection.items.length == 1) {
                return this._actionCollection.expandedAction !== undefined && !this.hostConfig.actions.preExpandSingleShowCardAction;
            }
            else {
                return this._actionCollection.expandedAction !== undefined;
            }
        }
    }

    getJsonTypeName(): string {
        return "ActionSet";
    }

    getActionCount(): number {
        return this._actionCollection.items.length;
    }

    getActionAt(index: number): Action | undefined {
        if (index >= 0 && index < this.getActionCount()) {
            return this._actionCollection.items[index];
        }
        else {
            return super.getActionAt(index);
        }
    }

    internalValidateProperties(context: ValidationResults) {
        super.internalValidateProperties(context);

        this._actionCollection.validateProperties(context);
    }

    addAction(action: Action) {
        this._actionCollection.addAction(action);
    }

    getAllInputs(): Input[] {
        return this._actionCollection.getAllInputs();
    }

    getResourceInformation(): IResourceInformation[] {
        return this._actionCollection.getResourceInformation();
    }

    get isInteractive(): boolean {
        return true;
    }
}

export abstract class StylableCardElementContainer extends CardElementContainer {
    //#region Schema

    static readonly styleProperty = new ValueSetProperty(
        Versions.v1_0,
        "style",
        [
            { value: Enums.ContainerStyle.Default },
            { value: Enums.ContainerStyle.Emphasis },
            { targetVersion: Versions.v1_2, value: Enums.ContainerStyle.Accent },
            { targetVersion: Versions.v1_2, value: Enums.ContainerStyle.Good },
            { targetVersion: Versions.v1_2, value: Enums.ContainerStyle.Attention },
            { targetVersion: Versions.v1_2, value: Enums.ContainerStyle.Warning }
        ]);
    static readonly bleedProperty = new BoolProperty(Versions.v1_2, "bleed", false);
    static readonly minHeightProperty = new PixelSizeProperty(Versions.v1_2, "minHeight");

    @property(StylableCardElementContainer.styleProperty)
    get style(): string | undefined {
        if (this.allowCustomStyle) {
            let style = this.getValue(StylableCardElementContainer.styleProperty);

            if (style && this.hostConfig.containerStyles.getStyleByName(style)) {
                return style;
            }
        }

        return undefined;
    }

    set style(value: string | undefined) {
        this.setValue(StylableCardElementContainer.styleProperty, value);
    }

    @property(StylableCardElementContainer.bleedProperty)
    private _bleed: boolean = false;

    @property(StylableCardElementContainer.minHeightProperty)
    minPixelHeight?: number;

    //#endregion

    protected adjustRenderedElementSize(renderedElement: HTMLElement) {
        super.adjustRenderedElementSize(renderedElement);

        if (this.minPixelHeight) {
            renderedElement.style.minHeight = this.minPixelHeight + "px";
        }
    }

    protected applyBackground() {
        if (this.renderedElement) {
            let styleDefinition = this.hostConfig.containerStyles.getStyleByName(this.style, this.hostConfig.containerStyles.getStyleByName(this.defaultStyle));

            if (styleDefinition.backgroundColor) {
                this.renderedElement.style.backgroundColor = <string>Utils.stringToCssColor(styleDefinition.backgroundColor);
            }
        }
    }

    protected applyPadding() {
        super.applyPadding();

        if (!this.renderedElement) {
            return;
        }

        let physicalPadding = new SpacingDefinition();

        if (this.getEffectivePadding()) {
            physicalPadding = this.hostConfig.paddingDefinitionToSpacingDefinition(this.getEffectivePadding());
        }

        this.renderedElement.style.paddingTop = physicalPadding.top + "px";
        this.renderedElement.style.paddingRight = physicalPadding.right + "px";
        this.renderedElement.style.paddingBottom = physicalPadding.bottom + "px";
        this.renderedElement.style.paddingLeft = physicalPadding.left + "px";

        if (this.isBleeding()) {
            // Bleed into the first parent that does have padding
            let padding = new PaddingDefinition();

            this.getImmediateSurroundingPadding(padding);

            let surroundingPadding = this.hostConfig.paddingDefinitionToSpacingDefinition(padding);

            this.renderedElement.style.marginRight = "-" + surroundingPadding.right + "px";
            this.renderedElement.style.marginLeft = "-" + surroundingPadding.left + "px";

            if (!this.isDesignMode()) {
                this.renderedElement.style.marginTop = "-" + surroundingPadding.top + "px";
                this.renderedElement.style.marginBottom = "-" + surroundingPadding.bottom + "px";
            }

            if (this.separatorElement && this.separatorOrientation == Enums.Orientation.Horizontal) {
                this.separatorElement.style.marginLeft = "-" + surroundingPadding.left + "px";
                this.separatorElement.style.marginRight = "-" + surroundingPadding.right + "px";
            }
        }
        else {
            this.renderedElement.style.marginRight = "0";
            this.renderedElement.style.marginLeft = "0";
            this.renderedElement.style.marginTop = "0";
            this.renderedElement.style.marginBottom = "0";

            if (this.separatorElement) {
                this.separatorElement.style.marginRight = "0";
                this.separatorElement.style.marginLeft = "0";
            }
        }
    }

    protected getHasBackground(): boolean {
        let currentElement: CardElement | undefined = this.parent;

        while (currentElement) {
            let currentElementHasBackgroundImage = currentElement instanceof Container ? currentElement.backgroundImage.isValid() : false;

            if (currentElement instanceof StylableCardElementContainer) {
                if (this.hasExplicitStyle && (currentElement.getEffectiveStyle() != this.getEffectiveStyle() || currentElementHasBackgroundImage)) {
                    return true;
                }
            }

            currentElement = currentElement.parent;
        }

        return false;
    }

    protected getDefaultPadding(): PaddingDefinition {
        return this.getHasBackground() ?
            new PaddingDefinition(
                Enums.Spacing.Padding,
                Enums.Spacing.Padding,
                Enums.Spacing.Padding,
                Enums.Spacing.Padding) : super.getDefaultPadding();
    }

    protected getHasExpandedAction(): boolean {
        return false;
    }

    protected getBleed(): boolean {
        return this._bleed;
    }

    protected setBleed(value: boolean) {
        this._bleed = value;
    }

    protected get renderedActionCount(): number {
        return 0;
    }

    protected get hasExplicitStyle(): boolean {
        return this.getValue(StylableCardElementContainer.styleProperty) !== undefined;
    }

    protected get allowCustomStyle(): boolean {
        return true;
    }

    isBleeding(): boolean {
		return (this.getHasBackground() || this.hostConfig.alwaysAllowBleed) && this.getBleed();
    }

    internalValidateProperties(context: ValidationResults) {
        super.internalValidateProperties(context);

        let explicitStyle = this.getValue(StylableCardElementContainer.styleProperty);

        if (explicitStyle !== undefined) {
            let styleDefinition = this.hostConfig.containerStyles.getStyleByName(explicitStyle);

            if (!styleDefinition) {
                context.addFailure(
                    this,
                    Enums.ValidationEvent.InvalidPropertyValue,
                    "Unknown container style: " + explicitStyle);
            }
        }
    }

    render(): HTMLElement | undefined {
        let renderedElement = super.render();

        if (renderedElement && this.getHasBackground()) {
            this.applyBackground();
        }

        return renderedElement;
    }

    getEffectiveStyle(): string {
        let effectiveStyle = this.style;

        return effectiveStyle ? effectiveStyle : super.getEffectiveStyle();
    }
}

export class BackgroundImage extends SerializableObject {
    //#region Schema

    static readonly urlProperty = new StringProperty(Versions.v1_0, "url");
    static readonly fillModeProperty = new EnumProperty(Versions.v1_2, "fillMode", Enums.FillMode, Enums.FillMode.Cover);
    static readonly horizontalAlignmentProperty = new EnumProperty(Versions.v1_2, "horizontalAlignment", Enums.HorizontalAlignment, Enums.HorizontalAlignment.Left);
    static readonly verticalAlignmentProperty = new EnumProperty(Versions.v1_2, "verticalAlignment", Enums.VerticalAlignment, Enums.VerticalAlignment.Top);

    @property(BackgroundImage.urlProperty)
    url?: string;

    @property(BackgroundImage.fillModeProperty)
    fillMode: Enums.FillMode;

    @property(BackgroundImage.horizontalAlignmentProperty)
    horizontalAlignment: Enums.HorizontalAlignment;

    @property(BackgroundImage.verticalAlignmentProperty)
    verticalAlignment: Enums.VerticalAlignment;

    //#endregion

    protected getSchemaKey(): string {
        return "BackgroundImage";
    }

    protected internalParse(source: any, context: BaseSerializationContext) {
        if (typeof source === "string") {
            this.resetDefaultValues();
            this.url = source;
        }
        else {
            return super.internalParse(source, context);
        }
    }

    apply(element: CardElement) {
        if (this.url && element.renderedElement) {
            element.renderedElement.style.backgroundImage = "url('" + element.preProcessPropertyValue(BackgroundImage.urlProperty, this.url) + "')";

            switch (this.fillMode) {
                case Enums.FillMode.Repeat:
                    element.renderedElement.style.backgroundRepeat = "repeat";
                    break;
                case Enums.FillMode.RepeatHorizontally:
                    element.renderedElement.style.backgroundRepeat = "repeat-x";
                    break;
                case Enums.FillMode.RepeatVertically:
                    element.renderedElement.style.backgroundRepeat = "repeat-y";
                    break;
                case Enums.FillMode.Cover:
                default:
                    element.renderedElement.style.backgroundRepeat = "no-repeat";
                    element.renderedElement.style.backgroundSize = "cover";
                    break;
            }

            switch (this.horizontalAlignment) {
                case Enums.HorizontalAlignment.Center:
                    element.renderedElement.style.backgroundPositionX = "center";
                    break;
                case Enums.HorizontalAlignment.Right:
                    element.renderedElement.style.backgroundPositionX = "right";
                    break;
            }

            switch (this.verticalAlignment) {
                case Enums.VerticalAlignment.Center:
                    element.renderedElement.style.backgroundPositionY = "center";
                    break;
                case Enums.VerticalAlignment.Bottom:
                    element.renderedElement.style.backgroundPositionY = "bottom";
                    break;
            }
        }
    }

    isValid(): boolean {
        return this.url ? true : false;
    }
}

export class Container extends StylableCardElementContainer {
    //#region Schema

    static readonly backgroundImageProperty = new SerializableObjectProperty(
        Versions.v1_0,
        "backgroundImage",
        BackgroundImage);
    static readonly verticalContentAlignmentProperty = new EnumProperty(Versions.v1_1, "verticalContentAlignment", Enums.VerticalAlignment, Enums.VerticalAlignment.Top);
    static readonly rtlProperty = new BoolProperty(Versions.v1_0, "rtl");

    @property(Container.backgroundImageProperty)
    get backgroundImage(): BackgroundImage {
        return this.getValue(Container.backgroundImageProperty);
    }

    @property(Container.verticalContentAlignmentProperty)
    verticalContentAlignment: Enums.VerticalAlignment = Enums.VerticalAlignment.Top;

    @property(Container.rtlProperty)
    rtl?: boolean;

    //#endregion

    private _items: CardElement[] = [];
    private _renderedItems: CardElement[] = [];

    private insertItemAt(
        item: CardElement,
        index: number,
        forceInsert: boolean) {
        if (!item.parent || forceInsert) {
            if (item.isStandalone) {
                if (index < 0 || index >= this._items.length) {
                    this._items.push(item);
                }
                else {
                    this._items.splice(index, 0, item);
                }

                item.setParent(this);
            }
            else {
                throw new Error("Elements of type " + item.getJsonTypeName() + " cannot be used as standalone elements.");
            }
        }
        else {
            throw new Error("The element already belongs to another container.")
        }
    }

    protected supportsExcplitiHeight(): boolean {
        return true;
    }

    protected getItemsCollectionPropertyName(): string {
        return "items";
    }

    protected applyBackground() {
        if (this.backgroundImage.isValid() && this.renderedElement) {
            this.backgroundImage.apply(this);
        }

        super.applyBackground();
    }

    protected internalRender(): HTMLElement | undefined {
        this._renderedItems = [];

        // Cache hostConfig to avoid walking the parent hierarchy several times
        let hostConfig = this.hostConfig;

        let element = document.createElement("div");

        if (this.rtl !== undefined && this.rtl) {
            element.dir = "rtl";
        }

        element.classList.add(hostConfig.makeCssClassName("ac-container"));
        element.style.display = "flex";
        element.style.flexDirection = "column";

        if (GlobalSettings.useAdvancedCardBottomTruncation) {
            // Forces the container to be at least as tall as its content.
            //
            // Fixes a quirk in Chrome where, for nested flex elements, the
            // inner element's height would never exceed the outer element's
            // height. This caused overflow truncation to break -- containers
            // would always be measured as not overflowing, since their heights
            // were constrained by their parents as opposed to truly reflecting
            // the height of their content.
            //
            // See the "Browser Rendering Notes" section of this answer:
            // https://stackoverflow.com/questions/36247140/why-doesnt-flex-item-shrink-past-content-size
            element.style.minHeight = '-webkit-min-content';
        }

        switch (this.verticalContentAlignment) {
            case Enums.VerticalAlignment.Center:
                element.style.justifyContent = "center";
                break;
            case Enums.VerticalAlignment.Bottom:
                element.style.justifyContent = "flex-end";
                break;
            default:
                element.style.justifyContent = "flex-start";
                break;
        }

        if (this._items.length > 0) {
            for (let item of this._items) {
                let renderedItem = this.isElementAllowed(item) ? item.render() : undefined;

                if (renderedItem) {
                    if (this._renderedItems.length > 0 && item.separatorElement) {
                        item.separatorElement.style.flex = "0 0 auto";

                        Utils.appendChild(element, item.separatorElement);
                    }

                    Utils.appendChild(element, renderedItem);

                    this._renderedItems.push(item);
                }
            }
        }
        else {
            if (this.isDesignMode()) {
                let placeholderElement = this.createPlaceholderElement();
                placeholderElement.style.width = "100%";
                placeholderElement.style.height = "100%";

                element.appendChild(placeholderElement);
            }
        }

        return element;
    }

    protected truncateOverflow(maxHeight: number): boolean {
        if (this.renderedElement) {
            // Add 1 to account for rounding differences between browsers
            let boundary = this.renderedElement.offsetTop + maxHeight + 1;

            let handleElement = (cardElement: CardElement) => {
                let elt = cardElement.renderedElement;

                if (elt) {
                    switch (Utils.getFitStatus(elt, boundary)) {
                        case Enums.ContainerFitStatus.FullyInContainer:
                            let sizeChanged = cardElement['resetOverflow']();
                            // If the element's size changed after resetting content,
                            // we have to check if it still fits fully in the card
                            if (sizeChanged) {
                                handleElement(cardElement);
                            }
                            break;
                        case Enums.ContainerFitStatus.Overflowing:
                            let maxHeight = boundary - elt.offsetTop;
                            cardElement['handleOverflow'](maxHeight);
                            break;
                        case Enums.ContainerFitStatus.FullyOutOfContainer:
                            cardElement['handleOverflow'](0);
                            break;
                    }
                }
            };

            for (let item of this._items) {
                handleElement(item);
            }

            return true;
        }

        return false;
    }

    protected undoOverflowTruncation() {
        for (let item of this._items) {
            item['resetOverflow']();
        }
    }

    protected getHasBackground(): boolean {
        return this.backgroundImage.isValid() || super.getHasBackground();
    }

    protected internalParse(source: any, context: SerializationContext) {
        super.internalParse(source, context);

        this.clear();
        this.setShouldFallback(false);

        let jsonItems = source[this.getItemsCollectionPropertyName()];

        if (Array.isArray(jsonItems)) {
            for (let item of jsonItems) {
                let element = context.parseElement(this, item, !this.isDesignMode());

                if (element) {
                    this.insertItemAt(element, -1, true);
                }
            }
        }
    }

    protected internalToJSON(target: PropertyBag, context: SerializationContext) {
        super.internalToJSON(target, context);

        context.serializeArray(target, this.getItemsCollectionPropertyName(), this._items);
    }

    protected get isSelectable(): boolean {
        return true;
    }

    getItemCount(): number {
        return this._items.length;
    }

    getItemAt(index: number): CardElement {
        return this._items[index];
    }

    getFirstVisibleRenderedItem(): CardElement | undefined {
        if (this.renderedElement && this._renderedItems && this._renderedItems.length > 0) {
            for (let item of this._renderedItems) {
                if (item.isVisible) {
                    return item;
                }
            };
        }

        return undefined;
    }

    getLastVisibleRenderedItem(): CardElement | undefined {
        if (this.renderedElement && this._renderedItems && this._renderedItems.length > 0) {
            for (let i = this._renderedItems.length - 1; i >= 0; i--) {
                if (this._renderedItems[i].isVisible) {
                    return this._renderedItems[i];
                }
            }
        }

        return undefined;
    }

    getJsonTypeName(): string {
        return "Container";
    }

    isFirstElement(element: CardElement): boolean {
        let designMode = this.isDesignMode();

        for (let item of this._items) {
            if (item.isVisible || designMode) {
                return item == element;
            }
        }

        return false;
    }

    isLastElement(element: CardElement): boolean {
        let designMode = this.isDesignMode();

        for (let i = this._items.length - 1; i >= 0; i--) {
            if (this._items[i].isVisible || designMode) {
                return this._items[i] == element;
            }
        }

        return false;
    }

    isRtl(): boolean {
        if (this.rtl !== undefined) {
            return this.rtl;
        }
        else {
            let parentContainer = this.getParentContainer();

            return parentContainer ? parentContainer.isRtl() : false;
        }
    }

    isBleedingAtTop(): boolean {
        let firstRenderedItem = this.getFirstVisibleRenderedItem();

        return this.isBleeding() || (firstRenderedItem ? firstRenderedItem.isBleedingAtTop() : false);
    }

    isBleedingAtBottom(): boolean {
        let lastRenderedItem = this.getLastVisibleRenderedItem();

        return this.isBleeding() || (lastRenderedItem ? lastRenderedItem.isBleedingAtBottom() && lastRenderedItem.getEffectiveStyle() == this.getEffectiveStyle() : false);
    }

    indexOf(cardElement: CardElement): number {
        return this._items.indexOf(cardElement);
    }

    addItem(item: CardElement) {
        this.insertItemAt(item, -1, false);
    }

    insertItemBefore(item: CardElement, insertBefore: CardElement) {
        this.insertItemAt(item, this._items.indexOf(insertBefore), false);
    }

    insertItemAfter(item: CardElement, insertAfter: CardElement) {
        this.insertItemAt(item, this._items.indexOf(insertAfter) + 1, false);
    }

    removeItem(item: CardElement): boolean {
        let itemIndex = this._items.indexOf(item);

        if (itemIndex >= 0) {
            this._items.splice(itemIndex, 1);

            item.setParent(undefined);

            this.updateLayout();

            return true;
        }

        return false;
    }

    clear() {
        this._items = [];
        this._renderedItems = [];
    }

    getResourceInformation(): IResourceInformation[] {
        let result = super.getResourceInformation();

        if (this.backgroundImage.isValid()) {
            result.push(
                {
                    url: <string>this.backgroundImage.url,
                    mimeType: "image"
                }
            );
        }

        return result;
    }

    getActionById(id: string): Action | undefined {
        let result: Action | undefined = super.getActionById(id);

        if (!result) {
            if (this.selectAction) {
                result = this.selectAction.getActionById(id);
            }

            if (!result) {
                for (let item of this._items) {
                    result = item.getActionById(id);

                    if (result) {
                        break;
                    }
                }
            }
        }

        return result;
    }

    get padding(): PaddingDefinition | undefined {
        return this.getPadding();
    }

    set padding(value: PaddingDefinition | undefined) {
        this.setPadding(value);
    }

    get selectAction(): Action | undefined {
        return this._selectAction;
    }

    set selectAction(value: Action | undefined) {
        this._selectAction = value;
    }

    get bleed(): boolean {
        return this.getBleed();
    }

    set bleed(value: boolean) {
        this.setBleed(value);
    }
}

export type ColumnWidth = SizeAndUnit | "auto" | "stretch";

export class Column extends Container {
    //#region Schema

    static readonly widthProperty = new CustomProperty<ColumnWidth>(
        Versions.v1_0,
        "width",
        (sender: SerializableObject, property: PropertyDefinition, source: PropertyBag, context: BaseSerializationContext) => {
            let result: ColumnWidth = property.defaultValue;
            let value = source[property.name];
            let invalidWidth = false;

            if (typeof value === "number" && !isNaN(value)) {
                result = new SizeAndUnit(value, Enums.SizeUnit.Weight);
            }
            else if (value === "auto" || value === "stretch") {
                result = value;
            }
            else if (typeof value === "string") {
                try {
                    result = SizeAndUnit.parse(value);

                    if (result.unit === Enums.SizeUnit.Pixel && property.targetVersion.compareTo(context.targetVersion) > 0) {
                        invalidWidth = true;
                    }
                }
                catch (e) {
                    invalidWidth = true;
                }
            }
            else {
                invalidWidth = true;
            }

            if (invalidWidth) {
                context.logParseEvent(
                    Enums.ValidationEvent.InvalidPropertyValue,
                    "Invalid column width:" + value + " - defaulting to \"auto\"",
                    sender);

                result = "auto";
            }

            return result;
        },
        (sender: SerializableObject, property: PropertyDefinition, target: PropertyBag, value: ColumnWidth, context: BaseSerializationContext) => {
            if (value instanceof SizeAndUnit) {
                if (value.unit === Enums.SizeUnit.Pixel) {
                    context.serializeValue(target, "width", value.physicalSize + "px");
                }
                else {
                    context.serializeNumber(target, "width", value.physicalSize);
                }
            }
            else {
                context.serializeValue(target, "width", value);
            }
        },
        "stretch");

    @property(Column.widthProperty)
    width: ColumnWidth = "stretch";

    //#endregion

    private _computedWeight: number = 0;

    protected adjustRenderedElementSize(renderedElement: HTMLElement) {
        const minDesignTimeColumnHeight = 20;

        if (this.isDesignMode()) {
            renderedElement.style.minWidth = "20px";
            renderedElement.style.minHeight = (!this.minPixelHeight ? minDesignTimeColumnHeight : Math.max(this.minPixelHeight, minDesignTimeColumnHeight)) + "px";
        }
        else {
            renderedElement.style.minWidth = "0";

            if (this.minPixelHeight) {
                renderedElement.style.minHeight = this.minPixelHeight + "px";
            }
        }

        if (this.width === "auto") {
            renderedElement.style.flex = "0 1 auto";
        }
        else if (this.width === "stretch") {
            renderedElement.style.flex = "1 1 50px";
        }
        else if (this.width instanceof SizeAndUnit) {
            if (this.width.unit == Enums.SizeUnit.Pixel) {
                renderedElement.style.flex = "0 0 auto";
                renderedElement.style.width = this.width.physicalSize + "px";
            }
            else {
                renderedElement.style.flex = "1 1 " + (this._computedWeight > 0 ? this._computedWeight : this.width.physicalSize) + "%";
            }
        }
    }

    protected shouldSerialize(context: SerializationContext): boolean {
        return true;
    }

    protected get separatorOrientation(): Enums.Orientation {
        return Enums.Orientation.Vertical;
    }

    constructor(width: ColumnWidth = "stretch") {
        super();

        this.width = width;
    }

    getJsonTypeName(): string {
        return "Column";
    }

    get hasVisibleSeparator(): boolean {
        if (this.parent && this.parent instanceof ColumnSet) {
            return this.separatorElement !== undefined && !this.parent.isLeftMostElement(this);
        }
        else {
            return false;
        }
    }

    get isStandalone(): boolean {
        return false;
    }
}

export class ColumnSet extends StylableCardElementContainer {
    private _columns: Column[] = [];
    private _renderedColumns: Column[];

    private createColumnInstance(source: any, context: SerializationContext): Column | undefined {
        return context.parseCardObject<Column>(
            this,
            source,
            [], // Forbidden types not supported for elements for now
            !this.isDesignMode(),
            (typeName: string) => {
                return !typeName || typeName === "Column" ? new Column() : undefined;
            },
            (typeName: string, errorType: TypeErrorType) => {
                return {
                    error: Enums.ValidationEvent.ElementTypeNotAllowed,
                    message: "Invalid element type " + typeName + ". Only Column elements are allowed in a ColumnSet."
                }
            });
    }

    protected internalRender(): HTMLElement | undefined {
        this._renderedColumns = [];

        if (this._columns.length > 0) {
            // Cache hostConfig to avoid walking the parent hierarchy several times
            let hostConfig = this.hostConfig;

            let element = document.createElement("div");
            element.className = hostConfig.makeCssClassName("ac-columnSet");
            element.style.display = "flex";

            if (GlobalSettings.useAdvancedCardBottomTruncation) {
                // See comment in Container.internalRender()
                element.style.minHeight = '-webkit-min-content';
            }

            switch (this.horizontalAlignment) {
                case Enums.HorizontalAlignment.Center:
                    element.style.justifyContent = "center";
                    break;
                case Enums.HorizontalAlignment.Right:
                    element.style.justifyContent = "flex-end";
                    break;
                default:
                    element.style.justifyContent = "flex-start";
                    break;
            }

            let totalWeight: number = 0;

            for (let column of this._columns) {
                if (column.width instanceof SizeAndUnit && (column.width.unit == Enums.SizeUnit.Weight)) {
                    totalWeight += column.width.physicalSize;
                }
            }

            for (let column of this._columns) {
                if (column.width instanceof SizeAndUnit && column.width.unit == Enums.SizeUnit.Weight && totalWeight > 0) {
                    let computedWeight = 100 / totalWeight * column.width.physicalSize;

                    // Best way to emulate "internal" access I know of
                    column["_computedWeight"] = computedWeight;
                }

                let renderedColumn = column.render();

                if (renderedColumn) {
                    if (this._renderedColumns.length > 0 && column.separatorElement) {
                        column.separatorElement.style.flex = "0 0 auto";

                        Utils.appendChild(element, column.separatorElement);
                    }

                    Utils.appendChild(element, renderedColumn);

                    this._renderedColumns.push(column);
                }
            }

            return this._renderedColumns.length > 0 ? element : undefined;
        }
        else {
            return undefined;
        }
    }

    protected truncateOverflow(maxHeight: number): boolean {
        for (let column of this._columns) {
            column['handleOverflow'](maxHeight);
        }

        return true;
    }

    protected undoOverflowTruncation() {
        for (let column of this._columns) {
            column['resetOverflow']();
        }
    }

    protected get isSelectable(): boolean {
        return true;
    }

    protected internalParse(source: any, context: SerializationContext) {
        super.internalParse(source, context);

        this._columns = [];
        this._renderedColumns = [];

        let jsonColumns = source["columns"];

        if (Array.isArray(jsonColumns)) {
            for (let item of jsonColumns) {
                let column = this.createColumnInstance(item, context);

                if (column) {
                    this._columns.push(column);
                }
            }
        }
    }

    protected internalToJSON(target: PropertyBag, context: SerializationContext) {
        super.internalToJSON(target, context);

        context.serializeArray(target, "columns", this._columns);
    }

    isFirstElement(element: CardElement): boolean {
        for (let column of this._columns) {
            if (column.isVisible) {
                return column == element;
            }
        }

        return false;
    }

    isBleedingAtTop(): boolean {
        if (this.isBleeding()) {
            return true;
        }

        if (this._renderedColumns && this._renderedColumns.length > 0) {
            for (let column of this._columns) {
                if (column.isBleedingAtTop()) {
                    return true;
                }
            }
        }

        return false;
    }

    isBleedingAtBottom(): boolean {
        if (this.isBleeding()) {
            return true;
        }

        if (this._renderedColumns && this._renderedColumns.length > 0) {
            for (let column of this._columns) {
                if (column.isBleedingAtBottom()) {
                    return true;
                }
            }
        }

        return false;
    }

    getItemCount(): number {
        return this._columns.length;
    }

    getFirstVisibleRenderedItem(): CardElement | undefined {
        if (this.renderedElement && this._renderedColumns && this._renderedColumns.length > 0) {
            return this._renderedColumns[0];
        }
        else {
            return undefined;
        }
    }

    getLastVisibleRenderedItem(): CardElement | undefined {
        if (this.renderedElement && this._renderedColumns && this._renderedColumns.length > 0) {
            return this._renderedColumns[this._renderedColumns.length - 1];
        }
        else {
            return undefined;
        }
    }

    getColumnAt(index: number): Column {
        return this._columns[index];
    }

    getItemAt(index: number): CardElement {
        return this.getColumnAt(index);
    }

    getJsonTypeName(): string {
        return "ColumnSet";
    }

    internalValidateProperties(context: ValidationResults) {
        super.internalValidateProperties(context);

        let weightedColumns: number = 0;
        let stretchedColumns: number = 0;

        for (let column of this._columns) {
            if (typeof column.width === "number") {
                weightedColumns++;
            }
            else if (column.width === "stretch") {
                stretchedColumns++;
            }
        }

        if (weightedColumns > 0 && stretchedColumns > 0) {
            context.addFailure(
                this,
                Enums.ValidationEvent.Hint,
                "It is not recommended to use weighted and stretched columns in the same ColumnSet, because in such a situation stretched columns will always get the minimum amount of space.");
        }
    }

    addColumn(column: Column) {
        if (!column.parent) {
            this._columns.push(column);

            column.setParent(this);
        }
        else {
            throw new Error("This column already belongs to another ColumnSet.");
        }
    }

    removeItem(item: CardElement): boolean {
        if (item instanceof Column) {
            let itemIndex = this._columns.indexOf(item);

            if (itemIndex >= 0) {
                this._columns.splice(itemIndex, 1);

                item.setParent(undefined);

                this.updateLayout();

                return true;
            }
        }

        return false;
    }

    indexOf(cardElement: CardElement): number {
        return cardElement instanceof Column ? this._columns.indexOf(cardElement) : -1;
    }

    isLeftMostElement(element: CardElement): boolean {
        return this._columns.indexOf(<Column>element) == 0;
    }

    isRightMostElement(element: CardElement): boolean {
        return this._columns.indexOf(<Column>element) == this._columns.length - 1;
    }

    isTopElement(element: CardElement): boolean {
        return this._columns.indexOf(<Column>element) >= 0;
    }

    isBottomElement(element: CardElement): boolean {
        return this._columns.indexOf(<Column>element) >= 0;
    }

    getActionById(id: string): Action | undefined {
        let result: Action | undefined = undefined;

        for (let column of this._columns) {
            result = column.getActionById(id);

            if (result) {
                break;
            }
        }

        return result;
    }

    get bleed(): boolean {
        return this.getBleed();
    }

    set bleed(value: boolean) {
        this.setBleed(value);
    }

    get padding(): PaddingDefinition | undefined {
        return this.getPadding();
    }

    set padding(value: PaddingDefinition | undefined) {
        this.setPadding(value);
    }

    get selectAction(): Action | undefined {
        return this._selectAction;
    }

    set selectAction(value: Action | undefined) {
        this._selectAction = value;
    }
}

function raiseImageLoadedEvent(image: Image) {
    let card = image.getRootElement() as AdaptiveCard;
    let onImageLoadedHandler = (card && card.onImageLoaded) ? card.onImageLoaded : AdaptiveCard.onImageLoaded;

    if (onImageLoadedHandler) {
        onImageLoadedHandler(image);
    }
}

function raiseAnchorClickedEvent(element: CardElement, anchor: HTMLAnchorElement): boolean {
    let card = element.getRootElement() as AdaptiveCard;
    let onAnchorClickedHandler = (card && card.onAnchorClicked) ? card.onAnchorClicked : AdaptiveCard.onAnchorClicked;

    return onAnchorClickedHandler !== undefined ? onAnchorClickedHandler(element, anchor) : false;
}

function raiseExecuteActionEvent(action: Action) {
    let card = action.parent ? action.parent.getRootElement() as AdaptiveCard : undefined;
    let onExecuteActionHandler = (card && card.onExecuteAction) ? card.onExecuteAction : AdaptiveCard.onExecuteAction;

    if (action.prepareForExecution() && onExecuteActionHandler) {
        onExecuteActionHandler(action);
    }
}

function raiseInlineCardExpandedEvent(action: ShowCardAction, isExpanded: boolean) {
    let card = action.parent ? action.parent.getRootElement() as AdaptiveCard : undefined;
    let onInlineCardExpandedHandler = (card && card.onInlineCardExpanded) ? card.onInlineCardExpanded : AdaptiveCard.onInlineCardExpanded;

    if (onInlineCardExpandedHandler) {
        onInlineCardExpandedHandler(action, isExpanded);
    }
}

function raiseInputValueChangedEvent(input: Input) {
    let card = input.getRootElement() as AdaptiveCard;
    let onInputValueChangedHandler = (card && card.onInputValueChanged) ? card.onInputValueChanged : AdaptiveCard.onInputValueChanged;

    if (onInputValueChangedHandler) {
        onInputValueChangedHandler(input);
    }
}

function raiseElementVisibilityChangedEvent(element: CardElement, shouldUpdateLayout: boolean = true) {
    let rootElement = element.getRootElement();

    if (shouldUpdateLayout) {
        rootElement.updateLayout();
    }

    let card = rootElement as AdaptiveCard;
    let onElementVisibilityChangedHandler = (card && card.onElementVisibilityChanged) ? card.onElementVisibilityChanged : AdaptiveCard.onElementVisibilityChanged;

    if (onElementVisibilityChangedHandler !== undefined) {
        onElementVisibilityChangedHandler(element);
    }
}

export abstract class ContainerWithActions extends Container {
    private _actionCollection: ActionCollection;

    protected internalParse(source: any, context: SerializationContext) {
        super.internalParse(source, context);

        this._actionCollection.parse(source["actions"], context);
    }

    protected internalToJSON(target: PropertyBag, context: SerializationContext) {
        super.internalToJSON(target, context);

        this._actionCollection.toJSON(target, "actions", context);
    }

    protected internalRender(): HTMLElement | undefined {
        let element = super.internalRender();

        if (element) {
            let renderedActions = this._actionCollection.render(this.hostConfig.actions.actionsOrientation, false);

            if (renderedActions) {
                Utils.appendChild(
                    element,
                    Utils.renderSeparation(
                        this.hostConfig,
                        {
                            spacing: this.hostConfig.getEffectiveSpacing(this.hostConfig.actions.spacing)
                        },
                        Enums.Orientation.Horizontal));
                Utils.appendChild(element, renderedActions);
            }

            if (this.renderIfEmpty) {
                return element;
            }
            else {
                return element.children.length > 0 ? element : undefined;
            }
        }
        else {
            return undefined;
        }
    }

    protected getHasExpandedAction(): boolean {
        if (this.renderedActionCount == 0) {
            return false;
        }
        else if (this.renderedActionCount == 1) {
            return this._actionCollection.expandedAction !== undefined && !this.hostConfig.actions.preExpandSingleShowCardAction;
        }
        else {
            return this._actionCollection.expandedAction !== undefined;
        }
    }

    protected get renderedActionCount(): number {
        return this._actionCollection.renderedActionCount;
    }

    protected get renderIfEmpty(): boolean {
        return false;
    }

    constructor() {
        super();

        this._actionCollection = new ActionCollection(this);
    }

    getActionCount(): number {
        return this._actionCollection.items.length;
    }

    getActionAt(index: number): Action | undefined {
        if (index >= 0 && index < this.getActionCount()) {
            return this._actionCollection.items[index];
        }
        else {
            return super.getActionAt(index);
        }
    }

    getActionById(id: string): Action | undefined {
        let result: Action | undefined = this._actionCollection.getActionById(id);

        return result ? result : super.getActionById(id);
    }

    internalValidateProperties(context: ValidationResults) {
        super.internalValidateProperties(context);

        if (this._actionCollection) {
            this._actionCollection.validateProperties(context);
        }
    }

    isLastElement(element: CardElement): boolean {
        return super.isLastElement(element) && this._actionCollection.items.length == 0;
    }

    addAction(action: Action) {
        this._actionCollection.addAction(action);
    }

    clear() {
        super.clear();

        this._actionCollection.clear();
    }

    getAllInputs(): Input[] {
        return super.getAllInputs().concat(this._actionCollection.getAllInputs());
    }

    getResourceInformation(): IResourceInformation[] {
        return super.getResourceInformation().concat(this._actionCollection.getResourceInformation());
    }

    isBleedingAtBottom(): boolean {
        if (this._actionCollection.renderedActionCount == 0) {
            return super.isBleedingAtBottom();
        }
        else {
            if (this._actionCollection.items.length == 1) {
                return this._actionCollection.expandedAction !== undefined && !this.hostConfig.actions.preExpandSingleShowCardAction;
            }
            else {
                return this._actionCollection.expandedAction !== undefined;
            }
        }
    }

    get isStandalone(): boolean {
        return false;
    }
}

export interface IMarkdownProcessingResult {
    didProcess: boolean;
    outputHtml?: any;
}

// @dynamic
export class AdaptiveCard extends ContainerWithActions {
    static readonly schemaUrl = "http://adaptivecards.io/schemas/adaptive-card.json";

    //#region Schema

    protected static readonly $schemaProperty = new CustomProperty<string>(
        Versions.v1_0,
        "$schema",
        (sender: SerializableObject, property: PropertyDefinition, source: PropertyBag, context: BaseSerializationContext) => {
            return AdaptiveCard.schemaUrl;
        },
        (sender: SerializableObject, property: PropertyDefinition, target: PropertyBag, value: Versions | undefined, context: BaseSerializationContext) => {
            context.serializeValue(target, property.name, AdaptiveCard.schemaUrl);
        });

    static readonly versionProperty = new CustomProperty<Version | undefined>(
        Versions.v1_0,
        "version",
        (sender: SerializableObject, property: PropertyDefinition, source: PropertyBag, context: BaseSerializationContext) => {
            let version = Version.parse(source[property.name], context);

            if (version === undefined) {
                version = Versions.latest;

                context.logParseEvent(
                    Enums.ValidationEvent.InvalidPropertyValue,
                    "Invalid card version. Defaulting to latest version (" + version.toString() + ")");
            }

            return version;
        },
        (sender: SerializableObject, property: PropertyDefinition, target: PropertyBag, value: Versions | undefined, context: BaseSerializationContext) => {
            if (value !== undefined) {
                context.serializeValue(target, property.name, value.toString());
            }
        },
        Versions.v1_0);
    static readonly fallbackTextProperty = new StringProperty(Versions.v1_0, "fallbackText");
    static readonly speakProperty = new StringProperty(Versions.v1_0, "speak");

    @property(AdaptiveCard.versionProperty)
    version: Version;

    @property(AdaptiveCard.fallbackTextProperty)
    fallbackText?: string;

    @property(AdaptiveCard.speakProperty)
    speak?: string;

    //#endregion

    static onAnchorClicked?: (element: CardElement, anchor: HTMLAnchorElement) => boolean;
    static onExecuteAction?: (action: Action) => void;
    static onElementVisibilityChanged?: (element: CardElement) => void;
    static onImageLoaded?: (image: Image) => void;
    static onInlineCardExpanded?: (action: ShowCardAction, isExpanded: boolean) => void;
    static onInputValueChanged?: (input: Input) => void;
    static onProcessMarkdown?: (text: string, result: IMarkdownProcessingResult) => void;

    static get processMarkdown(): (text: string) => string {
        throw new Error("The processMarkdown event has been removed. Please update your code and set onProcessMarkdown instead.")
    }

    static set processMarkdown(value: (text: string) => string) {
        throw new Error("The processMarkdown event has been removed. Please update your code and set onProcessMarkdown instead.")
    }

    static applyMarkdown(text: string): IMarkdownProcessingResult {
        let result: IMarkdownProcessingResult = {
            didProcess: false
        };

        if (AdaptiveCard.onProcessMarkdown) {
            AdaptiveCard.onProcessMarkdown(text, result);
        }
        else if ((<any>window).markdownit) {
            // Check for markdownit
            let markdownIt: any = (<any>window).markdownit;
            result.outputHtml = markdownIt().render(text);
            result.didProcess = true;
        }
        else {
            console.warn("Markdown processing isn't enabled. Please see https://www.npmjs.com/package/adaptivecards#supporting-markdown")
        }

        return result;
    }

    private _fallbackCard?: AdaptiveCard;

    private isVersionSupported(): boolean {
        if (this.bypassVersionCheck) {
            return true;
        }
        else {
            let unsupportedVersion: boolean =
                !this.version ||
                !this.version.isValid ||
                (this.maxVersion.major < this.version.major) ||
                (this.maxVersion.major == this.version.major && this.maxVersion.minor < this.version.minor);

            return !unsupportedVersion;
        }
    }

    protected getItemsCollectionPropertyName(): string {
        return "body";
    }

    protected internalParse(source: any, context: SerializationContext) {
        this._fallbackCard = undefined;

        let fallbackElement = context.parseElement(undefined, source["fallback"], !this.isDesignMode());

        if (fallbackElement) {
            this._fallbackCard = new AdaptiveCard();
            this._fallbackCard.addItem(fallbackElement);
        }

        super.internalParse(source, context);
    }

    protected internalToJSON(target: PropertyBag, context: SerializationContext) {
        this.setValue(AdaptiveCard.versionProperty, context.targetVersion);

        super.internalToJSON(target, context);
    }

    protected internalRender(): HTMLElement | undefined {
        let renderedElement = super.internalRender();

        if (GlobalSettings.useAdvancedCardBottomTruncation && renderedElement) {
            // Unlike containers, the root card element should be allowed to
            // be shorter than its content (otherwise the overflow truncation
            // logic would never get triggered)
            renderedElement.style.removeProperty("minHeight");
        }

        return renderedElement;
    }

    protected getHasBackground(): boolean {
        return true;
    }

    protected getDefaultPadding(): PaddingDefinition {
        return new PaddingDefinition(
            Enums.Spacing.Padding,
            Enums.Spacing.Padding,
            Enums.Spacing.Padding,
            Enums.Spacing.Padding);
    }

    protected shouldSerialize(context: SerializationContext): boolean {
        return true;
    }

    protected get renderIfEmpty(): boolean {
        return true;
    }

    protected get bypassVersionCheck(): boolean {
        return false;
    }

    protected get allowCustomStyle() {
        return this.hostConfig.adaptiveCard && this.hostConfig.adaptiveCard.allowCustomStyle;
    }

    protected get hasBackground(): boolean {
        return true;
    }

    onAnchorClicked?: (element: CardElement, anchor: HTMLAnchorElement) => boolean;
    onExecuteAction?: (action: Action) => void;
    onElementVisibilityChanged?: (element: CardElement) => void;
    onImageLoaded?: (image: Image) => void;
    onInlineCardExpanded?: (action: ShowCardAction, isExpanded: boolean) => void;
    onInputValueChanged?: (input: Input) => void;

    designMode: boolean = false;

    getJsonTypeName(): string {
        return "AdaptiveCard";
    }

    internalValidateProperties(context: ValidationResults) {
        super.internalValidateProperties(context);

        if (this.getValue(CardElement.typeNameProperty) !== "AdaptiveCard") {
            context.addFailure(
                this,
                Enums.ValidationEvent.MissingCardType,
                "Invalid or missing card type. Make sure the card's type property is set to \"AdaptiveCard\".");
        }

        if (!this.bypassVersionCheck && !this.version) {
            context.addFailure(
                this,
                Enums.ValidationEvent.PropertyCantBeNull,
                "The version property must be specified.");
        }
        else if (!this.isVersionSupported()) {
            context.addFailure(
                this,
                Enums.ValidationEvent.UnsupportedCardVersion,
                "The specified card version (" + this.version.toString() + ") is not supported. The maximum supported card version is " + this.maxVersion.toString());
        }
    }

    render(target?: HTMLElement): HTMLElement | undefined {
        let renderedCard: HTMLElement | undefined;

        if (this.shouldFallback() && this._fallbackCard) {
            this._fallbackCard.hostConfig = this.hostConfig;

            renderedCard = this._fallbackCard.render();
        }
        else {
            renderedCard = super.render();

            if (renderedCard) {
                renderedCard.classList.add(this.hostConfig.makeCssClassName("ac-adaptiveCard"));
                renderedCard.tabIndex = 0;

                if (this.speak) {
                    renderedCard.setAttribute("aria-label", this.speak);
                }
            }
        }

        if (target) {
            Utils.appendChild(target, renderedCard);

            this.updateLayout();
        }

        return renderedCard;
    }

    updateLayout(processChildren: boolean = true) {
        super.updateLayout(processChildren);

        if (GlobalSettings.useAdvancedCardBottomTruncation && this.isDisplayed()) {
            let padding = this.hostConfig.getEffectiveSpacing(Enums.Spacing.Default);

            this['handleOverflow']((<HTMLElement>this.renderedElement).offsetHeight - padding);
        }
    }

    shouldFallback(): boolean {
        return super.shouldFallback() || !this.isVersionSupported();
    }

    get hasVisibleSeparator(): boolean {
        return false;
    }
}

class InlineAdaptiveCard extends AdaptiveCard {
    //#region Schema

    protected getSchemaKey(): string {
        return "InlineAdaptiveCard";
    }

    protected populateSchema(schema: SerializableObjectSchema) {
        super.populateSchema(schema);

        schema.remove(
            AdaptiveCard.$schemaProperty,
            AdaptiveCard.versionProperty);
    }

    //#endregion

    protected getDefaultPadding(): PaddingDefinition {
        return new PaddingDefinition(
            this.suppressStyle ? Enums.Spacing.None : Enums.Spacing.Padding,
            Enums.Spacing.Padding,
            this.suppressStyle ? Enums.Spacing.None : Enums.Spacing.Padding,
            Enums.Spacing.Padding);
    }

    protected get bypassVersionCheck(): boolean {
        return true;
    }

    protected get defaultStyle(): string {
        if (this.suppressStyle) {
            return Enums.ContainerStyle.Default;
        }
        else {
            return this.hostConfig.actions.showCard.style ? this.hostConfig.actions.showCard.style : Enums.ContainerStyle.Emphasis;
        }
    }

    suppressStyle: boolean = false;

    render(target?: HTMLElement): HTMLElement | undefined {
        let renderedCard = super.render(target);

        if (renderedCard) {
            renderedCard.setAttribute("aria-live", "polite");
            renderedCard.removeAttribute("tabindex");
        }

        return renderedCard;
    }

    getForbiddenActionTypes(): ActionType[] {
        return [ ShowCardAction ];
    }
}

export class GlobalRegistry {
    static populateWithDefaultElements(registry: CardObjectRegistry<CardElement>) {
        registry.clear();

        registry.register("Container", Container);
        registry.register("TextBlock", TextBlock);
        registry.register("RichTextBlock", RichTextBlock, Versions.v1_2);
        registry.register("TextRun", TextRun, Versions.v1_2);
        registry.register("Image", Image);
        registry.register("ImageSet", ImageSet);
        registry.register("Media", Media, Versions.v1_1);
        registry.register("FactSet", FactSet);
        registry.register("ColumnSet", ColumnSet);
        registry.register("ActionSet", ActionSet, Versions.v1_2);
        registry.register("Input.Text", TextInput);
        registry.register("Input.Date", DateInput);
        registry.register("Input.Time", TimeInput);
        registry.register("Input.Number", NumberInput);
        registry.register("Input.ChoiceSet", ChoiceSetInput);
        registry.register("Input.Toggle", ToggleInput);
    }

    static populateWithDefaultActions(registry: CardObjectRegistry<Action>) {
        registry.clear();

        registry.register(OpenUrlAction.JsonTypeName, OpenUrlAction);
        registry.register(SubmitAction.JsonTypeName, SubmitAction);
        registry.register(ShowCardAction.JsonTypeName, ShowCardAction);
        registry.register(ToggleVisibilityAction.JsonTypeName, ToggleVisibilityAction, Versions.v1_2);
    }

    static readonly elements = new CardObjectRegistry<CardElement>();
    static readonly actions = new CardObjectRegistry<Action>();

    static reset() {
        GlobalRegistry.populateWithDefaultElements(GlobalRegistry.elements);
        GlobalRegistry.populateWithDefaultActions(GlobalRegistry.actions);
    }
}

GlobalRegistry.reset();

const enum TypeErrorType {
    UnknownType,
    ForbiddenType
}

export class SerializationContext extends BaseSerializationContext {
    private _elementRegistry?: CardObjectRegistry<CardElement>;
    private _actionRegistry?: CardObjectRegistry<Action>;

    private internalParseCardObject<T extends CardObject>(
        parent: CardElement | undefined,
        source: any,
        forbiddenTypeNames: string[],
        allowFallback: boolean,
        createInstanceCallback: (typeName: string) => T | undefined,
        logParseEvent: (typeName: string, errorType: TypeErrorType) => void): T | undefined {
        let result: T | undefined = undefined;

        if (source && typeof source === "object") {
            let tryToFallback = false;
            let typeName = Utils.parseString(source["type"]);

            if (typeName) {
                if (forbiddenTypeNames.indexOf(typeName) >= 0) {
                    logParseEvent(typeName, TypeErrorType.ForbiddenType);
                }
                else {
                    result = createInstanceCallback(typeName);

                    if (!result) {
                        tryToFallback = allowFallback;

                        logParseEvent(typeName, TypeErrorType.UnknownType);
                    }
                    else {
                        result.setParent(parent);
                        result.parse(source, this);

                        tryToFallback = result.shouldFallback() && allowFallback;
                    }

                    if (tryToFallback) {
                        let fallback = source["fallback"];

                        if (!fallback && parent) {
                            parent.setShouldFallback(true);
                        }
                        if (typeof fallback === "string" && fallback.toLowerCase() === "drop") {
                            result = undefined;
                        }
                        else if (typeof fallback === "object") {
                            result = this.internalParseCardObject<T>(
                                parent,
                                fallback,
                                forbiddenTypeNames,
                                true,
                                createInstanceCallback,
                                logParseEvent);
                        }
                    }
                }
            }
        }

        return result;
    }

    protected cardObjectParsed(o: SerializableObject, source: any) {
        if (o instanceof Action && this.onParseAction) {
            this.onParseAction(o, source, this);
        }
        else if (o instanceof CardElement && this.onParseElement) {
            this.onParseElement(o, source, this);
        }
    }

    onParseAction?: (action: Action, source: any, context: SerializationContext) => void;
    onParseElement?: (element: CardElement, source: any, context: SerializationContext) => void;

    parseCardObject<T extends CardObject>(
        parent: CardElement | undefined,
        source: any,
        forbiddenTypeNames: string[],
        allowFallback: boolean,
        createInstanceCallback: (typeName: string) => T | undefined,
        logParseEvent: (typeName: string, errorType: TypeErrorType) => void): T | undefined {
        let result = this.internalParseCardObject(
            parent,
            source,
            forbiddenTypeNames,
            allowFallback,
            createInstanceCallback,
            logParseEvent);

        if (result !== undefined) {
            this.cardObjectParsed(result, source);
        }

        return result;
    }

    parseElement(parent: CardElement | undefined, source: any, allowFallback: boolean): CardElement | undefined {
        return this.parseCardObject<CardElement>(
            parent,
            source,
            [], // Forbidden types not supported for elements for now
            allowFallback,
            (typeName: string) => {
                return this.elementRegistry.createInstance(typeName, this.targetVersion);
            },
            (typeName: string, errorType: TypeErrorType) => {
                if (errorType === TypeErrorType.UnknownType) {
                    this.logParseEvent(
                        Enums.ValidationEvent.UnknownElementType,
                        "Unknown element type: " + typeName + ". Fallback will be used if present.");
                }
                else {
                    this.logParseEvent(
                        Enums.ValidationEvent.ElementTypeNotAllowed,
                        "Element type " + typeName + " is not allowed in this context.");
                }
            });
    }

    parseAction(
        parent: CardElement,
        source: any,
        forbiddenActionTypes: string[],
        allowFallback: boolean): Action | undefined {
        return this.parseCardObject<Action>(
            parent,
            source,
            forbiddenActionTypes,
            allowFallback,
            (typeName: string) => {
                return this.actionRegistry.createInstance(typeName, this.targetVersion);
            },
            (typeName: string, errorType: TypeErrorType) => {
                if (errorType == TypeErrorType.UnknownType) {
                    return {
                        error: Enums.ValidationEvent.UnknownActionType,
                        message: "Unknown action type: " + typeName + ". Fallback will be used if present."
                    }
                }
                else {
                    return {
                        error: Enums.ValidationEvent.ActionTypeNotAllowed,
                        message: "Action type " + typeName + " is not allowed in this context."
                    }
                }
            });
    }

    get elementRegistry(): CardObjectRegistry<CardElement> {
        return this._elementRegistry ? this._elementRegistry : GlobalRegistry.elements;
    }

    // Not using a property setter here because the setter should accept "undefined"
    // whereas the getter should never return undefined.
    setElementRegistry(value: CardObjectRegistry<CardElement> | undefined) {
        this._elementRegistry = value;
    }

    get actionRegistry(): CardObjectRegistry<Action> {
        return this._actionRegistry ? this._actionRegistry : GlobalRegistry.actions;
    }

    // Not using a property setter here because the setter should accept "undefined"
    // whereas the getter should never return undefined.
    setActionRegistry(value: CardObjectRegistry<Action> | undefined) {
        this._actionRegistry = value;
    }
}<|MERGE_RESOLUTION|>--- conflicted
+++ resolved
@@ -2147,16 +2147,11 @@
                     if (this.renderedElement) {
                         let mediaPlayerElement = this.renderMediaPlayer();
 
-<<<<<<< HEAD
                         this.renderedElement.innerHTML = "";
                         this.renderedElement.appendChild(mediaPlayerElement);
 
                         mediaPlayerElement.play();
                     }
-=======
-                    this.renderedElement.innerHTML = "";
-                    this.renderedElement.appendChild(mediaPlayerElement);
->>>>>>> ff46f1b6
                 }
                 else {
                     if (Media.onPlay) {
@@ -2251,43 +2246,7 @@
         return element;
     }
 
-<<<<<<< HEAD
     static onPlay?: (sender: Media) => void;
-=======
-    static onPlay: (sender: Media) => void = null;
-
-    sources: Array<MediaSource> = [];
-    poster: string;
-    altText: string;
-
-    parse(json: any, errors?: Array<HostConfig.IValidationError>) {
-        super.parse(json, errors);
-
-		this.poster = Utils.getStringValue(json["poster"]);
-		this.altText = Utils.getStringValue(json["altText"]);
-
-        this.sources = [];
-
-        if (Array.isArray(json["sources"])) {
-            for (let jsonSource of json["sources"]) {
-                let source = new MediaSource();
-                source.parse(jsonSource, errors);
-
-                this.sources.push(source);
-            }
-        }
-    }
-
-    toJSON(): any {
-        let result = super.toJSON();
-
-        Utils.setProperty(result, "poster", this.poster);
-        Utils.setProperty(result, "altText", this.altText);
-        Utils.setArrayProperty(result, "sources", this.sources);
-
-        return result;
-    }
->>>>>>> ff46f1b6
 
     getJsonTypeName(): string {
         return "Media";
