--- conflicted
+++ resolved
@@ -257,13 +257,10 @@
 
 .sample-browser code {
   max-height: calc(100vh - 400px);
-<<<<<<< HEAD
-=======
 }
 
 code.code-short {
   max-height: 200px !important;
->>>>>>> 71171168
 }
 
 .sidebar {
@@ -500,15 +497,9 @@
 }
 
 @media screen and (min-width: 601px) {
-<<<<<<< HEAD
-	.center-large {
-		text-align: center;
-	}
-=======
   .center-large {
     text-align: center;
   }
->>>>>>> 71171168
 }
 
 @media screen and (max-width: 601px) {
@@ -583,13 +574,8 @@
   width: 15px;
 }
 
-<<<<<<< HEAD
-
-.homepage i.fas, .homepage i.far {
-=======
 .homepage i.fas,
 .homepage i.far {
->>>>>>> 71171168
   width: 20px;
 }
 
@@ -669,8 +655,6 @@
 #uhf-footer {
   margin-top: 0; /* The UFH footer adds a bunch of margin we don't need */
   font-size: 1em;
-<<<<<<< HEAD
-=======
 }
 
 /* The switch - the box around the slider */
@@ -734,5 +718,4 @@
 
 .slider.round:before {
   border-radius: 50%;
->>>>>>> 71171168
 }