--- conflicted
+++ resolved
@@ -1,11 +1,8 @@
-<<<<<<< HEAD
-=======
 <%- hashed_asset("node_modules/adaptivecards-designer/dist/adaptivecards-designer.css") %>
 <%- hashed_asset("node_modules/markdown-it/dist/markdown-it.min.js") %>
 <%- hashed_asset('node_modules/monaco-editor/min/vs/loader.js') %>
 <%- hashed_asset("node_modules/adaptivecards-designer/dist/adaptivecards-designer.min.js") %>
 
->>>>>>> 71171168
 <style type="text/css">
 	.content {
 		height: calc(100vh - 97px) !important;
@@ -17,20 +14,6 @@
 	}
 
 	#designerRootHost * {
-<<<<<<< HEAD
-    	box-sizing: border-box;
-	}
-</style>
-<%- hashed_asset("node_modules/markdown-it/dist/markdown-it.min.js") %>
-
-<%- hashed_asset('node_modules/monaco-editor/min/vs/loader.js') %>  
-
-<%- hashed_asset("node_modules/adaptivecards-designer/dist/adaptivecards-designer.min.js") %>
-<%- hashed_asset("node_modules/adaptivecards-designer/dist/adaptivecards-designer.css") %>
-
-
-<script type="text/javascript">
-=======
 		box-sizing: border-box;
 	}
 
@@ -62,7 +45,6 @@
 
 <script type="text/javascript">
 
->>>>>>> 71171168
 	$(function () {
 
 		function getParameterByName(name, url) {
@@ -89,18 +71,11 @@
 		ACDesigner.GlobalSettings.showDataStructureToolbox = true;
 		ACDesigner.GlobalSettings.showSampleDataEditorToolbox = true;
 		
-<<<<<<< HEAD
-        ACDesigner.GlobalSettings.enableDataBindingSupport = false;
-        ACDesigner.GlobalSettings.showDataStructureTooklbox = false;
-        ACDesigner.GlobalSettings.showSampleDataEditorToolbox = false;
-        ACDesigner.GlobalSettings.showVersionPicker = false;
-=======
 		<% if (page.previewFeaturesEnabled) { %>
 			// Enable data binding preview features
 			ACDesigner.GlobalSettings.showVersionPicker = false;
 		<% } %>
 
->>>>>>> 71171168
 
 			let hostContainers = [];
 		hostContainers.push(new ACDesigner.WebChatContainer("Bot Framework WebChat", "containers/webchat-container.css"));
@@ -118,11 +93,7 @@
 			"containers/toast-container.css"));
 
 		let designer = new ACDesigner.CardDesigner(hostContainers);
-<<<<<<< HEAD
-		designer.assetPath = "<%- config.root %>node_modules/adaptivecards-designer/dist/"; 
-=======
 		designer.assetPath = "<%- config.root %>node_modules/adaptivecards-designer/dist/";
->>>>>>> 71171168
 		designer.sampleCatalogueUrl = "<%- config.root %>designer/sample-catalogue.json";
 
 		let hostDocsButton = new ACDesigner.ToolbarButton(
@@ -138,9 +109,6 @@
 		designer.toolbar.insertElementAfter(hostDocsButton, ACDesigner.CardDesigner.ToolbarCommands.HostAppPicker);
 		designer.toolbar.getElementById(ACDesigner.CardDesigner.ToolbarCommands.HostAppPicker).width = "auto";
 
-<<<<<<< HEAD
-		
-=======
 		let templateDocsButton = new ACDesigner.ToolbarButton(
 			"templateDocs",
 			"Templating Docs",
@@ -158,7 +126,6 @@
 		designer.toolbar.getElementById(ACDesigner.CardDesigner.ToolbarCommands.FullScreen).isVisible = false;
 
 
->>>>>>> 71171168
 		let visualizerButton = new ACDesigner.ToolbarButton(
 			"visualizerButton",
 			"Classic Visualizer",
@@ -202,11 +169,8 @@
 					designer.setCard(JSON.parse(xhttp.responseText));
 				}
 
-<<<<<<< HEAD
-=======
 				// TODO: Talk to David: I want to put the sampleData setter here but it was failing
 
->>>>>>> 71171168
 				history.replaceState(null, null, "<%- config.root %>designer");
 			};
 
