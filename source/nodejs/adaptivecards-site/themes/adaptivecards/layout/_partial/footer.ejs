<div class="footer-holder w3-row-padding w3-border-top w3-padding-32">

	<div class="w3-cell-row ac-footer" style="margin: 0 auto; max-width: 920px">

		<div class="w3-cell w3-container w3-margin-top w3-mobile" style="width: 300px">


			<img src="<%- url_for('content/adaptive-cards-100.png') %>" alt="Adaptive Cards logo"
				class="w3-image" style="width: 75px; margin-right: 6px" /> 
			<span class="w3-large brand">Adaptive Cards</span>
			<p>Homepage design inspired by <a href="https://storybook.js.org">Storybook.js</a>.
				Site powered by <a href="https://hexo.io">Hexo</a>.</p>
			<p class="w3-small build-date">Build date: <%= new Date().toLocaleDateString() %></p>
		</div>

		<div class="w3-cell w3-container w3-margin-top w3-mobile" style="width: 300px">
			<h6>Learn</h6>
			<% for (var link of config.footer.learn_links) { %>
				<p><a href="<%- url_for(link.href) %>"><%- link.title %> <i class="fas fa-chevron-right"></i></a></p>
			<% } %>
		</div>
 
		<div class="w3-cell w3-container w3-margin-top w3-mobile" style="width: 300px">
			<div class="w3-cell-row" style="margin-top: 6px;">
				<h6 class="w3-cell w3-cell-middle">Blog</h6>
				<a class="w3-cell w3-cell-middle w3-small" style="padding-left: 20px;"
					href="<%- url_for('blog') %>">Read more <i class="fa fa-chevron-right"></i></a>
			</div>

			<% site.posts.sort("-date").slice(0, 4).each(function(post) { %>
			<div class="w3-margin-top">
				<a href="<%- config.root %><%- post.path %>"><%- post.title %> <i class="fas fa-chevron-right"></i></a>
				<p class="post-subtitle"><%- post.subtitle %></p>
			</div>
			<% }); %>
		</div>

	
		<div style="clear:both">&nbsp;</div>

	</div>

	<div class="ac-ufh-footer">
		<div id="footerArea" class="uhf"
			data-m="{&quot;cN&quot;:&quot;footerArea&quot;,&quot;cT&quot;:&quot;Area_coreuiArea&quot;,&quot;id&quot;:&quot;a2Body&quot;,&quot;sN&quot;:2,&quot;aN&quot;:&quot;Body&quot;}">
			<div id="footerRegion" data-region-key="footerregion"
				data-m="{&quot;cN&quot;:&quot;footerRegion&quot;,&quot;cT&quot;:&quot;Region_coreui-region&quot;,&quot;id&quot;:&quot;r1a2&quot;,&quot;sN&quot;:1,&quot;aN&quot;:&quot;a2&quot;}">

				<div id="footerUniversalFooter"
					data-m="{&quot;cN&quot;:&quot;footerUniversalFooter&quot;,&quot;cT&quot;:&quot;Module_coreui-universalfooter&quot;,&quot;id&quot;:&quot;m1r1a2&quot;,&quot;sN&quot;:1,&quot;aN&quot;:&quot;r1a2&quot;}"
					data-module-id="Category|footerRegion|coreui-region|footerUniversalFooter|coreui-universalfooter">




					<footer id="uhf-footer" class="c-uhff context-uhf" data-uhf-mscc-rq="false"
						data-footer-footprint="/MSDocsAdaptivecards/MSDocsAdaptivecardsFooter, fromService: True"
						data-m="{&quot;cN&quot;:&quot;Uhf footer_cont&quot;,&quot;cT&quot;:&quot;Container&quot;,&quot;id&quot;:&quot;c1m1r1a2&quot;,&quot;sN&quot;:1,&quot;aN&quot;:&quot;m1r1a2&quot;}">

						<div class="c-uhff-base">
							<a id="locale-picker-link"
								aria-label="Content Language Selector. Currently set to English (United States)"
								class="c-uhff-link c-uhff-lang-selector c-glyph glyph-world"
<<<<<<< HEAD
								href="http://www.microsoft.com/en-us/locale.aspx"
=======
								href="https://www.microsoft.com/en-us/locale.aspx"
>>>>>>> 71171168
								data-m="{&quot;cN&quot;:&quot;locale_picker(US)_nav&quot;,&quot;id&quot;:&quot;n7c1c1m1r1a2&quot;,&quot;sN&quot;:7,&quot;aN&quot;:&quot;c1c1m1r1a2&quot;}">English
								(United States)</a>

							<nav aria-label="Microsoft corporate links">
								<ul class="c-list f-bare"
									data-m="{&quot;cN&quot;:&quot;Corp links_cont&quot;,&quot;cT&quot;:&quot;Container&quot;,&quot;id&quot;:&quot;c8c1c1m1r1a2&quot;,&quot;sN&quot;:8,&quot;aN&quot;:&quot;c1c1m1r1a2&quot;}">
									<li>
										<a class="c-uhff-link" href="https://www.microsoft.com/en-us/sitemap1.aspx"
											data-mscc-ic="false"
											data-m="{&quot;cN&quot;:&quot;Footer_Sitemap_nav&quot;,&quot;id&quot;:&quot;n1c8c1c1m1r1a2&quot;,&quot;sN&quot;:1,&quot;aN&quot;:&quot;c8c1c1m1r1a2&quot;}">Sitemap</a>
									</li>
									<li>
										<a class="c-uhff-link" href="https://support.microsoft.com/en-us/contactus"
											data-mscc-ic="false"
											data-m="{&quot;cN&quot;:&quot;Footer_ContactUs_nav&quot;,&quot;id&quot;:&quot;n2c8c1c1m1r1a2&quot;,&quot;sN&quot;:2,&quot;aN&quot;:&quot;c8c1c1m1r1a2&quot;}">Contact
											Microsoft</a>
									</li>
									<li>
										<a class="c-uhff-link" href="https://go.microsoft.com/fwlink/?LinkId=521839"
											data-mscc-ic="false"
											data-m="{&quot;cN&quot;:&quot;Footer_PrivacyandCookies_nav&quot;,&quot;id&quot;:&quot;n3c8c1c1m1r1a2&quot;,&quot;sN&quot;:3,&quot;aN&quot;:&quot;c8c1c1m1r1a2&quot;}">Privacy
											&amp; cookies </a>
									</li>
									<li>
										<a class="c-uhff-link" href="https://go.microsoft.com/fwlink/?LinkID=206977"
											data-mscc-ic="false"
											data-m="{&quot;cN&quot;:&quot;Footer_TermsOfUse_nav&quot;,&quot;id&quot;:&quot;n4c8c1c1m1r1a2&quot;,&quot;sN&quot;:4,&quot;aN&quot;:&quot;c8c1c1m1r1a2&quot;}">Terms
											of use</a>
									</li>
									<li>
										<a class="c-uhff-link" href="https://www.microsoft.com/trademarks"
											data-mscc-ic="false"
											data-m="{&quot;cN&quot;:&quot;Footer_Trademarks_nav&quot;,&quot;id&quot;:&quot;n5c8c1c1m1r1a2&quot;,&quot;sN&quot;:5,&quot;aN&quot;:&quot;c8c1c1m1r1a2&quot;}">Trademarks</a>
									</li>
									<li>
										<a class="c-uhff-link"
											href="https://www.microsoft.com/en-us/devices/safety-and-eco "
											data-mscc-ic="false"
											data-m="{&quot;cN&quot;:&quot;Footer_SafetyAndEco_nav&quot;,&quot;id&quot;:&quot;n6c8c1c1m1r1a2&quot;,&quot;sN&quot;:6,&quot;aN&quot;:&quot;c8c1c1m1r1a2&quot;}">Safety
											&amp; eco</a>
									</li>
									<li>
										<a class="c-uhff-link" href="https://choice.microsoft.com" data-mscc-ic="false"
											data-m="{&quot;cN&quot;:&quot;Footer_AboutourAds_nav&quot;,&quot;id&quot;:&quot;n7c8c1c1m1r1a2&quot;,&quot;sN&quot;:7,&quot;aN&quot;:&quot;c8c1c1m1r1a2&quot;}">About
											our ads</a>
									</li>

									<li>© Microsoft 2019</li>

								</ul>
							</nav>
						</div>

					</footer>




				</div>
			</div>

		</div>
	</div>

</div>



<% /* Load scripts based on the URL */ %>

<% if(is_current("visualizer")) { %>

	<%- hashed_asset('node_modules/adaptivecards/dist/adaptivecards.min.js') %>  
	<%- hashed_asset('node_modules/monaco-editor/min/vs/loader.js') %>  
	<%- hashed_asset("visualizer/monaco-loader.js") %>
	<%- hashed_asset("visualizer/adaptivecards-visualizer.min.js") %>

<% } else if(is_current("designer")) { %>

	<% /* Designer scripts are loaded from the designer.ejs template */ %>

<% } else if(is_current("/")) { %>

	<%- hashed_asset('js/script.js') %>
	<%- hashed_asset("js/github-buttons.js") %>

<% } else { %>

	<%- hashed_asset("node_modules/markdown-it/dist/markdown-it.min.js") %>
	<%- hashed_asset("node_modules/highlightjs/highlight.pack.min.js") %>
<<<<<<< HEAD
=======
	<%- hashed_asset('node_modules/adaptivecards-templating/dist/adaptivecards-templating.min.js') %>	
>>>>>>> 71171168
	<%- hashed_asset('node_modules/adaptivecards/dist/adaptivecards.min.js') %>	
	<%- hashed_asset('js/script.js') %>

<% } %> <|MERGE_RESOLUTION|>--- conflicted
+++ resolved
@@ -61,11 +61,7 @@
 							<a id="locale-picker-link"
 								aria-label="Content Language Selector. Currently set to English (United States)"
 								class="c-uhff-link c-uhff-lang-selector c-glyph glyph-world"
-<<<<<<< HEAD
-								href="http://www.microsoft.com/en-us/locale.aspx"
-=======
 								href="https://www.microsoft.com/en-us/locale.aspx"
->>>>>>> 71171168
 								data-m="{&quot;cN&quot;:&quot;locale_picker(US)_nav&quot;,&quot;id&quot;:&quot;n7c1c1m1r1a2&quot;,&quot;sN&quot;:7,&quot;aN&quot;:&quot;c1c1m1r1a2&quot;}">English
 								(United States)</a>
 
@@ -156,10 +152,7 @@
 
 	<%- hashed_asset("node_modules/markdown-it/dist/markdown-it.min.js") %>
 	<%- hashed_asset("node_modules/highlightjs/highlight.pack.min.js") %>
-<<<<<<< HEAD
-=======
 	<%- hashed_asset('node_modules/adaptivecards-templating/dist/adaptivecards-templating.min.js') %>	
->>>>>>> 71171168
 	<%- hashed_asset('node_modules/adaptivecards/dist/adaptivecards.min.js') %>	
 	<%- hashed_asset('js/script.js') %>
 
