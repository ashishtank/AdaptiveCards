# Hexo Configuration
## Docs: https://hexo.io/docs/configuration.html
## Source: https://github.com/hexojs/hexo/

# Site
title: Adaptive Cards
subtitle: A new way for developers to exchange card content in a common and consistent way.
description: 
author: Adaptive Cards
language:
timezone:

# URL
## If your site is put in a subdirectory, set url as 'http://yoursite.com/child' and root as '/child/'
url: /
root: /
permalink: blog/:title/
permalink_defaults:

# Home page
home:
  made_for:
    - title: Android
      fa: fab fa-android
      href: https://docs.microsoft.com/en-us/adaptive-cards/sdk/rendering-cards/android/getting-started
    - title: iOS
      fa: fab fa-apple
      href: https://docs.microsoft.com/en-us/adaptive-cards/sdk/rendering-cards/ios/getting-started
    - title: JavaScript
      fa: fab fa-js
      href: https://docs.microsoft.com/en-us/adaptive-cards/sdk/rendering-cards/javascript/getting-started
    - title: ASP.NET
      fa: fab fa-html5
      href: https://docs.microsoft.com/en-us/adaptive-cards/sdk/rendering-cards/net-html/getting-started
    - title: .NET WPF
      fa: far fa-window-maximize
      href: https://docs.microsoft.com/en-us/adaptive-cards/sdk/rendering-cards/net-wpf/getting-started
    - title: Windows
      fa: fab fa-windows
      href: https://docs.microsoft.com/en-us/adaptive-cards/sdk/rendering-cards/uwp/getting-started
    - title: ReactNative
      fa: fab fa-react
      href: https://docs.microsoft.com/en-us/adaptive-cards/sdk/rendering-cards/react-native/getting-started
  releases:
    - title: v1.2
      href: https://github.com/microsoft/AdaptiveCards/releases/tag/v1.2.0
      fa: fas fa-download
      tag: 
      tag_class: ac-blue
    - title: Roadmap
      href: https://portal.productboard.com/adaptivecards/1-adaptive-cards-portal/tabs/4-1-3-proposed/tabs/1-under-consideration
      fa: far fa-calendar-alt
      tag: 
      tag_class: w3-light-gray

# Footer
footer:
  learn_links:
    - title: Check out sample cards
      href: /samples
    - title: Explore the schema
      href: /explorer
    - title: Embed the designer
      href: https://docs.microsoft.com/adaptive-cards/sdk/designer
    - title: Host App Status
      href: https://docs.microsoft.com/en-us/adaptive-cards/resources/partners
    - title: Take advantage of Templating
      href: https://docs.microsoft.com/en-us/adaptive-cards/templating/
    - title: Join our monthly Community Calls
      href: /community-calls
    - title: Find us on GitHub
      href: https://github.com/Microsoft/AdaptiveCards
    - title: Roadmap
      href: https://portal.productboard.com/adaptivecards/1-adaptive-cards-portal/tabs/4-1-3-proposed/tabs/1-under-consideration
    - title: Latest Build conference recording
      href: https://www.youtube.com/watch?v=wT1yFr_j6IM
      

# Directory
source_dir: pages
public_dir: public
tag_dir: tags
archive_dir: blog
category_dir: categories
code_dir: downloads/code
i18n_dir: :lang
skip_render: _posts/**/*.json

# Writing
new_post_name: :title.md # File name of new posts
default_layout: post
titlecase: false # Transform title into titlecase
external_link: true # Open external links in new tab
filename_case: 0
render_drafts: false
post_asset_folder: true
relative_link: false
future: true
highlight:
  enable: false # Use plugin instead
  line_number: false
  auto_detect: false
  tab_replace: '  '
  
# Home page setting
# path: Root path for your blogs index page. (default = '')
# per_page: Posts displayed per page. (0 = disable pagination)
# order_by: Posts order. (Order by date descending by default)
index_generator:
  path: ''
  per_page: 0
  order_by: -date
  
# Category & Tag
default_category: uncategorized
category_map:
tag_map:

# Date / Time format
## Hexo uses Moment.js to parse and display date
## You can customize the date format as defined in
## http://momentjs.com/docs/#/displaying/format/
date_format: LL
time_format: HH:mm:ss

# Pagination
## Set per_page to 0 to disable pagination
per_page: 0
pagination_dir: page


# Extensions
## Plugins: https://hexo.io/plugins/
plugins: 
  hexo-generator-feed
  hexo-featured-image
  hexo-server

## Themes: https://hexo.io/themes/
theme: adaptivecards

# Deployment
## Docs: https://hexo.io/docs/deployment.html
deploy:
  type:

# hexo-generator-feed
feed:
  type: atom
  path: blog/atom.xml
<<<<<<< HEAD
  limit: 20
  hub:
  content:
  content_limit: 240
  content_limit_delim: ' '
=======
  limit: 0
  hub:
  content: true
  content_limit: 
>>>>>>> 71171168
  order_by: -date
  icon: themes/adaptivecards/source/content/icons/favicon-32x32.png

image_minifier:
  enable: false
  interlaced: false
  multipass: false
  optimizationLevel: 2
  pngquant: false
  progressive: false
  silent: false

js_minifier:
  enable: false


html_minifier:
  enable: false
  ignore_error: false
  silent: false
  exclude:

css_minifier:
  enable: false
  silent: false
  exclude: 
    - '*.min.css'<|MERGE_RESOLUTION|>--- conflicted
+++ resolved
@@ -148,18 +148,10 @@
 feed:
   type: atom
   path: blog/atom.xml
-<<<<<<< HEAD
-  limit: 20
-  hub:
-  content:
-  content_limit: 240
-  content_limit_delim: ' '
-=======
   limit: 0
   hub:
   content: true
   content_limit: 
->>>>>>> 71171168
   order_by: -date
   icon: themes/adaptivecards/source/content/icons/favicon-32x32.png
 
