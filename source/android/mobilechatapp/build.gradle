apply plugin: 'com.android.application'

android {
    compileSdkVersion 28

    defaultConfig {
        applicationId "com.example.mobilechatapp"
        minSdkVersion 19
        targetSdkVersion 28
        versionCode 1
        versionName "1.0"

        testInstrumentationRunner 'androidx.test.runner.AndroidJUnitRunner'

    }

    buildTypes {
        release {
            minifyEnabled false
            proguardFiles getDefaultProguardFile('proguard-android.txt'), 'proguard-rules.pro'
        }
    }
}

dependencies {
    implementation fileTree(dir: 'libs', include: ['*.jar'])

<<<<<<< HEAD
    implementation 'com.android.support:support-annotations:28.0.0'
    implementation 'com.android.support:appcompat-v7:28.0.0'
    implementation 'com.android.support.constraint:constraint-layout:1.1.3'
    implementation 'com.android.support:design:28.0.0'
=======
    implementation 'androidx.annotation:annotation:1.0.0'
    implementation 'androidx.appcompat:appcompat:1.0.0'
    implementation 'androidx.constraintlayout:constraintlayout:1.1.3'
    implementation 'com.google.android.material:material:1.0.0'
>>>>>>> e8440bad
    testImplementation 'junit:junit:4.12'
    androidTestImplementation 'androidx.test.ext:junit:1.1.1'
    androidTestImplementation 'androidx.test.espresso:espresso-core:3.1.0'
    implementation project(path: ':adaptivecards')
}

task copyTestFiles(type: Copy)

copyTestFiles {
    description = 'Copies test files to the assets folder'
    from '../../../samples/Tests'
    from '../../../samples/v1.0/Elements'
    from '../../../samples/v1.0/Scenarios'
    from '../../../samples/v1.1/Elements'
    from '../../../samples/v1.1/Scenarios'
    from '../../../samples/v1.2/Elements'
    from '../../../samples/v1.2/Scenarios'
    into 'src/main/assets'
}

preBuild.dependsOn copyTestFiles
clean.dependsOn copyTestFiles
build.dependsOn copyTestFiles<|MERGE_RESOLUTION|>--- conflicted
+++ resolved
@@ -25,18 +25,11 @@
 dependencies {
     implementation fileTree(dir: 'libs', include: ['*.jar'])
 
-<<<<<<< HEAD
-    implementation 'com.android.support:support-annotations:28.0.0'
-    implementation 'com.android.support:appcompat-v7:28.0.0'
-    implementation 'com.android.support.constraint:constraint-layout:1.1.3'
-    implementation 'com.android.support:design:28.0.0'
-=======
     implementation 'androidx.annotation:annotation:1.0.0'
     implementation 'androidx.appcompat:appcompat:1.0.0'
     implementation 'androidx.constraintlayout:constraintlayout:1.1.3'
+    testImplementation 'junit:junit:4.12'
     implementation 'com.google.android.material:material:1.0.0'
->>>>>>> e8440bad
-    testImplementation 'junit:junit:4.12'
     androidTestImplementation 'androidx.test.ext:junit:1.1.1'
     androidTestImplementation 'androidx.test.espresso:espresso-core:3.1.0'
     implementation project(path: ':adaptivecards')
