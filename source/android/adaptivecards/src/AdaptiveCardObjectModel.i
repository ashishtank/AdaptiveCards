/* File : AdaptiveCardObjectModel.i */

namespace std {
    template <class T> class enable_shared_from_this {
    public:
        shared_ptr<T> shared_from_this();
    protected:
        enable_shared_from_this();
        enable_shared_from_this(const enable_shared_from_this &);
        ~enable_shared_from_this();        
    };
}


%module(directors="1") AdaptiveCardObjectModel;

%rename (CTime) tm;
struct tm {
    %rename (Sec) tm_sec;
    %rename (Min) tm_min;
    %rename (Hour) tm_hour;
    %rename (MDay) tm_mday;
    %rename (Mon) tm_mon;
    %rename (Year) tm_year;
    %rename (WDay) tm_wday;
    %rename (YDay) tm_yday;
    %rename (IsDst) tm_isdst;
    int tm_sec;
    int tm_min;
    int tm_hour;
    int tm_mday;
    int tm_mon;
    int tm_year;
    int tm_wday;
    int tm_yday;
    int tm_isdst;
};

%include <std_string.i>
%include <std_shared_ptr.i>
%include <std_vector.i>
%include <std_wstring.i>
%include "enums.swg"
%javaconst(1);

%pragma(java) jniclasscode=%{
    static {
        try {
            System.loadLibrary("adaptivecards-native-lib");
        } catch (UnsatisfiedLinkError e) {
            System.err.println("Native code library failed to load. \n" + e);
            System.exit(1);
        }
    }
%}

#define __ANDROID__ 1

%{
#include "pch.h"
#include <memory>
#include <time.h>
#include "../../../shared/cpp/ObjectModel/Enums.h"
#include "../../../shared/cpp/ObjectModel/BaseCardElement.h"
#include "../../../shared/cpp/ObjectModel/BaseActionElement.h"
#include "../../../shared/cpp/ObjectModel/BaseInputElement.h"
#include "../../../shared/cpp/ObjectModel/AdaptiveCardParseWarning.h"
#include "../../../shared/cpp/ObjectModel/ActionParserRegistration.h"
#include "../../../shared/cpp/ObjectModel/ElementParserRegistration.h"
#include "../../../shared/cpp/ObjectModel/Container.h"
#include "../../../shared/cpp/ObjectModel/Image.h"
#include "../../../shared/cpp/ObjectModel/ImageSet.h"
#include "../../../shared/cpp/ObjectModel/Column.h"
#include "../../../shared/cpp/ObjectModel/ColumnSet.h"
#include "../../../shared/cpp/ObjectModel/Fact.h"
#include "../../../shared/cpp/ObjectModel/FactSet.h"
#include "../../../shared/cpp/ObjectModel/ChoiceInput.h"
#include "../../../shared/cpp/ObjectModel/ChoiceSetInput.h"
#include "../../../shared/cpp/ObjectModel/DateInput.h"
#include "../../../shared/cpp/ObjectModel/NumberInput.h"
#include "../../../shared/cpp/ObjectModel/TextInput.h"
#include "../../../shared/cpp/ObjectModel/TimeInput.h"
#include "../../../shared/cpp/ObjectModel/ToggleInput.h"
#include "../../../shared/cpp/ObjectModel/OpenUrlAction.h"
#include "../../../shared/cpp/ObjectModel/ShowCardAction.h"
#include "../../../shared/cpp/ObjectModel/SubmitAction.h"
#include "../../../shared/cpp/ObjectModel/ParseResult.h"
#include "../../../shared/cpp/ObjectModel/SharedAdaptiveCard.h"
#include "../../../shared/cpp/ObjectModel/AdaptiveCardParseException.h"
#include "../../../shared/cpp/ObjectModel/HostConfig.h"
#include "../../../shared/cpp/ObjectModel/MarkDownParser.h"
#include "../../../shared/cpp/ObjectModel/DateTimePreparsedToken.h"
#include "../../../shared/cpp/ObjectModel/DateTimePreparser.h"
#include "../../../shared/cpp/ObjectModel/TextBlock.h"
<<<<<<< HEAD
#include "../../../shared/cpp/ObjectModel/ActionSet.h"
=======
#include "../../../shared/cpp/ObjectModel/MediaSource.h"
#include "../../../shared/cpp/ObjectModel/Media.h"
>>>>>>> e625e542
%}

%shared_ptr(AdaptiveCards::BaseActionElement)
%shared_ptr(AdaptiveCards::BaseCardElement)
%shared_ptr(AdaptiveCards::BaseInputElement)
%shared_ptr(AdaptiveCards::ActionElementParser)
%shared_ptr(AdaptiveCards::BaseCardElementParser)
%shared_ptr(AdaptiveCards::ElementParserRegistration)
%shared_ptr(AdaptiveCards::ActionParserRegistration)
%shared_ptr(AdaptiveCards::Container)
%shared_ptr(AdaptiveCards::TextBlock)
%shared_ptr(AdaptiveCards::Image)
%shared_ptr(AdaptiveCards::ImageSet)
%shared_ptr(AdaptiveCards::Column)
%shared_ptr(AdaptiveCards::ColumnSet)
%shared_ptr(AdaptiveCards::Fact)
%shared_ptr(AdaptiveCards::FactSet)
%shared_ptr(AdaptiveCards::ChoiceInput)
%shared_ptr(AdaptiveCards::ChoiceSetInput)
%shared_ptr(AdaptiveCards::DateInput)
%shared_ptr(AdaptiveCards::NumberInput)
%shared_ptr(AdaptiveCards::TextInput)
%shared_ptr(AdaptiveCards::TimeInput)
%shared_ptr(AdaptiveCards::ToggleInput)
%shared_ptr(AdaptiveCards::OpenUrlAction)
%shared_ptr(AdaptiveCards::ShowCardAction)
%shared_ptr(AdaptiveCards::SubmitAction)
%shared_ptr(AdaptiveCards::AdaptiveCardParseWarning)
%shared_ptr(AdaptiveCards::ParseResult)
%shared_ptr(AdaptiveCards::AdaptiveCard)
%shared_ptr(AdaptiveCards::ContainerParser)
%shared_ptr(AdaptiveCards::TextBlockParser)
%shared_ptr(AdaptiveCards::ImageParser)
%shared_ptr(AdaptiveCards::ColumnSetParser)
%shared_ptr(AdaptiveCards::FactSetParser)
%shared_ptr(AdaptiveCards::ChoiceSetInputParser)
%shared_ptr(AdaptiveCards::NumberInputParser)
%shared_ptr(AdaptiveCards::TextInputParser)
%shared_ptr(AdaptiveCards::TimeInputParser)
%shared_ptr(AdaptiveCards::ToggleInputParser)
%shared_ptr(AdaptiveCards::OpenUrlActionParser)
%shared_ptr(AdaptiveCards::ShowCardActionParser)
%shared_ptr(AdaptiveCards::SubmitActionParser)
%shared_ptr(AdaptiveCards::ImageSetParser)
%shared_ptr(AdaptiveCards::DateInputParser)
%shared_ptr(AdaptiveCards::DateTimePreparsedToken)
<<<<<<< HEAD
%shared_ptr(AdaptiveCards::ActionSet)
%shared_ptr(AdaptiveCards::ActionSetParser)
=======
%shared_ptr(AdaptiveCards::MediaSource)
%shared_ptr(AdaptiveCards::Media)
%shared_ptr(AdaptiveCards::MediaParser)
>>>>>>> e625e542

namespace Json {
    %rename(JsonValue) Value;
    class Value { };

    %extend Value {
        std::string getString() {
            Json::FastWriter fastWriter;
            std::string jsonString = fastWriter.write(*self); 
            return jsonString;
        }
    }
}

%feature("director", assumeoverride=1) AdaptiveCards::BaseCardElementParser;
%feature("director", assumeoverride=1) AdaptiveCards::ActionElementParser;

%typemap(in,numinputs=0) JNIEnv *jenv "$1 = jenv;"
%extend AdaptiveCards::BaseCardElement {
    // return the underlying Java object if this is a Director, or null otherwise
    jobject swigOriginalObject(JNIEnv *jenv) {
        Swig::Director *dir = dynamic_cast<Swig::Director*>($self);
        if (dir) {
            return dir->swig_get_self(jenv);
        }
        return NULL;
    }
}

%typemap(javacode) AdaptiveCards::BaseCardElement %{
  // check if the C++ code finds an object and just return ourselves if it doesn't
  public BaseCardElement findImplObj() {
     Object o = swigOriginalObject();
     return o != null ? ($javaclassname)o : this; 
  }
%}

%feature("director") AdaptiveCards::BaseCardElement;

%typemap(in,numinputs=0) JNIEnv *jenv "$1 = jenv;"
%extend AdaptiveCards::BaseActionElement {
    // return the underlying Java object if this is a Director, or null otherwise
    jobject swigOriginalObject(JNIEnv *jenv) {
        Swig::Director *dir = dynamic_cast<Swig::Director*>($self);
        if (dir) {
            return dir->swig_get_self(jenv);
        }
        return NULL;
    }
}

%typemap(javacode) AdaptiveCards::BaseActionElement %{
  // check if the C++ code finds an object and just return ourselves if it doesn't
  public BaseActionElement findImplObj() {
     Object o = swigOriginalObject();
     return o != null ? ($javaclassname)o : this; 
  }
%}

%feature("director") AdaptiveCards::BaseActionElement;


%typemap(javadirectorin) std::shared_ptr<AdaptiveCards::ActionParserRegistration> "new $typemap(jstype, AdaptiveCards::ActionParserRegistration)($1,true)";
%typemap(directorin,descriptor="Lio/adaptivecards/objectmodel/ActionParserRegistration;") std::shared_ptr<AdaptiveCards::ActionParserRegistration> %{
  *($&1_type*)&j$1 = new $1_type($1);
%}

%typemap(javadirectorout) std::shared_ptr<AdaptiveCards::ActionParserRegistration> "$typemap(jstype, AdaptiveCards::ActionParserRegistration).getCPtr($javacall)";
%typemap(directorout) std::shared_ptr<AdaptiveCards::ActionParserRegistration> %{
  $&1_type tmp = NULL;
  *($&1_type*)&tmp = *($&1_type*)&$input;
  if (!tmp) {
    SWIG_JavaThrowException(jenv, SWIG_JavaNullPointerException, "Attempt to dereference null $1_type");
    return NULL;
  }
  $result = *tmp;
%}

%typemap(javadirectorin) std::shared_ptr<AdaptiveCards::BaseCardElement> "new $typemap(jstype, AdaptiveCards::BaseCardElement)($1,true)";
%typemap(directorin,descriptor="Lio/adaptivecards/objectmodel/BaseCardElement;") std::shared_ptr<AdaptiveCards::BaseCardElement> %{
  *($&1_type*)&j$1 = new $1_type($1);
%}

%typemap(javadirectorout) std::shared_ptr<AdaptiveCards::BaseCardElement> "$typemap(jstype, AdaptiveCards::BaseCardElement).getCPtr($javacall)";
%typemap(directorout) std::shared_ptr<AdaptiveCards::BaseCardElement> %{
  $&1_type tmp = NULL;
  *($&1_type*)&tmp = *($&1_type*)&$input;
  if (!tmp) {
    SWIG_JavaThrowException(jenv, SWIG_JavaNullPointerException, "Attempt to dereference null $1_type");
    return NULL;
  }
  $result = *tmp;
%}

%typemap(javadirectorin) std::shared_ptr<AdaptiveCards::BaseActionElement> "new $typemap(jstype, AdaptiveCards::BaseActionElement)($1,true)";
%typemap(directorin,descriptor="Lio/adaptivecards/objectmodel/BaseActionElement;") std::shared_ptr<AdaptiveCards::BaseActionElement> %{
  *($&1_type*)&j$1 = new $1_type($1);
%}

%typemap(javadirectorout) std::shared_ptr<AdaptiveCards::BaseActionElement> "$typemap(jstype, AdaptiveCards::BaseActionElement).getCPtr($javacall)";
%typemap(directorout) std::shared_ptr<AdaptiveCards::BaseActionElement> %{
  $&1_type tmp = NULL;
  *($&1_type*)&tmp = *($&1_type*)&$input;
  if (!tmp) {
    SWIG_JavaThrowException(jenv, SWIG_JavaNullPointerException, "Attempt to dereference null $1_type");
    return NULL;
  }
  $result = *tmp;
%}

%typemap(javadirectorin) std::shared_ptr<AdaptiveCards::ElementParserRegistration> "new $typemap(jstype, AdaptiveCards::ElementParserRegistration)($1,true)";
%typemap(directorin,descriptor="Lio/adaptivecards/objectmodel/ElementParserRegistration;") std::shared_ptr<AdaptiveCards::ElementParserRegistration> %{
  *($&1_type*)&j$1 = new $1_type($1);
%}

%typemap(javadirectorout) std::shared_ptr<AdaptiveCards::ElementParserRegistration> "$typemap(jstype, AdaptiveCards::ElementParserRegistration).getCPtr($javacall)";
%typemap(directorout) std::shared_ptr<AdaptiveCards::ElementParserRegistration> %{
  $&1_type tmp = NULL;
  *($&1_type*)&tmp = *($&1_type*)&$input;
  if (!tmp) {
    SWIG_JavaThrowException(jenv, SWIG_JavaNullPointerException, "Attempt to dereference null $1_type");
    return NULL;
  }
  $result = *tmp;
%}

// Allow C++ exceptions to be handled in Java
%typemap(throws, throws="java.io.IOException") AdaptiveCards::AdaptiveCardParseException {
  jclass excep = jenv->FindClass("java/io/IOException");
  if (excep)
    jenv->ThrowNew(excep, $1.what());
  return $null;
}

// Force the CustomException Java class to extend java.lang.Exception
%typemap(javabase) AdaptiveCards::AdaptiveCardParseException "java.lang.Exception";

// Override getMessage()
%typemap(javacode) AdaptiveCards::AdaptiveCardParseException %{
  public String getMessage() {
    return what();
  }
%}

%template(AdaptiveCardParseWarningVector) std::vector<std::shared_ptr<AdaptiveCards::AdaptiveCardParseWarning> >;
%template(BaseCardElementVector) std::vector<std::shared_ptr<AdaptiveCards::BaseCardElement> >; 
%template(ImageVector) std::vector<std::shared_ptr<AdaptiveCards::Image> >; 
%template(FactVector) std::vector<std::shared_ptr<AdaptiveCards::Fact> >; 
%template(ColumnVector) std::vector<std::shared_ptr<AdaptiveCards::Column> >; 
%template(ChoiceInputVector) std::vector<std::shared_ptr<AdaptiveCards::ChoiceInput> >; 
%template(MediaSourceVector) std::vector<std::shared_ptr<AdaptiveCards::MediaSource> >; 
%template(BaseActionElementVector) std::vector<std::shared_ptr<AdaptiveCards::BaseActionElement> >; 
%template(DateTimePreparsedTokenVector) std::vector<std::shared_ptr<AdaptiveCards::DateTimePreparsedToken> >;
%template(StringVector) std::vector<std::string>;

%template(EnableSharedFromThisContainer) std::enable_shared_from_this<AdaptiveCards::Container>;

%exception AdaptiveCards::Container::dynamic_cast(AdaptiveCards::BaseCardElement *baseCardElement) {
    $action
    if (!result) {
        jclass excep = jenv->FindClass("java/lang/ClassCastException");
        if (excep) {
            jenv->ThrowNew(excep, "dynamic_cast exception");
        }
    }
}
%extend AdaptiveCards::Container {
    static AdaptiveCards::Container *dynamic_cast(AdaptiveCards::BaseCardElement *baseCardElement) {
        return dynamic_cast<AdaptiveCards::Container *>(baseCardElement);
    }
};

%exception AdaptiveCards::TextBlock::dynamic_cast(AdaptiveCards::BaseCardElement *baseCardElement) {
    $action
    if (!result) {
        jclass excep = jenv->FindClass("java/lang/ClassCastException");
        if (excep) {
            jenv->ThrowNew(excep, "dynamic_cast exception");
        }
    }
}
%extend AdaptiveCards::TextBlock {
    static AdaptiveCards::TextBlock *dynamic_cast(AdaptiveCards::BaseCardElement *baseCardElement) {
        return dynamic_cast<AdaptiveCards::TextBlock *>(baseCardElement);
    }
};

%exception AdaptiveCards::Image::dynamic_cast(AdaptiveCards::BaseCardElement *baseCardElement) {
    $action
    if (!result) {
        jclass excep = jenv->FindClass("java/lang/ClassCastException");
        if (excep) {
            jenv->ThrowNew(excep, "dynamic_cast exception");
        }
    }
}
%extend AdaptiveCards::Image {
    static AdaptiveCards::Image *dynamic_cast(AdaptiveCards::BaseCardElement *baseCardElement) {
        return dynamic_cast<AdaptiveCards::Image *>(baseCardElement);
    }
};

%exception AdaptiveCards::ImageSet::dynamic_cast(AdaptiveCards::BaseCardElement *baseCardElement) {
    $action
    if (!result) {
        jclass excep = jenv->FindClass("java/lang/ClassCastException");
        if (excep) {
            jenv->ThrowNew(excep, "dynamic_cast exception");
        }
    }
}
%extend AdaptiveCards::ImageSet {
    static AdaptiveCards::ImageSet *dynamic_cast(AdaptiveCards::BaseCardElement *baseCardElement) {
        return dynamic_cast<AdaptiveCards::ImageSet *>(baseCardElement);
    }
};

%exception AdaptiveCards::Column::dynamic_cast(AdaptiveCards::BaseCardElement *baseCardElement) {
    $action
    if (!result) {
        jclass excep = jenv->FindClass("java/lang/ClassCastException");
        if (excep) {
            jenv->ThrowNew(excep, "dynamic_cast exception");
        }
    }
}
%extend AdaptiveCards::Column {
    static AdaptiveCards::Column *dynamic_cast(AdaptiveCards::BaseCardElement *baseCardElement) {
        return dynamic_cast<AdaptiveCards::Column *>(baseCardElement);
    }
};

%exception AdaptiveCards::ColumnSet::dynamic_cast(AdaptiveCards::BaseCardElement *baseCardElement) {
    $action
    if (!result) {
        jclass excep = jenv->FindClass("java/lang/ClassCastException");
        if (excep) {
            jenv->ThrowNew(excep, "dynamic_cast exception");
        }
    }
}
%extend AdaptiveCards::ColumnSet {
    static AdaptiveCards::ColumnSet *dynamic_cast(AdaptiveCards::BaseCardElement *baseCardElement) {
        return dynamic_cast<AdaptiveCards::ColumnSet *>(baseCardElement);
    }
};

%exception AdaptiveCards::FactSet::dynamic_cast(AdaptiveCards::BaseCardElement *baseCardElement) {
    $action
    if (!result) {
        jclass excep = jenv->FindClass("java/lang/ClassCastException");
        if (excep) {
            jenv->ThrowNew(excep, "dynamic_cast exception");
        }
    }
}
%extend AdaptiveCards::FactSet {
    static AdaptiveCards::FactSet *dynamic_cast(AdaptiveCards::BaseCardElement *baseCardElement) {
        return dynamic_cast<AdaptiveCards::FactSet *>(baseCardElement);
    }
};

%exception AdaptiveCards::ChoiceInput::dynamic_cast(AdaptiveCards::BaseCardElement *baseCardElement) {
    $action
    if (!result) {
        jclass excep = jenv->FindClass("java/lang/ClassCastException");
        if (excep) {
            jenv->ThrowNew(excep, "dynamic_cast exception");
        }
    }
}
%extend AdaptiveCards::ChoiceInput {
    static AdaptiveCards::ChoiceInput *dynamic_cast(AdaptiveCards::BaseCardElement *baseCardElement) {
        return dynamic_cast<AdaptiveCards::ChoiceInput *>(baseCardElement);
    }
};

%exception AdaptiveCards::ChoiceSetInput::dynamic_cast(AdaptiveCards::BaseCardElement *baseCardElement) {
    $action
    if (!result) {
        jclass excep = jenv->FindClass("java/lang/ClassCastException");
        if (excep) {
            jenv->ThrowNew(excep, "dynamic_cast exception");
        }
    }
}
%extend AdaptiveCards::ChoiceSetInput {
    static AdaptiveCards::ChoiceSetInput *dynamic_cast(AdaptiveCards::BaseCardElement *baseCardElement) {
        return dynamic_cast<AdaptiveCards::ChoiceSetInput *>(baseCardElement);
    }
};

%exception AdaptiveCards::DateInput::dynamic_cast(AdaptiveCards::BaseCardElement *baseCardElement) {
    $action
    if (!result) {
        jclass excep = jenv->FindClass("java/lang/ClassCastException");
        if (excep) {
            jenv->ThrowNew(excep, "dynamic_cast exception");
        }
    }
}
%extend AdaptiveCards::DateInput {
    static AdaptiveCards::DateInput *dynamic_cast(AdaptiveCards::BaseCardElement *baseCardElement) {
        return dynamic_cast<AdaptiveCards::DateInput *>(baseCardElement);
    }
};

%exception AdaptiveCards::NumberInput::dynamic_cast(AdaptiveCards::BaseCardElement *baseCardElement) {
    $action
    if (!result) {
        jclass excep = jenv->FindClass("java/lang/ClassCastException");
        if (excep) {
            jenv->ThrowNew(excep, "dynamic_cast exception");
        }
    }
}
%extend AdaptiveCards::NumberInput {
    static AdaptiveCards::NumberInput *dynamic_cast(AdaptiveCards::BaseCardElement *baseCardElement) {
        return dynamic_cast<AdaptiveCards::NumberInput *>(baseCardElement);
    }
};

%exception AdaptiveCards::TextInput::dynamic_cast(AdaptiveCards::BaseCardElement *baseCardElement) {
    $action
    if (!result) {
        jclass excep = jenv->FindClass("java/lang/ClassCastException");
        if (excep) {
            jenv->ThrowNew(excep, "dynamic_cast exception");
        }
    }
}
%extend AdaptiveCards::TextInput {
    static AdaptiveCards::TextInput *dynamic_cast(AdaptiveCards::BaseCardElement *baseCardElement) {
        return dynamic_cast<AdaptiveCards::TextInput *>(baseCardElement);
    }
};

%exception AdaptiveCards::TimeInput::dynamic_cast(AdaptiveCards::BaseCardElement *baseCardElement) {
    $action
    if (!result) {
        jclass excep = jenv->FindClass("java/lang/ClassCastException");
        if (excep) {
            jenv->ThrowNew(excep, "dynamic_cast exception");
        }
    }
}
%extend AdaptiveCards::TimeInput {
    static AdaptiveCards::TimeInput *dynamic_cast(AdaptiveCards::BaseCardElement *baseCardElement) {
        return dynamic_cast<AdaptiveCards::TimeInput *>(baseCardElement);
    }
};

%exception AdaptiveCards::ToggleInput::dynamic_cast(AdaptiveCards::BaseCardElement *baseCardElement) {
    $action
    if (!result) {
        jclass excep = jenv->FindClass("java/lang/ClassCastException");
        if (excep) {
            jenv->ThrowNew(excep, "dynamic_cast exception");
        }
    }
}
%extend AdaptiveCards::ToggleInput {
    static AdaptiveCards::ToggleInput *dynamic_cast(AdaptiveCards::BaseCardElement *baseCardElement) {
        return dynamic_cast<AdaptiveCards::ToggleInput *>(baseCardElement);
    }
};

%exception AdaptiveCards::OpenUrlAction::dynamic_cast(AdaptiveCards::BaseActionElement *baseActionElement) {
    $action
    if (!result) {
        jclass excep = jenv->FindClass("java/lang/ClassCastException");
        if (excep) {
            jenv->ThrowNew(excep, "dynamic_cast exception");
        }
    }
}
%extend AdaptiveCards::OpenUrlAction {
    static AdaptiveCards::OpenUrlAction *dynamic_cast(AdaptiveCards::BaseActionElement *baseActionElement) {
        return dynamic_cast<AdaptiveCards::OpenUrlAction *>(baseActionElement);
    }
};

%exception AdaptiveCards::ShowCardAction::dynamic_cast(AdaptiveCards::BaseActionElement *baseActionElement) {
    $action
    if (!result) {
        jclass excep = jenv->FindClass("java/lang/ClassCastException");
        if (excep) {
            jenv->ThrowNew(excep, "dynamic_cast exception");
        }
    }
}
%extend AdaptiveCards::ShowCardAction {
    static AdaptiveCards::ShowCardAction *dynamic_cast(AdaptiveCards::BaseActionElement *baseActionElement) {
        return dynamic_cast<AdaptiveCards::ShowCardAction *>(baseActionElement);
    }
};

%exception AdaptiveCards::SubmitAction::dynamic_cast(AdaptiveCards::BaseActionElement *baseActionElement) {
    $action
    if (!result) {
        jclass excep = jenv->FindClass("java/lang/ClassCastException");
        if (excep) {
            jenv->ThrowNew(excep, "dynamic_cast exception");
        }
    }
}
%extend AdaptiveCards::SubmitAction {
    static AdaptiveCards::SubmitAction *dynamic_cast(AdaptiveCards::BaseActionElement *baseActionElement) {
        return dynamic_cast<AdaptiveCards::SubmitAction *>(baseActionElement);
    }
};

<<<<<<< HEAD
%exception AdaptiveCards::ActionSet::dynamic_cast(AdaptiveCards::BaseCardElement *baseCardElement) {
=======
%exception AdaptiveCards::Media::dynamic_cast(AdaptiveCards::BaseCardElement *baseCardElement) {
>>>>>>> e625e542
    $action
    if (!result) {
        jclass excep = jenv->FindClass("java/lang/ClassCastException");
        if (excep) {
            jenv->ThrowNew(excep, "dynamic_cast exception");
        }
    }
}
<<<<<<< HEAD
%extend AdaptiveCards::ActionSet {
    static AdaptiveCards::ActionSet *dynamic_cast(AdaptiveCards::BaseCardElement *baseCardElement) {
        return dynamic_cast<AdaptiveCards::ActionSet *>(baseCardElement);
=======
%extend AdaptiveCards::Media {
    static AdaptiveCards::Media *dynamic_cast(AdaptiveCards::BaseCardElement *baseCardElement) {
        return dynamic_cast<AdaptiveCards::Media *>(baseCardElement);
>>>>>>> e625e542
    }
};

%include "../../../shared/cpp/ObjectModel/pch.h"
%include "../../../shared/cpp/ObjectModel/Enums.h"
%include "../../../shared/cpp/ObjectModel/BaseCardElement.h"
%include "../../../shared/cpp/ObjectModel/BaseActionElement.h"
%include "../../../shared/cpp/ObjectModel/BaseInputElement.h"
%include "../../../shared/cpp/ObjectModel/AdaptiveCardParseWarning.h"
%include "../../../shared/cpp/ObjectModel/ActionParserRegistration.h"
%include "../../../shared/cpp/ObjectModel/ElementParserRegistration.h"
%include "../../../shared/cpp/ObjectModel/Container.h"
%include "../../../shared/cpp/ObjectModel/Image.h"
%include "../../../shared/cpp/ObjectModel/ImageSet.h"
%include "../../../shared/cpp/ObjectModel/Column.h"
%include "../../../shared/cpp/ObjectModel/ColumnSet.h"
%include "../../../shared/cpp/ObjectModel/Fact.h"
%include "../../../shared/cpp/ObjectModel/FactSet.h"
%include "../../../shared/cpp/ObjectModel/ChoiceInput.h"
%include "../../../shared/cpp/ObjectModel/ChoiceSetInput.h"
%include "../../../shared/cpp/ObjectModel/DateInput.h"
%include "../../../shared/cpp/ObjectModel/NumberInput.h"
%include "../../../shared/cpp/ObjectModel/TextInput.h"
%include "../../../shared/cpp/ObjectModel/TimeInput.h"
%include "../../../shared/cpp/ObjectModel/ToggleInput.h"
%include "../../../shared/cpp/ObjectModel/OpenUrlAction.h"
%include "../../../shared/cpp/ObjectModel/ShowCardAction.h"
%include "../../../shared/cpp/ObjectModel/SubmitAction.h"
%include "../../../shared/cpp/ObjectModel/ParseResult.h"
%include "../../../shared/cpp/ObjectModel/SharedAdaptiveCard.h"
%include "../../../shared/cpp/ObjectModel/AdaptiveCardParseException.h"
%include "../../../shared/cpp/ObjectModel/HostConfig.h"
%include "../../../shared/cpp/ObjectModel/MarkDownParser.h"
%include "../../../shared/cpp/ObjectModel/DateTimePreparsedToken.h"
%include "../../../shared/cpp/ObjectModel/DateTimePreparser.h"
%include "../../../shared/cpp/ObjectModel/TextBlock.h"
<<<<<<< HEAD
%include "../../../shared/cpp/ObjectModel/ActionSet.h"
=======
%include "../../../shared/cpp/ObjectModel/MediaSource.h"
%include "../../../shared/cpp/ObjectModel/Media.h"
>>>>>>> e625e542
<|MERGE_RESOLUTION|>--- conflicted
+++ resolved
@@ -92,12 +92,9 @@
 #include "../../../shared/cpp/ObjectModel/DateTimePreparsedToken.h"
 #include "../../../shared/cpp/ObjectModel/DateTimePreparser.h"
 #include "../../../shared/cpp/ObjectModel/TextBlock.h"
-<<<<<<< HEAD
 #include "../../../shared/cpp/ObjectModel/ActionSet.h"
-=======
 #include "../../../shared/cpp/ObjectModel/MediaSource.h"
 #include "../../../shared/cpp/ObjectModel/Media.h"
->>>>>>> e625e542
 %}
 
 %shared_ptr(AdaptiveCards::BaseActionElement)
@@ -144,14 +141,11 @@
 %shared_ptr(AdaptiveCards::ImageSetParser)
 %shared_ptr(AdaptiveCards::DateInputParser)
 %shared_ptr(AdaptiveCards::DateTimePreparsedToken)
-<<<<<<< HEAD
-%shared_ptr(AdaptiveCards::ActionSet)
-%shared_ptr(AdaptiveCards::ActionSetParser)
-=======
 %shared_ptr(AdaptiveCards::MediaSource)
 %shared_ptr(AdaptiveCards::Media)
 %shared_ptr(AdaptiveCards::MediaParser)
->>>>>>> e625e542
+%shared_ptr(AdaptiveCards::ActionSet)
+%shared_ptr(AdaptiveCards::ActionSetParser)
 
 namespace Json {
     %rename(JsonValue) Value;
@@ -564,28 +558,33 @@
     }
 };
 
-<<<<<<< HEAD
+%exception AdaptiveCards::Media::dynamic_cast(AdaptiveCards::BaseCardElement *baseCardElement) {
+    $action
+    if (!result) {
+        jclass excep = jenv->FindClass("java/lang/ClassCastException");
+        if (excep) {
+            jenv->ThrowNew(excep, "dynamic_cast exception");
+        }
+    }
+}
+%extend AdaptiveCards::Media {
+    static AdaptiveCards::Media *dynamic_cast(AdaptiveCards::BaseCardElement *baseCardElement) {
+        return dynamic_cast<AdaptiveCards::Media *>(baseCardElement);
+    }
+};
+
 %exception AdaptiveCards::ActionSet::dynamic_cast(AdaptiveCards::BaseCardElement *baseCardElement) {
-=======
-%exception AdaptiveCards::Media::dynamic_cast(AdaptiveCards::BaseCardElement *baseCardElement) {
->>>>>>> e625e542
-    $action
-    if (!result) {
-        jclass excep = jenv->FindClass("java/lang/ClassCastException");
-        if (excep) {
-            jenv->ThrowNew(excep, "dynamic_cast exception");
-        }
-    }
-}
-<<<<<<< HEAD
+    $action
+    if (!result) {
+        jclass excep = jenv->FindClass("java/lang/ClassCastException");
+        if (excep) {
+            jenv->ThrowNew(excep, "dynamic_cast exception");
+        }
+    }
+}
 %extend AdaptiveCards::ActionSet {
     static AdaptiveCards::ActionSet *dynamic_cast(AdaptiveCards::BaseCardElement *baseCardElement) {
         return dynamic_cast<AdaptiveCards::ActionSet *>(baseCardElement);
-=======
-%extend AdaptiveCards::Media {
-    static AdaptiveCards::Media *dynamic_cast(AdaptiveCards::BaseCardElement *baseCardElement) {
-        return dynamic_cast<AdaptiveCards::Media *>(baseCardElement);
->>>>>>> e625e542
     }
 };
 
@@ -622,9 +621,6 @@
 %include "../../../shared/cpp/ObjectModel/DateTimePreparsedToken.h"
 %include "../../../shared/cpp/ObjectModel/DateTimePreparser.h"
 %include "../../../shared/cpp/ObjectModel/TextBlock.h"
-<<<<<<< HEAD
-%include "../../../shared/cpp/ObjectModel/ActionSet.h"
-=======
 %include "../../../shared/cpp/ObjectModel/MediaSource.h"
 %include "../../../shared/cpp/ObjectModel/Media.h"
->>>>>>> e625e542
+%include "../../../shared/cpp/ObjectModel/ActionSet.h"