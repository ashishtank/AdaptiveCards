{
<<<<<<< HEAD
	"$schema": "https://raw.githubusercontent.com/microsoft/AdaptiveCards/6f39aedce45864ae1067ed44a5551dc973790bb5/source/nodejs/typed-schema/schema/lib/Type.json",
	"description": "An Adaptive Card, containing a free-form body of card elements, and an optional set of actions.",
	"properties": {
		"version": {
			"type": "string",
		"description": "Schema version that this card requires. If a client is **lower** than this version, the `fallbackText` will be rendered. NOTE: Version is not required for cards within an `Action.ShowCard`. However, it *is* required for the top-level card.",
			"examples": [
			"1.0",
			"1.1",
			"1.2"
			]
		},
		"body": {
			"type": "Element[]",
			"description": "The card elements to show in the primary card region."
		},
		"actions": {
			"type": "Action[]",
			"description": "The Actions to show in the card's action bar."
		},
		"selectAction": {
			"type": "ISelectAction",
			"description": "An Action that will be invoked when the card is tapped or selected. `Action.ShowCard` is not supported.",
			"version": "1.1"
		},
		"fallbackText": {
			"type": "string",
			"description": "Text shown when the client doesn't support the version specified (may contain markdown)."
		},
		"backgroundImage": {
			"type": "BackgroundImage",
			"description": "Specifies the background image of the card.",
			"version": "1.2",
			"shorthands": [
			{
				"type": "uri-reference",
				"description": "The URL (or data url) to use as the background image. Supports data URI in version 1.2+",
				"version": "1.0"
			}
			]
		},
		"minHeight": {
			"type": "string",
			"description": "Specifies the minimum height of the card.",
			"examples": [
			"50px"
			],
			"version": "1.2",
			"features": [
			2293
			]
		},
		"speak": {
			"type": "string",
			"description": "Specifies what should be spoken for this entire card. This is simple text or SSML fragment."
		},
		"lang": {
			"type": "string",
			"description": "The 2-letter ISO-639-1 language used in the card. Used to localize any date/time functions.",
			"examples": [
			"en",
			"fr",
			"es"
			]
		},
		"verticalContentAlignment": {
			"type": "VerticalContentAlignment",
			"description": "Defines how the content should be aligned vertically within the container. Only relevant for fixed-height cards, or cards with a `minHeight` specified.",
			"version": "1.1"
		},
		"$schema": {
			"type": "uri",
			"description": "The Adaptive Card schema."
		}
	}
=======
  "$schema": "https://raw.githubusercontent.com/microsoft/AdaptiveCards/6f39aedce45864ae1067ed44a5551dc973790bb5/source/nodejs/typed-schema/schema/lib/Type.json",
  "description": "An Adaptive Card, containing a free-form body of card elements, and an optional set of actions.",
  "properties": {
    "version": {
      "type": "string",
	"description": "Schema version that this card requires. If a client is **lower** than this version, the `fallbackText` will be rendered. NOTE: Version is not required for cards within an `Action.ShowCard`. However, it *is* required for the top-level card.",
      "examples": [
        "1.0",
        "1.1",
        "1.2"
      ]
    },
    "body": {
      "type": "Element[]",
      "description": "The card elements to show in the primary card region."
    },
    "actions": {
      "type": "Action[]",
      "description": "The Actions to show in the card's action bar."
    },
    "selectAction": {
      "type": "ISelectAction",
      "description": "An Action that will be invoked when the card is tapped or selected. `Action.ShowCard` is not supported.",
      "version": "1.1"
    },
    "fallbackText": {
      "type": "string",
      "description": "Text shown when the client doesn't support the version specified (may contain markdown)."
    },
    "backgroundImage": {
      "type": "BackgroundImage",
      "description": "Specifies the background image of the card. Acceptable formats are PNG, JPEG, and GIF",
      "version": "1.2",
      "shorthands": [
        {
          "type": "uri-reference",
          "description": "The URL (or data url) to use as the background image. Supports data URI in version 1.2+",
          "version": "1.0"
        }
      ]
    },
    "minHeight": {
      "type": "string",
      "description": "Specifies the minimum height of the card.",
      "examples": [
        "50px"
      ],
      "version": "1.2",
      "features": [
        2293
      ]
    },
    "speak": {
      "type": "string",
      "description": "Specifies what should be spoken for this entire card. This is simple text or SSML fragment."
    },
    "lang": {
      "type": "string",
      "description": "The 2-letter ISO-639-1 language used in the card. Used to localize any date/time functions.",
      "examples": [
        "en",
        "fr",
        "es"
      ]
    },
    "verticalContentAlignment": {
      "type": "VerticalContentAlignment",
      "description": "Defines how the content should be aligned vertically within the container. Only relevant for fixed-height cards, or cards with a `minHeight` specified.",
      "version": "1.1"
    },
    "$schema": {
      "type": "uri",
      "description": "The Adaptive Card schema."
    }
  }
>>>>>>> 314146e0
}<|MERGE_RESOLUTION|>--- conflicted
+++ resolved
@@ -1,5 +1,4 @@
 {
-<<<<<<< HEAD
 	"$schema": "https://raw.githubusercontent.com/microsoft/AdaptiveCards/6f39aedce45864ae1067ed44a5551dc973790bb5/source/nodejs/typed-schema/schema/lib/Type.json",
 	"description": "An Adaptive Card, containing a free-form body of card elements, and an optional set of actions.",
 	"properties": {
@@ -75,81 +74,4 @@
 			"description": "The Adaptive Card schema."
 		}
 	}
-=======
-  "$schema": "https://raw.githubusercontent.com/microsoft/AdaptiveCards/6f39aedce45864ae1067ed44a5551dc973790bb5/source/nodejs/typed-schema/schema/lib/Type.json",
-  "description": "An Adaptive Card, containing a free-form body of card elements, and an optional set of actions.",
-  "properties": {
-    "version": {
-      "type": "string",
-	"description": "Schema version that this card requires. If a client is **lower** than this version, the `fallbackText` will be rendered. NOTE: Version is not required for cards within an `Action.ShowCard`. However, it *is* required for the top-level card.",
-      "examples": [
-        "1.0",
-        "1.1",
-        "1.2"
-      ]
-    },
-    "body": {
-      "type": "Element[]",
-      "description": "The card elements to show in the primary card region."
-    },
-    "actions": {
-      "type": "Action[]",
-      "description": "The Actions to show in the card's action bar."
-    },
-    "selectAction": {
-      "type": "ISelectAction",
-      "description": "An Action that will be invoked when the card is tapped or selected. `Action.ShowCard` is not supported.",
-      "version": "1.1"
-    },
-    "fallbackText": {
-      "type": "string",
-      "description": "Text shown when the client doesn't support the version specified (may contain markdown)."
-    },
-    "backgroundImage": {
-      "type": "BackgroundImage",
-      "description": "Specifies the background image of the card. Acceptable formats are PNG, JPEG, and GIF",
-      "version": "1.2",
-      "shorthands": [
-        {
-          "type": "uri-reference",
-          "description": "The URL (or data url) to use as the background image. Supports data URI in version 1.2+",
-          "version": "1.0"
-        }
-      ]
-    },
-    "minHeight": {
-      "type": "string",
-      "description": "Specifies the minimum height of the card.",
-      "examples": [
-        "50px"
-      ],
-      "version": "1.2",
-      "features": [
-        2293
-      ]
-    },
-    "speak": {
-      "type": "string",
-      "description": "Specifies what should be spoken for this entire card. This is simple text or SSML fragment."
-    },
-    "lang": {
-      "type": "string",
-      "description": "The 2-letter ISO-639-1 language used in the card. Used to localize any date/time functions.",
-      "examples": [
-        "en",
-        "fr",
-        "es"
-      ]
-    },
-    "verticalContentAlignment": {
-      "type": "VerticalContentAlignment",
-      "description": "Defines how the content should be aligned vertically within the container. Only relevant for fixed-height cards, or cards with a `minHeight` specified.",
-      "version": "1.1"
-    },
-    "$schema": {
-      "type": "uri",
-      "description": "The Adaptive Card schema."
-    }
-  }
->>>>>>> 314146e0
 }